--- conflicted
+++ resolved
@@ -289,20 +289,9 @@
   /// Requests permission for the location
   Future<bool> manageLocationPermission() async {
     location = new Location();
-<<<<<<< HEAD
-    var hasPermission = await location.hasPermission();
-    if (hasPermission == PermissionStatus.GRANTED) {
-      return true;
-    } else {
-      var permissionWasGranted = await location.requestPermission();
-      return permissionWasGranted == PermissionStatus.GRANTED;
-    }
-=======
     PermissionStatus status = await location.hasPermission();
     if (status != PermissionStatus.GRANTED) status = await location.requestPermission();
-
     return (status == PermissionStatus.GRANTED);
->>>>>>> d2f73ec0
   }
 
   Future<Map<String, dynamic>> _requestOpenWeatherAPI(String tag) async {
