part of health;

/// A numerical value from Apple HealthKit or Google Fit
/// such as integer or double.
/// E.g. 1, 2.9, -3
///
/// Parameters:
/// * [numericValue] - a [num] value for the [HealthDataPoint]
class NumericHealthValue extends HealthValue {
  num _numericValue;

  NumericHealthValue(this._numericValue);

  /// A [num] value for the [HealthDataPoint].
  num get numericValue => _numericValue;

  @override
  String toString() {
    return numericValue.toString();
  }

  /// Parses a json object to [NumericHealthValue]
  factory NumericHealthValue.fromJson(json) {
    return NumericHealthValue(num.parse(json['numericValue']));
  }

  Map<String, dynamic> toJson() => {
        'numericValue': numericValue.toString(),
      };

  @override
  bool operator ==(Object o) {
    return o is NumericHealthValue && this._numericValue == o.numericValue;
  }

  @override
  int get hashCode => numericValue.hashCode;
}

/// A [HealthValue] object for audiograms
///
/// Parameters:
/// * [frequencies] - array of frequencies of the test
/// * [leftEarSensitivities] threshold in decibel for the left ear
/// * [rightEarSensitivities] threshold in decibel for the left ear
class AudiogramHealthValue extends HealthValue {
  List<num> _frequencies;
  List<num> _leftEarSensitivities;
  List<num> _rightEarSensitivities;

  AudiogramHealthValue(this._frequencies, this._leftEarSensitivities,
      this._rightEarSensitivities);

  /// Array of frequencies of the test.
  List<num> get frequencies => _frequencies;

  /// Threshold in decibel for the left ear.
  List<num> get leftEarSensitivities => _leftEarSensitivities;

  /// Threshold in decibel for the right ear.
  List<num> get rightEarSensitivities => _rightEarSensitivities;

  @override
  String toString() {
    return """frequencies: ${frequencies.toString()},
    left ear sensitivities: ${leftEarSensitivities.toString()},
    right ear sensitivities: ${rightEarSensitivities.toString()}""";
  }

  factory AudiogramHealthValue.fromJson(json) {
    return AudiogramHealthValue(
        List<num>.from(json['frequencies']),
        List<num>.from(json['leftEarSensitivities']),
        List<num>.from(json['rightEarSensitivities']));
  }

  Map<String, dynamic> toJson() => {
        'frequencies': frequencies.toString(),
        'leftEarSensitivities': leftEarSensitivities.toString(),
        'rightEarSensitivities': rightEarSensitivities.toString(),
      };

  @override
  bool operator ==(Object o) {
    return o is AudiogramHealthValue &&
        listEquals(this._frequencies, o.frequencies) &&
        listEquals(this._leftEarSensitivities, o.leftEarSensitivities) &&
        listEquals(this._rightEarSensitivities, o.rightEarSensitivities);
  }

  @override
  int get hashCode =>
      Object.hash(frequencies, leftEarSensitivities, rightEarSensitivities);
}

/// A [HealthValue] object for workouts
///
/// Parameters:
/// * [workoutActivityType] - the type of workout
/// * [totalEnergyBurned] - the total energy burned during the workout
/// * [totalEnergyBurnedUnit] - the unit of the total energy burned
/// * [totalDistance] - the total distance of the workout
/// * [totalDistanceUnit] - the unit of the total distance
class WorkoutHealthValue extends HealthValue {
  HealthWorkoutActivityType _workoutActivityType;
  int? _totalEnergyBurned;
  HealthDataUnit? _totalEnergyBurnedUnit;
  int? _totalDistance;
  HealthDataUnit? _totalDistanceUnit;

  WorkoutHealthValue(
      this._workoutActivityType,
      this._totalEnergyBurned,
      this._totalEnergyBurnedUnit,
      this._totalDistance,
      this._totalDistanceUnit);

  /// The type of the workout.
  HealthWorkoutActivityType get workoutActivityType => _workoutActivityType;

  /// The total energy burned during the workout.
  /// Might not be available for all workouts.
  int? get totalEnergyBurned => _totalEnergyBurned;

  /// The unit of the total energy burned during the workout.
  /// Might not be available for all workouts.
  HealthDataUnit? get totalEnergyBurnedUnit => _totalEnergyBurnedUnit;

  /// The total distance covered during the workout.
  /// Might not be available for all workouts.
  int? get totalDistance => _totalDistance;

  /// The unit of the total distance covered during the workout.
  /// Might not be available for all workouts.
  HealthDataUnit? get totalDistanceUnit => _totalDistanceUnit;

  factory WorkoutHealthValue.fromJson(json) {
    return WorkoutHealthValue(
        HealthWorkoutActivityType.values.firstWhere(
            (element) => element.name == json['workoutActivityType']),
        json['totalEnergyBurned'] != null
            ? (json['totalEnergyBurned'] as num).toInt()
            : null,
        json['totalEnergyBurnedUnit'] != null
            ? HealthDataUnit.values.firstWhere(
                (element) => element.name == json['totalEnergyBurnedUnit'])
            : null,
        json['totalDistance'] != null
            ? (json['totalDistance'] as num).toInt()
            : null,
        json['totalDistanceUnit'] != null
            ? HealthDataUnit.values.firstWhere(
                (element) => element.name == json['totalDistanceUnit'])
            : null);
  }

  @override
  Map<String, dynamic> toJson() => {
        'workoutActivityType': _workoutActivityType.name,
        'totalEnergyBurned': _totalEnergyBurned,
        'totalEnergyBurnedUnit': _totalEnergyBurnedUnit?.name,
        'totalDistance': _totalDistance,
        'totalDistanceUnit': _totalDistanceUnit?.name,
      };

  @override
  String toString() {
    return """workoutActivityType: ${workoutActivityType.name},
           totalEnergyBurned: $totalEnergyBurned,
           totalEnergyBurnedUnit: ${totalEnergyBurnedUnit?.name},
           totalDistance: $totalDistance,
           totalDistanceUnit: ${totalDistanceUnit?.name}""";
  }

  @override
  bool operator ==(Object o) {
    return o is WorkoutHealthValue &&
        this.workoutActivityType == o.workoutActivityType &&
        this.totalEnergyBurned == o.totalEnergyBurned &&
        this.totalEnergyBurnedUnit == o.totalEnergyBurnedUnit &&
        this.totalDistance == o.totalDistance &&
        this.totalDistanceUnit == o.totalDistanceUnit;
  }

  @override
  int get hashCode => Object.hash(workoutActivityType, totalEnergyBurned,
      totalEnergyBurnedUnit, totalDistance, totalDistanceUnit);
}

/// A [HealthValue] object for ECGs
///
/// Parameters:
/// * [voltageValues] - an array of [ElectrocardiogramVoltageValue]s
/// * [averageHeartRate] - the average heart rate during the ECG (in BPM)
/// * [samplingFrequency] - the frequency at which the Apple Watch sampled the voltage.
/// * [classification] - an [ElectrocardiogramClassification]
class ElectrocardiogramHealthValue extends HealthValue {
  /// An array of [ElectrocardiogramVoltageValue]s.
  List<ElectrocardiogramVoltageValue> voltageValues;

  /// The average heart rate during the ECG (in BPM).
  num? averageHeartRate;

  /// The frequency at which the Apple Watch sampled the voltage.
  double? samplingFrequency;

  /// An [ElectrocardiogramClassification].
  ElectrocardiogramClassification classification;

  ElectrocardiogramHealthValue({
    required this.voltageValues,
    required this.averageHeartRate,
    required this.samplingFrequency,
    required this.classification,
  });

  /// Parses [ElectrocardiogramHealthValue] from JSON.
  factory ElectrocardiogramHealthValue.fromJson(json) =>
      ElectrocardiogramHealthValue(
        voltageValues: (json['voltageValues'] as List)
            .map((e) => ElectrocardiogramVoltageValue.fromJson(e))
            .toList(),
        averageHeartRate: json['averageHeartRate'],
        samplingFrequency: json['samplingFrequency'],
        classification: ElectrocardiogramClassification.values
            .firstWhere((c) => c.value == json['classification']),
      );

  Map<String, dynamic> toJson() => {
        'voltageValues':
            voltageValues.map((e) => e.toJson()).toList(growable: false),
        'averageHeartRate': averageHeartRate,
        'samplingFrequency': samplingFrequency,
        'classification': classification.value,
      };

  @override
  bool operator ==(Object o) =>
      o is ElectrocardiogramHealthValue &&
      voltageValues == o.voltageValues &&
      averageHeartRate == o.averageHeartRate &&
      samplingFrequency == o.samplingFrequency &&
      classification == o.classification;

  @override
  int get hashCode => Object.hash(
      voltageValues, averageHeartRate, samplingFrequency, classification);

  @override
  String toString() =>
      '${voltageValues.length} values, $averageHeartRate BPM, $samplingFrequency HZ, $classification';
}

/// Single voltage value belonging to a [ElectrocardiogramHealthValue]
class ElectrocardiogramVoltageValue extends HealthValue {
  /// Voltage of the ECG.
  num voltage;

  /// Time since the start of the ECG.
  num timeSinceSampleStart;

  ElectrocardiogramVoltageValue(this.voltage, this.timeSinceSampleStart);

  factory ElectrocardiogramVoltageValue.fromJson(json) =>
      ElectrocardiogramVoltageValue(
          json['voltage'], json['timeSinceSampleStart']);

  Map<String, dynamic> toJson() => {
        'voltage': voltage,
        'timeSinceSampleStart': timeSinceSampleStart,
      };

  @override
  bool operator ==(Object o) =>
      o is ElectrocardiogramVoltageValue &&
      voltage == o.voltage &&
      timeSinceSampleStart == o.timeSinceSampleStart;

  @override
  int get hashCode => Object.hash(voltage, timeSinceSampleStart);

  @override
  String toString() => voltage.toString();
}

<<<<<<< HEAD
class InsulinDeliveryHealthValue extends HealthValue {
  double units;
  InsulinDeliveryReason reason;

  InsulinDeliveryHealthValue({
    required this.units,
    required this.reason,
  });

  factory InsulinDeliveryHealthValue.fromJson(json) {
    final units = json['value'];

    final metadata = json['metadata'] == null
        ? null
        : Map<String, dynamic>.from(json['metadata']);
    final reasonIndex =
        metadata == null || !metadata.containsKey('HKInsulinDeliveryReason')
            ? 0
            : metadata['HKInsulinDeliveryReason'] as double;
    final reason = InsulinDeliveryReason.values[reasonIndex.toInt()];

    return InsulinDeliveryHealthValue(units: units, reason: reason);
  }

  Map<String, dynamic> toJson() => {
        'value': units.toString(),
        'reason': reason.index,
      };

  @override
  bool operator ==(Object o) =>
      o is InsulinDeliveryHealthValue && units == o.units && reason == o.reason;

  @override
  int get hashCode => Object.hash(units, reason);

  @override
  String toString() => '$units units, $reason reason';
}

=======
/// A [HealthValue] object for nutrition
/// Parameters:
/// * [protein] - the amount of protein in grams
/// * [calories] - the amount of calories in kcal
/// * [fat] - the amount of fat in grams
/// * [name] - the name of the food
/// * [carbs] - the amount of carbs in grams
/// * [mealType] - the type of meal
class NutritionHealthValue extends HealthValue {
  double? _protein;
  double? _calories;
  double? _fat;
  String? _name;
  double? _carbs;
  String _mealType;

  NutritionHealthValue(this._protein, this._calories, this._fat, this._name,
      this._carbs, this._mealType);

  /// The amount of protein in grams.
  double? get protein => _protein;

  /// The amount of calories in kcal.
  double? get calories => _calories;

  /// The amount of fat in grams.
  double? get fat => _fat;

  /// The name of the food.
  String? get name => _name;

  /// The amount of carbs in grams.
  double? get carbs => _carbs;

  /// The type of meal.
  String get mealType => _mealType;

  factory NutritionHealthValue.fromJson(json) {
    return NutritionHealthValue(
      json['protein'] != null ? (json['protein'] as num).toDouble() : null,
      json['calories'] != null ? (json['calories'] as num).toDouble() : null,
      json['fat'] != null ? (json['fat'] as num).toDouble() : null,
      json['name'] != null ? (json['name'] as String) : null,
      json['carbs'] != null ? (json['carbs'] as num).toDouble() : null,
      json['mealType'] as String,
    );
  }

  @override
  Map<String, dynamic> toJson() => {
        'protein': _protein,
        'calories': _calories,
        'fat': _fat,
        'name': _name,
        'carbs': _carbs,
        'mealType': _mealType,
      };

  @override
  String toString() {
    return """protein: ${protein.toString()},
    calories: ${calories.toString()},
    fat: ${fat.toString()},
    name: ${name.toString()},
    carbs: ${carbs.toString()},
    mealType: $mealType""";
  }

  @override
  bool operator ==(Object o) {
    return o is NutritionHealthValue &&
        o.protein == this.protein &&
        o.calories == this.calories &&
        o.fat == this.fat &&
        o.name == this.name &&
        o.carbs == this.carbs &&
        o.mealType == this.mealType;
  }

  @override
  int get hashCode => Object.hash(protein, calories, fat, name, carbs);
}

/// An abstract class for health values.
>>>>>>> 3aef0e22
abstract class HealthValue {
  Map<String, dynamic> toJson();
}<|MERGE_RESOLUTION|>--- conflicted
+++ resolved
@@ -283,7 +283,6 @@
   String toString() => voltage.toString();
 }
 
-<<<<<<< HEAD
 class InsulinDeliveryHealthValue extends HealthValue {
   double units;
   InsulinDeliveryReason reason;
@@ -324,7 +323,6 @@
   String toString() => '$units units, $reason reason';
 }
 
-=======
 /// A [HealthValue] object for nutrition
 /// Parameters:
 /// * [protein] - the amount of protein in grams
@@ -409,7 +407,6 @@
 }
 
 /// An abstract class for health values.
->>>>>>> 3aef0e22
 abstract class HealthValue {
   Map<String, dynamic> toJson();
 }