part of '../health.dart';

/// An abstract class for health values.
@JsonSerializable(fieldRename: FieldRename.snake, includeIfNull: false)
class HealthValue extends Serializable {
  HealthValue();

  @override
  Function get fromJsonFunction => _$HealthValueFromJson;
  factory HealthValue.fromJson(Map<String, dynamic> json) =>
      FromJsonFactory().fromJson(json) as HealthValue;
  @override
  Map<String, dynamic> toJson() => _$HealthValueToJson(this);
}

/// A numerical value from Apple HealthKit or Google Fit
/// such as integer or double. E.g. 1, 2.9, -3
///
/// Parameters:
/// * [numericValue] - a [num] value for the [HealthDataPoint]
@JsonSerializable(fieldRename: FieldRename.snake, includeIfNull: false)
class NumericHealthValue extends HealthValue {
  /// A [num] value for the [HealthDataPoint].
  num numericValue;

  NumericHealthValue({required this.numericValue});

  /// Create a [NumericHealthValue] based on a health data point from native data format.
  factory NumericHealthValue.fromHealthDataPoint(dynamic dataPoint) =>
      NumericHealthValue(numericValue: dataPoint['value'] as num? ?? 0);

  @override
  String toString() => '$runtimeType - numericValue: $numericValue';

  @override
  Function get fromJsonFunction => _$NumericHealthValueFromJson;
  factory NumericHealthValue.fromJson(Map<String, dynamic> json) =>
      FromJsonFactory().fromJson(json) as NumericHealthValue;
  @override
  Map<String, dynamic> toJson() => _$NumericHealthValueToJson(this);

  @override
  bool operator ==(Object other) =>
      other is NumericHealthValue && numericValue == other.numericValue;

  @override
  int get hashCode => numericValue.hashCode;
}

/// A [HealthValue] object for audiograms
///
/// Parameters:
/// * [frequencies] - array of frequencies of the test
/// * [leftEarSensitivities] threshold in decibel for the left ear
/// * [rightEarSensitivities] threshold in decibel for the left ear
@JsonSerializable(fieldRename: FieldRename.snake, includeIfNull: false)
class AudiogramHealthValue extends HealthValue {
  /// Array of frequencies of the test.
  List<num> frequencies;

  /// Threshold in decibel for the left ear.
  List<num> leftEarSensitivities;

  /// Threshold in decibel for the right ear.
  List<num> rightEarSensitivities;

  AudiogramHealthValue({
    required this.frequencies,
    required this.leftEarSensitivities,
    required this.rightEarSensitivities,
  });

  /// Create a [AudiogramHealthValue] based on a health data point from native data format.
  factory AudiogramHealthValue.fromHealthDataPoint(dynamic dataPoint) =>
      AudiogramHealthValue(
          frequencies: List<num>.from(dataPoint['frequencies'] as List),
          leftEarSensitivities:
              List<num>.from(dataPoint['leftEarSensitivities'] as List),
          rightEarSensitivities:
              List<num>.from(dataPoint['rightEarSensitivities'] as List));

  @override
  String toString() => """$runtimeType - frequencies: ${frequencies.toString()},
    left ear sensitivities: ${leftEarSensitivities.toString()},
    right ear sensitivities: ${rightEarSensitivities.toString()}""";

  @override
  Function get fromJsonFunction => _$AudiogramHealthValueFromJson;
  factory AudiogramHealthValue.fromJson(Map<String, dynamic> json) =>
      FromJsonFactory().fromJson(json) as AudiogramHealthValue;
  @override
  Map<String, dynamic> toJson() => _$AudiogramHealthValueToJson(this);

  @override
  bool operator ==(Object other) =>
      other is AudiogramHealthValue &&
      listEquals(frequencies, other.frequencies) &&
      listEquals(leftEarSensitivities, other.leftEarSensitivities) &&
      listEquals(rightEarSensitivities, other.rightEarSensitivities);

  @override
  int get hashCode =>
      Object.hash(frequencies, leftEarSensitivities, rightEarSensitivities);
}

/// A [HealthValue] object for workouts
///
/// Parameters:
/// * [workoutActivityType] - the type of workout
/// * [totalEnergyBurned] - the total energy burned during the workout
/// * [totalEnergyBurnedUnit] - the unit of the total energy burned
/// * [totalDistance] - the total distance of the workout
/// * [totalDistanceUnit] - the unit of the total distance
@JsonSerializable(fieldRename: FieldRename.snake, includeIfNull: false)
class WorkoutHealthValue extends HealthValue {
  /// The type of the workout.
  HealthWorkoutActivityType workoutActivityType;

  /// The total energy burned during the workout.
  /// Might not be available for all workouts.
  int? totalEnergyBurned;

  /// The unit of the total energy burned during the workout.
  /// Might not be available for all workouts.
  HealthDataUnit? totalEnergyBurnedUnit;

  /// The total distance covered during the workout.
  /// Might not be available for all workouts.
  int? totalDistance;

  /// The unit of the total distance covered during the workout.
  /// Might not be available for all workouts.
  HealthDataUnit? totalDistanceUnit;

  /// The total steps covered during the workout.
  /// Might not be available for all workouts.
  int? totalSteps;

  /// The unit of the total steps covered during the workout.
  /// Might not be available for all workouts.
  HealthDataUnit? totalStepsUnit;

  WorkoutHealthValue(
      {required this.workoutActivityType,
      this.totalEnergyBurned,
      this.totalEnergyBurnedUnit,
      this.totalDistance,
      this.totalDistanceUnit,
      this.totalSteps,
      this.totalStepsUnit});

  /// Create a [WorkoutHealthValue] based on a health data point from native data format.
  factory WorkoutHealthValue.fromHealthDataPoint(dynamic dataPoint) =>
      WorkoutHealthValue(
          workoutActivityType: HealthWorkoutActivityType.values.firstWhere(
              (element) => element.name == dataPoint['workoutActivityType']),
          totalEnergyBurned: dataPoint['totalEnergyBurned'] != null
              ? (dataPoint['totalEnergyBurned'] as num).toInt()
              : null,
          totalEnergyBurnedUnit: dataPoint['totalEnergyBurnedUnit'] != null
              ? HealthDataUnit.values.firstWhere((element) =>
                  element.name == dataPoint['totalEnergyBurnedUnit'])
              : null,
          totalDistance: dataPoint['totalDistance'] != null
              ? (dataPoint['totalDistance'] as num).toInt()
              : null,
          totalDistanceUnit: dataPoint['totalDistanceUnit'] != null
              ? HealthDataUnit.values.firstWhere(
                  (element) => element.name == dataPoint['totalDistanceUnit'])
              : null,
          totalSteps: dataPoint['totalSteps'] != null
              ? (dataPoint['totalSteps'] as num).toInt()
              : null,
          totalStepsUnit: dataPoint['totalStepsUnit'] != null
              ? HealthDataUnit.values.firstWhere(
                  (element) => element.name == dataPoint['totalStepsUnit'])
              : null);

  @override
  Function get fromJsonFunction => _$WorkoutHealthValueFromJson;
  factory WorkoutHealthValue.fromJson(Map<String, dynamic> json) =>
      FromJsonFactory().fromJson(json) as WorkoutHealthValue;
  @override
  Map<String, dynamic> toJson() => _$WorkoutHealthValueToJson(this);

  @override
  String toString() =>
      """$runtimeType - workoutActivityType: ${workoutActivityType.name},
           totalEnergyBurned: $totalEnergyBurned,
           totalEnergyBurnedUnit: ${totalEnergyBurnedUnit?.name},
           totalDistance: $totalDistance,
           totalDistanceUnit: ${totalDistanceUnit?.name}
           totalSteps: $totalSteps,
           totalStepsUnit: ${totalStepsUnit?.name}""";

  @override
  bool operator ==(Object other) =>
      other is WorkoutHealthValue &&
      workoutActivityType == other.workoutActivityType &&
      totalEnergyBurned == other.totalEnergyBurned &&
      totalEnergyBurnedUnit == other.totalEnergyBurnedUnit &&
      totalDistance == other.totalDistance &&
      totalDistanceUnit == other.totalDistanceUnit &&
      totalSteps == other.totalSteps &&
      totalStepsUnit == other.totalStepsUnit;

  @override
  int get hashCode => Object.hash(
      workoutActivityType,
      totalEnergyBurned,
      totalEnergyBurnedUnit,
      totalDistance,
      totalDistanceUnit,
      totalSteps,
      totalStepsUnit);
}

/// A [HealthValue] object for ECGs
///
/// Parameters:
/// * [voltageValues] - an array of [ElectrocardiogramVoltageValue]s
/// * [averageHeartRate] - the average heart rate during the ECG (in BPM)
/// * [samplingFrequency] - the frequency at which the Apple Watch sampled the voltage.
/// * [classification] - an [ElectrocardiogramClassification]
@JsonSerializable(fieldRename: FieldRename.snake, includeIfNull: false)
class ElectrocardiogramHealthValue extends HealthValue {
  /// An array of [ElectrocardiogramVoltageValue]s.
  List<ElectrocardiogramVoltageValue> voltageValues;

  /// The average heart rate during the ECG (in BPM).
  num? averageHeartRate;

  /// The frequency at which the Apple Watch sampled the voltage.
  double? samplingFrequency;

  /// An [ElectrocardiogramClassification].
  ElectrocardiogramClassification? classification;

  ElectrocardiogramHealthValue({
    required this.voltageValues,
    this.averageHeartRate,
    this.samplingFrequency,
    this.classification,
  });

  @override
  Function get fromJsonFunction => _$ElectrocardiogramHealthValueFromJson;
  factory ElectrocardiogramHealthValue.fromJson(Map<String, dynamic> json) =>
      FromJsonFactory().fromJson(json) as ElectrocardiogramHealthValue;
  @override
  Map<String, dynamic> toJson() => _$ElectrocardiogramHealthValueToJson(this);

  /// Create a [ElectrocardiogramHealthValue] based on a health data point from native data format.
  factory ElectrocardiogramHealthValue.fromHealthDataPoint(dynamic dataPoint) =>
      ElectrocardiogramHealthValue(
        voltageValues: (dataPoint['voltageValues'] as List)
            .map((voltageValue) =>
                ElectrocardiogramVoltageValue.fromHealthDataPoint(voltageValue))
            .toList(),
        averageHeartRate: dataPoint['averageHeartRate'] as num?,
        samplingFrequency: dataPoint['samplingFrequency'] as double?,
        classification: ElectrocardiogramClassification.values
            .firstWhere((c) => c.value == dataPoint['classification']),
      );

  @override
  bool operator ==(Object other) =>
      other is ElectrocardiogramHealthValue &&
      voltageValues == other.voltageValues &&
      averageHeartRate == other.averageHeartRate &&
      samplingFrequency == other.samplingFrequency &&
      classification == other.classification;

  @override
  int get hashCode => Object.hash(
      voltageValues, averageHeartRate, samplingFrequency, classification);

  @override
  String toString() =>
      '$runtimeType - ${voltageValues.length} values, $averageHeartRate BPM, $samplingFrequency HZ, $classification';
}

/// Single voltage value belonging to a [ElectrocardiogramHealthValue]
@JsonSerializable(fieldRename: FieldRename.snake, includeIfNull: false)
class ElectrocardiogramVoltageValue extends HealthValue {
  /// Voltage of the ECG.
  num voltage;

  /// Time since the start of the ECG.
  num timeSinceSampleStart;

  ElectrocardiogramVoltageValue({
    required this.voltage,
    required this.timeSinceSampleStart,
  });

  /// Create a [ElectrocardiogramVoltageValue] based on a health data point from native data format.
  factory ElectrocardiogramVoltageValue.fromHealthDataPoint(
          dynamic dataPoint) =>
      ElectrocardiogramVoltageValue(
          voltage: dataPoint['voltage'] as num,
          timeSinceSampleStart: dataPoint['timeSinceSampleStart'] as num);

  @override
  Function get fromJsonFunction => _$ElectrocardiogramVoltageValueFromJson;
  factory ElectrocardiogramVoltageValue.fromJson(Map<String, dynamic> json) =>
      FromJsonFactory().fromJson(json) as ElectrocardiogramVoltageValue;
  @override
  Map<String, dynamic> toJson() => _$ElectrocardiogramVoltageValueToJson(this);

  @override
  bool operator ==(Object other) =>
      other is ElectrocardiogramVoltageValue &&
      voltage == other.voltage &&
      timeSinceSampleStart == other.timeSinceSampleStart;

  @override
  int get hashCode => Object.hash(voltage, timeSinceSampleStart);

  @override
  String toString() => '$runtimeType - voltage: $voltage';
}

/// A [HealthValue] object from insulin delivery (iOS only)
@JsonSerializable(fieldRename: FieldRename.snake, includeIfNull: false)
class InsulinDeliveryHealthValue extends HealthValue {
  /// The amount of units of insulin taken
  double units;

  /// If it's basal, bolus or unknown reason for insulin dosage
  InsulinDeliveryReason reason;

  InsulinDeliveryHealthValue({
    required this.units,
    required this.reason,
  });

  factory InsulinDeliveryHealthValue.fromHealthDataPoint(dynamic dataPoint) {
    final units = dataPoint['value'] as num;

    final metadata = dataPoint['metadata'] == null
        ? null
        : Map<String, dynamic>.from(dataPoint['metadata'] as Map);
    final reasonIndex =
        metadata == null || !metadata.containsKey('HKInsulinDeliveryReason')
            ? 0
            : metadata['HKInsulinDeliveryReason'] as double;
    final reason = InsulinDeliveryReason.values[reasonIndex.toInt()];

    return InsulinDeliveryHealthValue(units: units.toDouble(), reason: reason);
  }

  @override
  Function get fromJsonFunction => _$InsulinDeliveryHealthValueFromJson;
  factory InsulinDeliveryHealthValue.fromJson(Map<String, dynamic> json) =>
      FromJsonFactory().fromJson(json) as InsulinDeliveryHealthValue;
  @override
  Map<String, dynamic> toJson() => _$InsulinDeliveryHealthValueToJson(this);

  @override
  bool operator ==(Object other) =>
      other is InsulinDeliveryHealthValue &&
      units == other.units &&
      reason == other.reason;

  @override
  int get hashCode => Object.hash(units, reason);

  @override
  String toString() => '$runtimeType - units: $units, reason: $reason';
}

/// A [HealthValue] object for nutrition.
///
/// Parameters:
///  * [mealType] - the type of meal
///  * [name] - the name of the food
///  * [b1Thiamine] - the amount of thiamine (B1) in grams
///  * [b2Riboflavin] - the amount of riboflavin (B2) in grams
///  * [b3Niacin] - the amount of niacin (B3) in grams
///  * [b5PantothenicAcid] - the amount of pantothenic acid (B5) in grams
///  * [b6Pyridoxine] - the amount of pyridoxine (B6) in grams
///  * [b7Biotin] - the amount of biotin (B7) in grams
///  * [b9Folate] - the amount of folate (B9) in grams
///  * [b12Cobalamin] - the amount of cobalamin (B12) in grams
///  * [caffeine] - the amount of caffeine in grams
///  * [calcium] - the amount of calcium in grams
///  * [calories] - the amount of calories in kcal
///  * [carbs] - the amount of carbs in grams
///  * [chloride] - the amount of chloride in grams
///  * [cholesterol] - the amount of cholesterol in grams
///  * [choline] - the amount of choline in grams
///  * [chromium] - the amount of chromium in grams
///  * [copper] - the amount of copper in grams
///  * [fat] - the amount of fat in grams
///  * [fatMonounsaturated] - the amount of monounsaturated fat in grams
///  * [fatPolyunsaturated] - the amount of polyunsaturated fat in grams
///  * [fatSaturated] - the amount of saturated fat in grams
///  * [fatTransMonoenoic] - the amount of
///  * [fatUnsaturated] - the amount of unsaturated fat in grams
///  * [fiber] - the amount of fiber in grams
///  * [iodine] - the amount of iodine in grams
///  * [iron] - the amount of iron in grams
///  * [magnesium] - the amount of magnesium in grams
///  * [manganese] - the amount of manganese in grams
///  * [molybdenum] - the amount of molybdenum in grams
///  * [phosphorus] - the amount of phosphorus in grams
///  * [potassium] - the amount of potassium in grams
///  * [protein] - the amount of protein in grams
///  * [selenium] - the amount of selenium in grams
///  * [sodium] - the amount of sodium in grams
///  * [sugar] - the amount of sugar in grams
///  * [vitaminA] - the amount of vitamin A in grams
///  * [vitaminC] - the amount of vitamin C in grams
///  * [vitaminD] - the amount of vitamin D in grams
///  * [vitaminE] - the amount of vitamin E in grams
///  * [vitaminK] - the amount of vitamin K in grams
///  * [water] - the amount of water in grams
///  * [zinc] - the amount of zinc in grams

@JsonSerializable(fieldRename: FieldRename.snake, includeIfNull: false)
class NutritionHealthValue extends HealthValue {
  /// The name of the food.
  String? name;

  /// The type of meal.
  String? mealType;

  /// The amount of calories in kcal.
  double? calories;

  /// The amount of protein in grams.
  double? protein;

  /// The amount of fat in grams.
  double? fat;

  /// The amount of carbs in grams.
  double? carbs;

  /// The amount of caffeine in grams.
  double? caffeine;

  /// The amount of vitamin A in grams.
  double? vitaminA;

  /// The amount of thiamine (B1) in grams.
  double? b1Thiamine;

  /// The amount of riboflavin (B2) in grams.
  double? b2Riboflavin;

  /// The amount of niacin (B3) in grams.
  double? b3Niacin;

  /// The amount of pantothenic acid (B5) in grams.
  double? b5PantothenicAcid;

  /// The amount of pyridoxine (B6) in grams.
  double? b6Pyridoxine;

  /// The amount of biotin (B7) in grams.
  double? b7Biotin;

  /// The amount of folate (B9) in grams.
  double? b9Folate;

  /// The amount of cobalamin (B12) in grams.
  double? b12Cobalamin;

  /// The amount of vitamin C in grams.
  double? vitaminC;

  /// The amount of vitamin D in grams.
  double? vitaminD;

  /// The amount of vitamin E in grams.
  double? vitaminE;

  /// The amount of vitamin K in grams.
  double? vitaminK;

  /// The amount of calcium in grams.
  double? calcium;

  /// The amount of chloride in grams.
  double? chloride;

  /// The amount of cholesterol in grams.
  double? cholesterol;

  /// The amount of choline in grams.
  double? choline;

  /// The amount of chromium in grams.
  double? chromium;

  /// The amount of copper in grams.
  double? copper;

  /// The amount of unsaturated fat in grams.
  double? fatUnsaturated;

  /// The amount of monounsaturated fat in grams.
  double? fatMonounsaturated;

  /// The amount of polyunsaturated fat in grams.
  double? fatPolyunsaturated;

  /// The amount of saturated fat in grams.
  double? fatSaturated;

  /// The amount of trans-monoenoic fat in grams.
  double? fatTransMonoenoic;

  /// The amount of fiber in grams.
  double? fiber;

  /// The amount of iodine in grams.
  double? iodine;

  /// The amount of iron in grams.
  double? iron;

  /// The amount of magnesium in grams.
  double? magnesium;

  /// The amount of manganese in grams.
  double? manganese;

  /// The amount of molybdenum in grams.
  double? molybdenum;

  /// The amount of phosphorus in grams.
  double? phosphorus;

  /// The amount of potassium in grams.
  double? potassium;

  /// The amount of selenium in grams.
  double? selenium;

  /// The amount of sodium in grams.
  double? sodium;

  /// The amount of sugar in grams.
  double? sugar;

  /// The amount of water in grams.
  double? water;

  /// The amount of zinc in grams.
  double? zinc;

  NutritionHealthValue({
    this.name,
    this.mealType,
    this.calories,
    this.protein,
    this.fat,
    this.carbs,
    this.caffeine,
    this.vitaminA,
    this.b1Thiamine,
    this.b2Riboflavin,
    this.b3Niacin,
    this.b5PantothenicAcid,
    this.b6Pyridoxine,
    this.b7Biotin,
    this.b9Folate,
    this.b12Cobalamin,
    this.vitaminC,
    this.vitaminD,
    this.vitaminE,
    this.vitaminK,
    this.calcium,
    this.chloride,
    this.cholesterol,
    this.choline,
    this.chromium,
    this.copper,
    this.fatUnsaturated,
    this.fatMonounsaturated,
    this.fatPolyunsaturated,
    this.fatSaturated,
    this.fatTransMonoenoic,
    this.fiber,
    this.iodine,
    this.iron,
    this.magnesium,
    this.manganese,
    this.molybdenum,
    this.phosphorus,
    this.potassium,
    this.selenium,
    this.sodium,
    this.sugar,
    this.water,
    this.zinc,
  });

  @override
  Function get fromJsonFunction => _$NutritionHealthValueFromJson;
  factory NutritionHealthValue.fromJson(Map<String, dynamic> json) =>
      FromJsonFactory().fromJson(json) as NutritionHealthValue;
  @override
  Map<String, dynamic> toJson() => _$NutritionHealthValueToJson(this);

  static double? _toDoubleOrNull(num? value) => value?.toDouble();

  /// Create a [NutritionHealthValue] based on a health data point from native data format.
  factory NutritionHealthValue.fromHealthDataPoint(dynamic dataPoint) {
    dataPoint = dataPoint as Map<Object?, Object?>;
    // where key is not null
    final Map<String, Object?> dataPointMap = Map.fromEntries(dataPoint.entries
        .where((entry) => entry.key != null)
        .map((entry) => MapEntry(entry.key as String, entry.value)));
    return _$NutritionHealthValueFromJson(dataPointMap);
  }

  @override
  String toString() => """$runtimeType - protein: ${protein.toString()},
    calories: ${calories.toString()},
    fat: ${fat.toString()},
    name: ${name.toString()},
    carbs: ${carbs.toString()},
    caffeine: ${caffeine.toString()},
    mealType: $mealType,
    vitaminA: ${vitaminA.toString()},
    b1Thiamine: ${b1Thiamine.toString()},
    b2Riboflavin: ${b2Riboflavin.toString()},
    b3Niacin: ${b3Niacin.toString()},
    b5PantothenicAcid: ${b5PantothenicAcid.toString()},
    b6Pyridoxine: ${b6Pyridoxine.toString()},
    b7Biotin: ${b7Biotin.toString()},
    b9Folate: ${b9Folate.toString()},
    b12Cobalamin: ${b12Cobalamin.toString()},
    vitaminC: ${vitaminC.toString()},
    vitaminD: ${vitaminD.toString()},
    vitaminE: ${vitaminE.toString()},
    vitaminK: ${vitaminK.toString()},
    calcium: ${calcium.toString()},
    chloride: ${chloride.toString()},
    cholesterol: ${cholesterol.toString()},
    choline: ${choline.toString()},
    chromium: ${chromium.toString()},
    copper: ${copper.toString()},
    unsaturatedFat: ${fatUnsaturated.toString()},
    fatMonounsaturated: ${fatMonounsaturated.toString()},
    fatPolyunsaturated: ${fatPolyunsaturated.toString()},
    fatSaturated: ${fatSaturated.toString()},
    fatTransMonoenoic: ${fatTransMonoenoic.toString()},
    fiber: ${fiber.toString()},
    iodine: ${iodine.toString()},
    iron: ${iron.toString()},
    magnesium: ${magnesium.toString()},
    manganese: ${manganese.toString()},
    molybdenum: ${molybdenum.toString()},
    phosphorus: ${phosphorus.toString()},
    potassium: ${potassium.toString()},
    selenium: ${selenium.toString()},
    sodium: ${sodium.toString()},
    sugar: ${sugar.toString()},
    water: ${water.toString()},
    zinc: ${zinc.toString()}""";

  @override
  bool operator ==(Object other) =>
      other is NutritionHealthValue &&
      other.name == name &&
      other.mealType == mealType &&
      other.calories == calories &&
      other.protein == protein &&
      other.fat == fat &&
      other.carbs == carbs &&
      other.caffeine == caffeine &&
<<<<<<< HEAD
      other.mealType == mealType;

  @override
  int get hashCode =>
      Object.hash(protein, calories, fat, name, carbs, caffeine);
}

enum MenstrualFlow {
  unspecified,
  none,
  light,
  medium,
  heavy,
  spotting;

  static MenstrualFlow fromGoogleFit(int value) {
    switch (value) {
      case 1:
        return MenstrualFlow.spotting;
      case 2:
        return MenstrualFlow.light;
      case 3:
        return MenstrualFlow.medium;
      case 4:
        return MenstrualFlow.heavy;
      default:
        return MenstrualFlow.none;
    }
  }

  static MenstrualFlow fromHealthKit(int value) {
    switch (value) {
      case 1:
        return MenstrualFlow.unspecified;
      case 2:
        return MenstrualFlow.light;
      case 3:
        return MenstrualFlow.medium;
      case 4:
        return MenstrualFlow.heavy;
      case 5:
        return MenstrualFlow.none;
      default:
        return MenstrualFlow.unspecified;
    }
  }
}

/// A [HealthValue] object for menstrual flow.
///
/// Parameters:
/// * [flowValue] - the flow value
/// * [isStartOfCycle] - indicator whether or not this occurrence is the first day of the menstrual cycle
@JsonSerializable(fieldRename: FieldRename.snake, includeIfNull: false)
class MenstruationFlowHealthValue extends HealthValue {
  final MenstrualFlow? flow;
  final bool? isStartOfCycle;
  final DateTime dateTime;
  final bool selfReported;

  MenstruationFlowHealthValue({
    required this.flow,
    required this.isStartOfCycle,
    required this.dateTime,
    required this.selfReported,
  });

  @override
  String toString() =>
      "flow: ${flow?.name}, startOfCycle: $isStartOfCycle, dateTime: $dateTime, selfReported: $selfReported";

  factory MenstruationFlowHealthValue.fromHealthDataPoint(dynamic dataPoint) {
    // Parse flow value safely
    final flowValueIndex = dataPoint['value'] as int? ?? 0;
    MenstrualFlow? menstrualFlow;
    if (Platform.isAndroid) {
      menstrualFlow = MenstrualFlow.fromGoogleFit(flowValueIndex);
    } else if (Platform.isIOS) {
      menstrualFlow = MenstrualFlow.fromHealthKit(flowValueIndex);
    }

    return MenstruationFlowHealthValue(
      flow: menstrualFlow,
      isStartOfCycle:
          dataPoint['metadata']?['HKMetadataKeyMenstrualCycleStart'] as bool?,
      dateTime:
          DateTime.fromMillisecondsSinceEpoch(dataPoint['date_from'] as int),
      selfReported: dataPoint['self_reported'] as bool? ?? false,
    );
  }

  @override
  Function get fromJsonFunction => _$MenstruationFlowHealthValueFromJson;

  factory MenstruationFlowHealthValue.fromJson(Map<String, dynamic> json) =>
      FromJsonFactory().fromJson(json) as MenstruationFlowHealthValue;

  @override
  Map<String, dynamic> toJson() => _$MenstruationFlowHealthValueToJson(this);

  @override
  bool operator ==(Object other) {
    return identical(this, other) ||
        other is MenstruationFlowHealthValue &&
            runtimeType == other.runtimeType &&
            flow == other.flow &&
            isStartOfCycle == other.isStartOfCycle &&
            dateTime == other.dateTime &&
            selfReported == other.selfReported;
  }

  @override
  int get hashCode => Object.hash(flow, isStartOfCycle, dateTime, selfReported);
=======
      other.vitaminA == vitaminA &&
      other.b1Thiamine == b1Thiamine &&
      other.b2Riboflavin == b2Riboflavin &&
      other.b3Niacin == b3Niacin &&
      other.b5PantothenicAcid == b5PantothenicAcid &&
      other.b6Pyridoxine == b6Pyridoxine &&
      other.b7Biotin == b7Biotin &&
      other.b9Folate == b9Folate &&
      other.b12Cobalamin == b12Cobalamin &&
      other.vitaminC == vitaminC &&
      other.vitaminD == vitaminD &&
      other.vitaminE == vitaminE &&
      other.vitaminK == vitaminK &&
      other.calcium == calcium &&
      other.chloride == chloride &&
      other.cholesterol == cholesterol &&
      other.choline == choline &&
      other.chromium == chromium &&
      other.copper == copper &&
      other.fatUnsaturated == fatUnsaturated &&
      other.fatMonounsaturated == fatMonounsaturated &&
      other.fatPolyunsaturated == fatPolyunsaturated &&
      other.fatSaturated == fatSaturated &&
      other.fatTransMonoenoic == fatTransMonoenoic &&
      other.fiber == fiber &&
      other.iodine == iodine &&
      other.iron == iron &&
      other.magnesium == magnesium &&
      other.manganese == manganese &&
      other.molybdenum == molybdenum &&
      other.phosphorus == phosphorus &&
      other.potassium == potassium &&
      other.selenium == selenium &&
      other.sodium == sodium &&
      other.sugar == sugar &&
      other.water == water &&
      other.zinc == zinc;

  @override
  int get hashCode => Object.hashAll([
        protein,
        calories,
        fat,
        name,
        carbs,
        caffeine,
        vitaminA,
        b1Thiamine,
        b2Riboflavin,
        b3Niacin,
        b5PantothenicAcid,
        b6Pyridoxine,
        b7Biotin,
        b9Folate,
        b12Cobalamin,
        vitaminC,
        vitaminD,
        vitaminE,
        vitaminK,
        calcium,
        chloride,
        cholesterol,
        choline,
        chromium,
        copper,
        fatUnsaturated,
        fatMonounsaturated,
        fatPolyunsaturated,
        fatSaturated,
        fatTransMonoenoic,
        fiber,
        iodine,
        iron,
        magnesium,
        manganese,
        molybdenum,
        phosphorus,
        potassium,
        selenium,
        sodium,
        sugar,
        water,
        zinc,
      ]);
>>>>>>> e6b493e1
}<|MERGE_RESOLUTION|>--- conflicted
+++ resolved
@@ -674,121 +674,6 @@
       other.fat == fat &&
       other.carbs == carbs &&
       other.caffeine == caffeine &&
-<<<<<<< HEAD
-      other.mealType == mealType;
-
-  @override
-  int get hashCode =>
-      Object.hash(protein, calories, fat, name, carbs, caffeine);
-}
-
-enum MenstrualFlow {
-  unspecified,
-  none,
-  light,
-  medium,
-  heavy,
-  spotting;
-
-  static MenstrualFlow fromGoogleFit(int value) {
-    switch (value) {
-      case 1:
-        return MenstrualFlow.spotting;
-      case 2:
-        return MenstrualFlow.light;
-      case 3:
-        return MenstrualFlow.medium;
-      case 4:
-        return MenstrualFlow.heavy;
-      default:
-        return MenstrualFlow.none;
-    }
-  }
-
-  static MenstrualFlow fromHealthKit(int value) {
-    switch (value) {
-      case 1:
-        return MenstrualFlow.unspecified;
-      case 2:
-        return MenstrualFlow.light;
-      case 3:
-        return MenstrualFlow.medium;
-      case 4:
-        return MenstrualFlow.heavy;
-      case 5:
-        return MenstrualFlow.none;
-      default:
-        return MenstrualFlow.unspecified;
-    }
-  }
-}
-
-/// A [HealthValue] object for menstrual flow.
-///
-/// Parameters:
-/// * [flowValue] - the flow value
-/// * [isStartOfCycle] - indicator whether or not this occurrence is the first day of the menstrual cycle
-@JsonSerializable(fieldRename: FieldRename.snake, includeIfNull: false)
-class MenstruationFlowHealthValue extends HealthValue {
-  final MenstrualFlow? flow;
-  final bool? isStartOfCycle;
-  final DateTime dateTime;
-  final bool selfReported;
-
-  MenstruationFlowHealthValue({
-    required this.flow,
-    required this.isStartOfCycle,
-    required this.dateTime,
-    required this.selfReported,
-  });
-
-  @override
-  String toString() =>
-      "flow: ${flow?.name}, startOfCycle: $isStartOfCycle, dateTime: $dateTime, selfReported: $selfReported";
-
-  factory MenstruationFlowHealthValue.fromHealthDataPoint(dynamic dataPoint) {
-    // Parse flow value safely
-    final flowValueIndex = dataPoint['value'] as int? ?? 0;
-    MenstrualFlow? menstrualFlow;
-    if (Platform.isAndroid) {
-      menstrualFlow = MenstrualFlow.fromGoogleFit(flowValueIndex);
-    } else if (Platform.isIOS) {
-      menstrualFlow = MenstrualFlow.fromHealthKit(flowValueIndex);
-    }
-
-    return MenstruationFlowHealthValue(
-      flow: menstrualFlow,
-      isStartOfCycle:
-          dataPoint['metadata']?['HKMetadataKeyMenstrualCycleStart'] as bool?,
-      dateTime:
-          DateTime.fromMillisecondsSinceEpoch(dataPoint['date_from'] as int),
-      selfReported: dataPoint['self_reported'] as bool? ?? false,
-    );
-  }
-
-  @override
-  Function get fromJsonFunction => _$MenstruationFlowHealthValueFromJson;
-
-  factory MenstruationFlowHealthValue.fromJson(Map<String, dynamic> json) =>
-      FromJsonFactory().fromJson(json) as MenstruationFlowHealthValue;
-
-  @override
-  Map<String, dynamic> toJson() => _$MenstruationFlowHealthValueToJson(this);
-
-  @override
-  bool operator ==(Object other) {
-    return identical(this, other) ||
-        other is MenstruationFlowHealthValue &&
-            runtimeType == other.runtimeType &&
-            flow == other.flow &&
-            isStartOfCycle == other.isStartOfCycle &&
-            dateTime == other.dateTime &&
-            selfReported == other.selfReported;
-  }
-
-  @override
-  int get hashCode => Object.hash(flow, isStartOfCycle, dateTime, selfReported);
-=======
       other.vitaminA == vitaminA &&
       other.b1Thiamine == b1Thiamine &&
       other.b2Riboflavin == b2Riboflavin &&
@@ -873,5 +758,112 @@
         water,
         zinc,
       ]);
->>>>>>> e6b493e1
+}
+
+enum MenstrualFlow {
+  unspecified,
+  none,
+  light,
+  medium,
+  heavy,
+  spotting;
+
+  static MenstrualFlow fromGoogleFit(int value) {
+    switch (value) {
+      case 1:
+        return MenstrualFlow.spotting;
+      case 2:
+        return MenstrualFlow.light;
+      case 3:
+        return MenstrualFlow.medium;
+      case 4:
+        return MenstrualFlow.heavy;
+      default:
+        return MenstrualFlow.none;
+    }
+  }
+
+  static MenstrualFlow fromHealthKit(int value) {
+    switch (value) {
+      case 1:
+        return MenstrualFlow.unspecified;
+      case 2:
+        return MenstrualFlow.light;
+      case 3:
+        return MenstrualFlow.medium;
+      case 4:
+        return MenstrualFlow.heavy;
+      case 5:
+        return MenstrualFlow.none;
+      default:
+        return MenstrualFlow.unspecified;
+    }
+  }
+}
+
+/// A [HealthValue] object for menstrual flow.
+///
+/// Parameters:
+/// * [flowValue] - the flow value
+/// * [isStartOfCycle] - indicator whether or not this occurrence is the first day of the menstrual cycle
+@JsonSerializable(fieldRename: FieldRename.snake, includeIfNull: false)
+class MenstruationFlowHealthValue extends HealthValue {
+  final MenstrualFlow? flow;
+  final bool? isStartOfCycle;
+  final DateTime dateTime;
+  final bool selfReported;
+
+  MenstruationFlowHealthValue({
+    required this.flow,
+    required this.isStartOfCycle,
+    required this.dateTime,
+    required this.selfReported,
+  });
+
+  @override
+  String toString() =>
+      "flow: ${flow?.name}, startOfCycle: $isStartOfCycle, dateTime: $dateTime, selfReported: $selfReported";
+
+  factory MenstruationFlowHealthValue.fromHealthDataPoint(dynamic dataPoint) {
+    // Parse flow value safely
+    final flowValueIndex = dataPoint['value'] as int? ?? 0;
+    MenstrualFlow? menstrualFlow;
+    if (Platform.isAndroid) {
+      menstrualFlow = MenstrualFlow.fromGoogleFit(flowValueIndex);
+    } else if (Platform.isIOS) {
+      menstrualFlow = MenstrualFlow.fromHealthKit(flowValueIndex);
+    }
+
+    return MenstruationFlowHealthValue(
+      flow: menstrualFlow,
+      isStartOfCycle:
+          dataPoint['metadata']?['HKMetadataKeyMenstrualCycleStart'] as bool?,
+      dateTime:
+          DateTime.fromMillisecondsSinceEpoch(dataPoint['date_from'] as int),
+      selfReported: dataPoint['self_reported'] as bool? ?? false,
+    );
+  }
+
+  @override
+  Function get fromJsonFunction => _$MenstruationFlowHealthValueFromJson;
+
+  factory MenstruationFlowHealthValue.fromJson(Map<String, dynamic> json) =>
+      FromJsonFactory().fromJson(json) as MenstruationFlowHealthValue;
+
+  @override
+  Map<String, dynamic> toJson() => _$MenstruationFlowHealthValueToJson(this);
+
+  @override
+  bool operator ==(Object other) {
+    return identical(this, other) ||
+        other is MenstruationFlowHealthValue &&
+            runtimeType == other.runtimeType &&
+            flow == other.flow &&
+            isStartOfCycle == other.isStartOfCycle &&
+            dateTime == other.dateTime &&
+            selfReported == other.selfReported;
+  }
+
+  @override
+  int get hashCode => Object.hash(flow, isStartOfCycle, dateTime, selfReported);
 }