--- conflicted
+++ resolved
@@ -47,14 +47,11 @@
   LOW_HEART_RATE_EVENT,
   IRREGULAR_HEART_RATE_EVENT,
   ELECTRODERMAL_ACTIVITY,
-<<<<<<< HEAD
+  ELECTROCARDIOGRAM,
 
   // add
   WALKING_SPEED,
   SPEED,
-=======
-  ELECTROCARDIOGRAM,
->>>>>>> 677b88a2
 }
 
 enum HealthDataAccess {
@@ -106,13 +103,10 @@
   HealthDataType.HEADACHE_MODERATE,
   HealthDataType.HEADACHE_SEVERE,
   HealthDataType.HEADACHE_UNSPECIFIED,
-<<<<<<< HEAD
+  HealthDataType.ELECTROCARDIOGRAM,
+
   // add
   HealthDataType.WALKING_SPEED,
-  
-=======
-  HealthDataType.ELECTROCARDIOGRAM,
->>>>>>> 677b88a2
 ];
 
 /// List of data types available on Android
@@ -189,14 +183,11 @@
   HealthDataType.LOW_HEART_RATE_EVENT: HealthDataUnit.NO_UNIT,
   HealthDataType.IRREGULAR_HEART_RATE_EVENT: HealthDataUnit.NO_UNIT,
   HealthDataType.HEART_RATE_VARIABILITY_SDNN: HealthDataUnit.MILLISECOND,
-<<<<<<< HEAD
+  HealthDataType.ELECTROCARDIOGRAM: HealthDataUnit.VOLT,
 
   // add
   HealthDataType.WALKING_SPEED: HealthDataUnit.METER_PER_SECOND,
   HealthDataType.SPEED: HealthDataUnit.METER_PER_SECOND,
-=======
-  HealthDataType.ELECTROCARDIOGRAM: HealthDataUnit.VOLT,
->>>>>>> 677b88a2
 };
 
 const PlatformTypeJsonValue = {
