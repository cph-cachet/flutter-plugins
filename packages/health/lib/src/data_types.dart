--- conflicted
+++ resolved
@@ -236,13 +236,10 @@
   HealthDataType.ELECTROCARDIOGRAM: HealthDataUnit.VOLT,
 
   HealthDataType.NUTRITION: HealthDataUnit.NO_UNIT,
-<<<<<<< HEAD
   HealthDataType.STAND_TIME: HealthDataUnit.MINUTE,
-=======
 
   // Health Connect
   HealthDataType.TOTAL_CALORIES_BURNED: HealthDataUnit.KILOCALORIE,
->>>>>>> d6d4b26c
 };
 
 const PlatformTypeJsonValue = {
