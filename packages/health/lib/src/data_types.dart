--- conflicted
+++ resolved
@@ -478,16 +478,14 @@
   UNRECOGNIZED,
 }
 
-<<<<<<< HEAD
+/// Types of insulin delivery reason
 enum InsulinDeliveryReason {
   NOT_SET,
   BASAL,
   BOLUS,
 }
 
-=======
 /// Extension to assign numbers to [ElectrocardiogramClassification]s
->>>>>>> 3aef0e22
 extension ElectrocardiogramClassificationValue
     on ElectrocardiogramClassification {
   int get value {
