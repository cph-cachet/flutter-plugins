--- conflicted
+++ resolved
@@ -69,7 +69,6 @@
     return bmiHealthPoints;
   }
 
-<<<<<<< HEAD
     Future<void> writeHealthData(
       double value, HealthDataType type, DateTime time) async {
     if (_platformType == PlatformType.ANDROID) {
@@ -90,11 +89,9 @@
   }
   
   Future<List<HealthDataPoint>> getHealthDataFromTypes(DateTime startDate, DateTime endDate, List<HealthDataType> types) async {
-=======
   /// Get an array of [HealthDataPoint] from an array of [HealthDataType]
   Future<List<HealthDataPoint>> getHealthDataFromTypes(
       DateTime startDate, DateTime endDate, List<HealthDataType> types) async {
->>>>>>> c68b7824
     List<HealthDataPoint> dataPoints = [];
 
     for (HealthDataType type in types) {
