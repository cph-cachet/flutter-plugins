part of health;

/// Main class for the Plugin.
///
/// The plugin supports:
///
///  * handling permissions to access health data using the [hasPermissions],
///    [requestAuthorization], [revokePermissions] methods.
///  * reading health data using the [getHealthDataFromTypes] method.
///  * writing health data using the [writeHealthData] method.
///  * accessing total step counts using the [getTotalStepsInInterval] method.
///  * cleaning up dublicate data points via the [removeDuplicates] method.
class HealthFactory {
  static const MethodChannel _channel = MethodChannel('flutter_health');
  String? _deviceId;
  final _deviceInfo = DeviceInfoPlugin();

  static PlatformType _platformType =
      Platform.isAndroid ? PlatformType.ANDROID : PlatformType.IOS;

  /// Check if a given data type is available on the platform
  bool isDataTypeAvailable(HealthDataType dataType) =>
      _platformType == PlatformType.ANDROID
          ? _dataTypeKeysAndroid.contains(dataType)
          : _dataTypeKeysIOS.contains(dataType);

  /// Determines if the data types have been granted with the specified access rights.
  ///
  /// Returns:
  ///
  /// * true - if all of the data types have been granted with the specfied access rights.
  /// * false - if any of the data types has not been granted with the specified access right(s)
  /// * null - if it can not be determined if the data types have been granted with the specified access right(s).
  ///
  /// Parameters:
  ///
  /// * [types]  - List of [HealthDataType] whose permissions are to be checked.
  /// * [permissions] - Optional.
  ///   + If unspecified, this method checks if each HealthDataType in [types] has been granted READ access.
  ///   + If specified, this method checks if each [HealthDataType] in [types] has been granted with the access specified in its
  ///   corresponding entry in this list. The length of this list must be equal to that of [types].
  ///
  ///  Caveat:
  ///
  ///   As Apple HealthKit will not disclose if READ access has been granted for a data type due to privacy concern,
  ///   this method can only return null to represent an undertermined status, if it is called on iOS
  ///   with a READ or READ_WRITE access.
  ///
  ///   On Android, this function returns true or false, depending on whether the specified access right has been granted.
  static Future<bool?> hasPermissions(
    List<HealthDataType> types, {
      List<HealthDataAccess>? permissions,
      String? accountName,
  }) async {
    if (permissions != null && permissions.length != types.length)
      throw ArgumentError(
          "The lists of types and permissions must be of same length.");

    final mTypes = List<HealthDataType>.from(types, growable: true);
    final mPermissions = permissions == null
        ? List<int>.filled(types.length, HealthDataAccess.READ.index,
            growable: true)
        : permissions.map((permission) => permission.index).toList();

    /// On Android, if BMI is requested, then also ask for weight and height
    if (_platformType == PlatformType.ANDROID) _handleBMI(mTypes, mPermissions);

    return await _channel.invokeMethod('hasPermissions', {
      "types": mTypes.map((type) => type.name).toList(),
      "permissions": mPermissions,
      "accountName": accountName,
    });
  }

  /// Revoke permissions obtained earlier.
  ///
  /// Not supported on iOS and method does nothing.
  static Future<void> revokePermissions() async {
    return await _channel.invokeMethod('revokePermissions');
  }

  /// Requests permissions to access data types in Apple Health or Google Fit.
  ///
  /// Returns true if successful, false otherwise
  ///
  /// Parameters:
  ///
  /// * [types] - a list of [HealthDataType] which the permissions are requested for.
  /// * [permissions] - Optional.
  ///   + If unspecified, each [HealthDataType] in [types] is requested for READ [HealthDataAccess].
  ///   + If specified, each [HealthDataAccess] in this list is requested for its corresponding indexed
  ///   entry in [types]. In addition, the length of this list must be equal to that of [types].
  ///
  ///  Caveat:
  ///
  ///   As Apple HealthKit will not disclose if READ access has been granted for a data type due to privacy concern,
  ///   this method will return **true if the window asking for permission was showed to the user without errors**
  ///   if it is called on iOS with a READ or READ_WRITE access.
  Future<bool> requestAuthorization(List<HealthDataType> types,
      {List<HealthDataAccess>? permissions}) async => (
    await _requestAuthorization(types, permissions: permissions)
  ) != null;

  Future<String?> requestAuthorizationWithAccount(
    List<HealthDataType> types, {
      List<HealthDataAccess>? permissions,
      String? accountName,
    }
  ) => _requestAuthorization(types, permissions: permissions, accountName: accountName);

  Future<String?> _requestAuthorization(
    List<HealthDataType> types, {
      List<HealthDataAccess>? permissions,
      String? accountName,
    }
  ) async {
    if (permissions != null && permissions.length != types.length) {
      throw ArgumentError(
          'The length of [types] must be same as that of [permissions].');
    }

    if (permissions != null) {
      for (int i = 0; i < types.length; i++) {
        final type = types[i];
        final permission = permissions[i];
        if (type == HealthDataType.ELECTROCARDIOGRAM &&
            permission != HealthDataAccess.READ) {
          throw ArgumentError(
              'Requesting WRITE permission on ELECTROCARDIOGRAM is not allowed.');
        }
      }
    }

    final mTypes = List<HealthDataType>.from(types, growable: true);
    final mPermissions = permissions == null
        ? List<int>.filled(types.length, HealthDataAccess.READ.index,
            growable: true)
        : permissions.map((permission) => permission.index).toList();

    // on Android, if BMI is requested, then also ask for weight and height
    if (_platformType == PlatformType.ANDROID) _handleBMI(mTypes, mPermissions);

<<<<<<< HEAD
    List<String> keys = mTypes.map((e) => _enumToString(e)).toList();

    final String? isAuthorized = await _channel.invokeMethod(
        'requestAuthorization', {'types': keys, 'permissions': mPermissions, 'accountName': accountName ?? ""});
    return isAuthorized;
=======
    List<String> keys = mTypes.map((e) => e.name).toList();
    final bool? isAuthorized = await _channel.invokeMethod(
        'requestAuthorization', {'types': keys, "permissions": mPermissions});
    return isAuthorized ?? false;
>>>>>>> 677b88a2
  }

  static void _handleBMI(List<HealthDataType> mTypes, List<int> mPermissions) {
    final index = mTypes.indexOf(HealthDataType.BODY_MASS_INDEX);

    if (index != -1 && _platformType == PlatformType.ANDROID) {
      if (!mTypes.contains(HealthDataType.WEIGHT)) {
        mTypes.add(HealthDataType.WEIGHT);
        mPermissions.add(mPermissions[index]);
      }
      if (!mTypes.contains(HealthDataType.HEIGHT)) {
        mTypes.add(HealthDataType.HEIGHT);
        mPermissions.add(mPermissions[index]);
      }
      mTypes.remove(HealthDataType.BODY_MASS_INDEX);
      mPermissions.removeAt(index);
    }
  }

  /// Calculate the BMI using the last observed height and weight values.
  Future<List<HealthDataPoint>> _computeAndroidBMI(
      DateTime startTime, DateTime endTime, String? accountName) async {
    List<HealthDataPoint> heights =
        await _prepareQuery(startTime, endTime, HealthDataType.HEIGHT, accountName);

    if (heights.isEmpty) {
      return [];
    }

    List<HealthDataPoint> weights =
        await _prepareQuery(startTime, endTime, HealthDataType.WEIGHT, accountName);

    double h =
        (heights.last.value as NumericHealthValue).numericValue.toDouble();

    const dataType = HealthDataType.BODY_MASS_INDEX;
    final unit = _dataTypeToUnit[dataType]!;

    final bmiHealthPoints = <HealthDataPoint>[];
    for (var i = 0; i < weights.length; i++) {
      final bmiValue =
          (weights[i].value as NumericHealthValue).numericValue.toDouble() /
              (h * h);
      final x = HealthDataPoint(
          NumericHealthValue(bmiValue),
          dataType,
          unit,
          weights[i].dateFrom,
          weights[i].dateTo,
          _platformType,
          _deviceId!,
          '',
          '');

      bmiHealthPoints.add(x);
    }
    return bmiHealthPoints;
  }

  /// Saves health data into Apple Health or Google Fit.
  ///
  /// Returns true if successful, false otherwise.
  ///
  /// Parameters:
  /// * [value] - the health data's value in double
  /// * [type] - the value's HealthDataType
  /// * [startTime] - the start time when this [value] is measured.
  ///   + It must be equal to or earlier than [endTime].
  /// * [endTime] - the end time when this [value] is measured.
  ///   + It must be equal to or later than [startTime].
  ///   + Simply set [endTime] equal to [startTime] if the [value] is measured only at a specific point in time.
  ///
  /// Values for Sleep and Headache are ignored and will be automatically assigned the coresponding value.
  Future<bool> writeHealthData(
    double value,
    HealthDataType type,
    DateTime startTime,
    DateTime endTime, {
    HealthDataUnit? unit,
  }) async {
    if (type == HealthDataType.WORKOUT)
      throw ArgumentError(
          "Adding workouts should be done using the writeWorkoutData method.");
    if (startTime.isAfter(endTime))
      throw ArgumentError("startTime must be equal or earlier than endTime");
    if ({
      HealthDataType.HIGH_HEART_RATE_EVENT,
      HealthDataType.LOW_HEART_RATE_EVENT,
      HealthDataType.IRREGULAR_HEART_RATE_EVENT,
      HealthDataType.ELECTROCARDIOGRAM,
    }.contains(type))
      throw ArgumentError(
          "$type - iOS doesnt support writing this data type in HealthKit");

    // Assign default unit if not specified
    unit ??= _dataTypeToUnit[type]!;

    // Align values to type in cases where the type defines the value.
    // E.g. SLEEP_IN_BED should have value 0
    if (type == HealthDataType.SLEEP_ASLEEP ||
        type == HealthDataType.SLEEP_AWAKE ||
        type == HealthDataType.SLEEP_IN_BED ||
        type == HealthDataType.HEADACHE_NOT_PRESENT ||
        type == HealthDataType.HEADACHE_MILD ||
        type == HealthDataType.HEADACHE_MODERATE ||
        type == HealthDataType.HEADACHE_SEVERE ||
        type == HealthDataType.HEADACHE_UNSPECIFIED) {
      value = _alignValue(type).toDouble();
    }

    Map<String, dynamic> args = {
      'value': value,
      'dataTypeKey': type.name,
      'dataUnitKey': unit.name,
      'startTime': startTime.millisecondsSinceEpoch,
      'endTime': endTime.millisecondsSinceEpoch
    };
    bool? success = await _channel.invokeMethod('writeData', args);
    return success ?? false;
  }

  /// Deletes all records of the given type for a given period of time
  ///
  /// Returns true if successful, false otherwise.
  ///
  /// Parameters:
  /// * [type] - the value's HealthDataType
  /// * [startTime] - the start time when this [value] is measured.
  ///   + It must be equal to or earlier than [endTime].
  /// * [endTime] - the end time when this [value] is measured.
  ///   + It must be equal to or later than [startTime].
  Future<bool> delete(
      HealthDataType type, DateTime startTime, DateTime endTime) async {
    if (startTime.isAfter(endTime))
      throw ArgumentError("startTime must be equal or earlier than endTime");

    Map<String, dynamic> args = {
      'dataTypeKey': type.name,
      'startTime': startTime.millisecondsSinceEpoch,
      'endTime': endTime.millisecondsSinceEpoch
    };
    bool? success = await _channel.invokeMethod('delete', args);
    return success ?? false;
  }

  /// Saves blood pressure record into Apple Health or Google Fit.
  ///
  /// Returns true if successful, false otherwise.
  ///
  /// Parameters:
  /// * [systolic] - the systolic part of the blood pressure
  /// * [diastolic] - the diastolic part of the blood pressure
  /// * [startTime] - the start time when this [value] is measured.
  ///   + It must be equal to or earlier than [endTime].
  /// * [endTime] - the end time when this [value] is measured.
  ///   + It must be equal to or later than [startTime].
  ///   + Simply set [endTime] equal to [startTime] if the blood pressure is measured only at a specific point in time.
  Future<bool> writeBloodPressure(
      int systolic, int diastolic, DateTime startTime, DateTime endTime) async {
    if (startTime.isAfter(endTime))
      throw ArgumentError("startTime must be equal or earlier than endTime");

    Map<String, dynamic> args = {
      'systolic': systolic,
      'diastolic': diastolic,
      'startTime': startTime.millisecondsSinceEpoch,
      'endTime': endTime.millisecondsSinceEpoch
    };
    bool? success = await _channel.invokeMethod('writeBloodPressure', args);
    return success ?? false;
  }

  /// Saves audiogram into Apple Health.
  ///
  /// Returns true if successful, false otherwise.
  ///
  /// Parameters:
  /// * [frequencies] - array of frequencies of the test
  /// * [leftEarSensitivities] threshold in decibel for the left ear
  /// * [rightEarSensitivities] threshold in decibel for the left ear
  /// * [startTime] - the start time when the audiogram is measured.
  ///   + It must be equal to or earlier than [endTime].
  /// * [endTime] - the end time when the audiogram is measured.
  ///   + It must be equal to or later than [startTime].
  ///   + Simply set [endTime] equal to [startTime] if the audiogram is measured only at a specific point in time.
  /// * [metadata] - optional map of keys, both HKMetadataKeyExternalUUID and HKMetadataKeyDeviceName are required
  Future<bool> writeAudiogram(
      List<double> frequencies,
      List<double> leftEarSensitivities,
      List<double> rightEarSensitivities,
      DateTime startTime,
      DateTime endTime,
      {Map<String, dynamic>? metadata}) async {
    if (frequencies.isEmpty ||
        leftEarSensitivities.isEmpty ||
        rightEarSensitivities.isEmpty)
      throw ArgumentError(
          "frequencies, leftEarSensitivities and rightEarSensitivities can't be empty");
    if (frequencies.length != leftEarSensitivities.length ||
        rightEarSensitivities.length != leftEarSensitivities.length)
      throw ArgumentError(
          "frequencies, leftEarSensitivities and rightEarSensitivities need to be of the same length");
    if (startTime.isAfter(endTime))
      throw ArgumentError("startTime must be equal or earlier than endTime");
    if (_platformType == PlatformType.ANDROID)
      throw UnsupportedError("writeAudiogram is not supported on Android");
    Map<String, dynamic> args = {
      'frequencies': frequencies,
      'leftEarSensitivities': leftEarSensitivities,
      'rightEarSensitivities': rightEarSensitivities,
      'dataTypeKey': HealthDataType.AUDIOGRAM.name,
      'startTime': startTime.millisecondsSinceEpoch,
      'endTime': endTime.millisecondsSinceEpoch,
      'metadata': metadata,
    };
    bool? success = await _channel.invokeMethod('writeAudiogram', args);
    return success ?? false;
  }

  /// Fetch a list of health data points based on [types].
  Future<List<HealthDataPoint>> getHealthDataFromTypes(
<<<<<<< HEAD
    DateTime startTime,
    DateTime endTime,
    List<HealthDataType> types, {
      String? accountName,
    }
  ) async {
=======
      DateTime startTime, DateTime endTime, List<HealthDataType> types) async {
>>>>>>> 677b88a2
    List<HealthDataPoint> dataPoints = [];

    for (var type in types) {
      final result = await _prepareQuery(startTime, endTime, type, accountName);
      dataPoints.addAll(result);
    }

    const int threshold = 100;
    if (dataPoints.length > threshold) {
      return compute(removeDuplicates, dataPoints);
    }

    return removeDuplicates(dataPoints);
  }

  /// Prepares a query, i.e. checks if the types are available, etc.
  Future<List<HealthDataPoint>> _prepareQuery(
      DateTime startTime, DateTime endTime, HealthDataType dataType, String? accountName) async {
    /// Ask for device ID only once
    _deviceId ??= _platformType == PlatformType.ANDROID
        ? (await _deviceInfo.androidInfo).id
        : (await _deviceInfo.iosInfo).identifierForVendor;

    // If not implemented on platform, throw an exception
    if (!isDataTypeAvailable(dataType)) {
      throw HealthException(
          dataType, 'Not available on platform $_platformType');
    }

    // If BodyMassIndex is requested on Android, calculate this manually
    if (dataType == HealthDataType.BODY_MASS_INDEX &&
        _platformType == PlatformType.ANDROID) {
      return _computeAndroidBMI(startTime, endTime, accountName);
    }
    return await _dataQuery(startTime, endTime, dataType, accountName);
  }

  /// The main function for fetching health data
  Future<List<HealthDataPoint>> _dataQuery(
      DateTime startTime, DateTime endTime, HealthDataType dataType, String? accountName) async {
    final args = <String, dynamic>{
      'dataTypeKey': dataType.name,
      'dataUnitKey': _dataTypeToUnit[dataType]!.name,
      'startTime': startTime.millisecondsSinceEpoch,
      'endTime': endTime.millisecondsSinceEpoch,
      'accountName': accountName,
    };

    late final fetchedDataPoints;
    try {
      fetchedDataPoints = await _channel.invokeMethod('getData', args);
    } catch (error) {
      print("Health Plugin Error:\n");
      print("\t$error");

      // Exception should be reported to caller.
      rethrow;
    }
    if (fetchedDataPoints != null) {
      final mesg = <String, dynamic>{
        "dataType": dataType,
        "dataPoints": fetchedDataPoints,
        "deviceId": '$_deviceId',
      };
      const thresHold = 100;
      // If the no. of data points are larger than the threshold,
      // call the compute method to spawn an Isolate to do the parsing in a separate thread.
      if (fetchedDataPoints.length > thresHold) {
        return compute(_parse, mesg);
      }
      return _parse(mesg);
    } else {
      return <HealthDataPoint>[];
    }
  }

  static List<HealthDataPoint> _parse(Map<String, dynamic> message) {
    final dataType = message["dataType"];
    final dataPoints = message["dataPoints"];
    final device = message["deviceId"];
    final unit = _dataTypeToUnit[dataType]!;
    final list = dataPoints.map<HealthDataPoint>((e) {
      // Handling different [HealthValue] types
      HealthValue value;
      if (dataType == HealthDataType.AUDIOGRAM) {
        value = AudiogramHealthValue.fromJson(e);
      } else if (dataType == HealthDataType.WORKOUT) {
        value = WorkoutHealthValue.fromJson(e);
      } else if (dataType == HealthDataType.ELECTROCARDIOGRAM) {
        value = ElectrocardiogramHealthValue.fromJson(e);
      } else {
        value = NumericHealthValue(e['value']);
      }
      final DateTime from = DateTime.fromMillisecondsSinceEpoch(e['date_from']);
      final DateTime to = DateTime.fromMillisecondsSinceEpoch(e['date_to']);
      final String sourceId = e["source_id"];
      final String sourceName = e["source_name"];
      return HealthDataPoint(
        value,
        dataType,
        unit,
        from,
        to,
        _platformType,
        device,
        sourceId,
        sourceName,
      );
    }).toList();

    return list;
  }

  /// Given an array of [HealthDataPoint]s, this method will return the array
  /// without any duplicates.
  static List<HealthDataPoint> removeDuplicates(List<HealthDataPoint> points) {
    return LinkedHashSet.of(points).toList();
  }

  /// Get the total numbner of steps within a specific time period.
  /// Returns null if not successful.
  ///
  /// Is a fix according to https://stackoverflow.com/questions/29414386/step-count-retrieved-through-google-fit-api-does-not-match-step-count-displayed/29415091#29415091
  Future<int?> getTotalStepsInInterval(
    DateTime startTime,
    DateTime endTime,
  ) async {
    final args = <String, dynamic>{
      'startTime': startTime.millisecondsSinceEpoch,
      'endTime': endTime.millisecondsSinceEpoch
    };
    final stepsCount = await _channel.invokeMethod<int?>(
      'getTotalStepsInInterval',
      args,
    );
    return stepsCount;
  }

  int _alignValue(HealthDataType type) {
    switch (type) {
      case HealthDataType.SLEEP_IN_BED:
        return 0;
      case HealthDataType.SLEEP_ASLEEP:
        return 1;
      case HealthDataType.SLEEP_AWAKE:
        return 2;
      case HealthDataType.HEADACHE_UNSPECIFIED:
        return 0;
      case HealthDataType.HEADACHE_NOT_PRESENT:
        return 1;
      case HealthDataType.HEADACHE_MILD:
        return 2;
      case HealthDataType.HEADACHE_MODERATE:
        return 3;
      case HealthDataType.HEADACHE_SEVERE:
        return 4;
      default:
        throw HealthException(type,
            "HealthDataType was not aligned correctly - please report bug at https://github.com/cph-cachet/flutter-plugins/issues");
    }
  }

  /// Write workout data to Apple Health
  ///
  /// Returns true if successfully added workout data.
  ///
  /// Parameters:
  /// - [activityType] The type of activity performed
  /// - [start] The start time of the workout
  /// - [end] The end time of the workout
  /// - [totalEnergyBurned] The total energy burned during the workout
  /// - [totalEnergyBurnedUnit] The UNIT used to measure [totalEnergyBurned] *ONLY FOR IOS* Default value is KILOCALORIE.
  /// - [totalDistance] The total distance traveled during the workout
  /// - [totalDistanceUnit] The UNIT used to measure [totalDistance] *ONLY FOR IOS* Default value is METER.
  Future<bool> writeWorkoutData(
    HealthWorkoutActivityType activityType,
    DateTime start,
    DateTime end, {
    int? totalEnergyBurned,
    HealthDataUnit totalEnergyBurnedUnit = HealthDataUnit.KILOCALORIE,
    int? totalDistance,
    HealthDataUnit totalDistanceUnit = HealthDataUnit.METER,
  }) async {
    // Check that value is on the current Platform
    if (_platformType == PlatformType.IOS && !_isOnIOS(activityType)) {
      throw HealthException(activityType,
          "Workout activity type $activityType is not supported on iOS");
    } else if (_platformType == PlatformType.ANDROID &&
        !_isOnAndroid(activityType)) {
      throw HealthException(activityType,
          "Workout activity type $activityType is not supported on Android");
    }
    final args = <String, dynamic>{
      'activityType': activityType.name,
      'startTime': start.millisecondsSinceEpoch,
      'endTime': end.millisecondsSinceEpoch,
      'totalEnergyBurned': totalEnergyBurned,
      'totalEnergyBurnedUnit': totalEnergyBurnedUnit.name,
      'totalDistance': totalDistance,
      'totalDistanceUnit': totalDistanceUnit.name,
    };
    final success = await _channel.invokeMethod('writeWorkoutData', args);
    return success ?? false;
  }

  /// Check if the given [HealthWorkoutActivityType] is supported on the iOS platform
  bool _isOnIOS(HealthWorkoutActivityType type) {
    // Returns true if the type is part of the iOS set
    return {
      HealthWorkoutActivityType.ARCHERY,
      HealthWorkoutActivityType.BADMINTON,
      HealthWorkoutActivityType.BASEBALL,
      HealthWorkoutActivityType.BASKETBALL,
      HealthWorkoutActivityType.BIKING,
      HealthWorkoutActivityType.BOXING,
      HealthWorkoutActivityType.CRICKET,
      HealthWorkoutActivityType.CURLING,
      HealthWorkoutActivityType.ELLIPTICAL,
      HealthWorkoutActivityType.FENCING,
      HealthWorkoutActivityType.AMERICAN_FOOTBALL,
      HealthWorkoutActivityType.AUSTRALIAN_FOOTBALL,
      HealthWorkoutActivityType.SOCCER,
      HealthWorkoutActivityType.GOLF,
      HealthWorkoutActivityType.GYMNASTICS,
      HealthWorkoutActivityType.HANDBALL,
      HealthWorkoutActivityType.HIGH_INTENSITY_INTERVAL_TRAINING,
      HealthWorkoutActivityType.HIKING,
      HealthWorkoutActivityType.HOCKEY,
      HealthWorkoutActivityType.SKATING,
      HealthWorkoutActivityType.JUMP_ROPE,
      HealthWorkoutActivityType.KICKBOXING,
      HealthWorkoutActivityType.MARTIAL_ARTS,
      HealthWorkoutActivityType.PILATES,
      HealthWorkoutActivityType.RACQUETBALL,
      HealthWorkoutActivityType.ROWING,
      HealthWorkoutActivityType.RUGBY,
      HealthWorkoutActivityType.RUNNING,
      HealthWorkoutActivityType.SAILING,
      HealthWorkoutActivityType.CROSS_COUNTRY_SKIING,
      HealthWorkoutActivityType.DOWNHILL_SKIING,
      HealthWorkoutActivityType.SNOWBOARDING,
      HealthWorkoutActivityType.SOFTBALL,
      HealthWorkoutActivityType.SQUASH,
      HealthWorkoutActivityType.STAIR_CLIMBING,
      HealthWorkoutActivityType.SWIMMING,
      HealthWorkoutActivityType.TABLE_TENNIS,
      HealthWorkoutActivityType.TENNIS,
      HealthWorkoutActivityType.VOLLEYBALL,
      HealthWorkoutActivityType.WALKING,
      HealthWorkoutActivityType.WATER_POLO,
      HealthWorkoutActivityType.YOGA,
      HealthWorkoutActivityType.BOWLING,
      HealthWorkoutActivityType.CROSS_TRAINING,
      HealthWorkoutActivityType.TRACK_AND_FIELD,
      HealthWorkoutActivityType.DISC_SPORTS,
      HealthWorkoutActivityType.LACROSSE,
      HealthWorkoutActivityType.PREPARATION_AND_RECOVERY,
      HealthWorkoutActivityType.FLEXIBILITY,
      HealthWorkoutActivityType.COOLDOWN,
      HealthWorkoutActivityType.WHEELCHAIR_WALK_PACE,
      HealthWorkoutActivityType.WHEELCHAIR_RUN_PACE,
      HealthWorkoutActivityType.HAND_CYCLING,
      HealthWorkoutActivityType.CORE_TRAINING,
      HealthWorkoutActivityType.FUNCTIONAL_STRENGTH_TRAINING,
      HealthWorkoutActivityType.TRADITIONAL_STRENGTH_TRAINING,
      HealthWorkoutActivityType.MIXED_CARDIO,
      HealthWorkoutActivityType.STAIRS,
      HealthWorkoutActivityType.STEP_TRAINING,
      HealthWorkoutActivityType.FITNESS_GAMING,
      HealthWorkoutActivityType.BARRE,
      HealthWorkoutActivityType.CARDIO_DANCE,
      HealthWorkoutActivityType.SOCIAL_DANCE,
      HealthWorkoutActivityType.MIND_AND_BODY,
      HealthWorkoutActivityType.PICKLEBALL,
      HealthWorkoutActivityType.CLIMBING,
      HealthWorkoutActivityType.EQUESTRIAN_SPORTS,
      HealthWorkoutActivityType.FISHING,
      HealthWorkoutActivityType.HUNTING,
      HealthWorkoutActivityType.PLAY,
      HealthWorkoutActivityType.SNOW_SPORTS,
      HealthWorkoutActivityType.PADDLE_SPORTS,
      HealthWorkoutActivityType.SURFING_SPORTS,
      HealthWorkoutActivityType.WATER_FITNESS,
      HealthWorkoutActivityType.WATER_SPORTS,
      HealthWorkoutActivityType.TAI_CHI,
      HealthWorkoutActivityType.WRESTLING,
      HealthWorkoutActivityType.OTHER,
    }.contains(type);
  }

  /// Check if the given [HealthWorkoutActivityType] is supported on the Android platform
  bool _isOnAndroid(HealthWorkoutActivityType type) {
    // Returns true if the type is part of the Android set
    return {
      HealthWorkoutActivityType.ARCHERY,
      HealthWorkoutActivityType.BADMINTON,
      HealthWorkoutActivityType.BASEBALL,
      HealthWorkoutActivityType.BASKETBALL,
      HealthWorkoutActivityType.BIKING,
      HealthWorkoutActivityType.BOXING,
      HealthWorkoutActivityType.CRICKET,
      HealthWorkoutActivityType.CURLING,
      HealthWorkoutActivityType.ELLIPTICAL,
      HealthWorkoutActivityType.FENCING,
      HealthWorkoutActivityType.AMERICAN_FOOTBALL,
      HealthWorkoutActivityType.AUSTRALIAN_FOOTBALL,
      HealthWorkoutActivityType.SOCCER,
      HealthWorkoutActivityType.GOLF,
      HealthWorkoutActivityType.GYMNASTICS,
      HealthWorkoutActivityType.HANDBALL,
      HealthWorkoutActivityType.HIGH_INTENSITY_INTERVAL_TRAINING,
      HealthWorkoutActivityType.HIKING,
      HealthWorkoutActivityType.HOCKEY,
      HealthWorkoutActivityType.SKATING,
      HealthWorkoutActivityType.JUMP_ROPE,
      HealthWorkoutActivityType.KICKBOXING,
      HealthWorkoutActivityType.MARTIAL_ARTS,
      HealthWorkoutActivityType.PILATES,
      HealthWorkoutActivityType.RACQUETBALL,
      HealthWorkoutActivityType.ROWING,
      HealthWorkoutActivityType.RUGBY,
      HealthWorkoutActivityType.RUNNING,
      HealthWorkoutActivityType.SAILING,
      HealthWorkoutActivityType.CROSS_COUNTRY_SKIING,
      HealthWorkoutActivityType.DOWNHILL_SKIING,
      HealthWorkoutActivityType.SNOWBOARDING,
      HealthWorkoutActivityType.SOFTBALL,
      HealthWorkoutActivityType.SQUASH,
      HealthWorkoutActivityType.STAIR_CLIMBING,
      HealthWorkoutActivityType.SWIMMING,
      HealthWorkoutActivityType.TABLE_TENNIS,
      HealthWorkoutActivityType.TENNIS,
      HealthWorkoutActivityType.VOLLEYBALL,
      HealthWorkoutActivityType.WALKING,
      HealthWorkoutActivityType.WATER_POLO,
      HealthWorkoutActivityType.YOGA,
      HealthWorkoutActivityType.AEROBICS,
      HealthWorkoutActivityType.BIATHLON,
      HealthWorkoutActivityType.CALISTHENICS,
      HealthWorkoutActivityType.CIRCUIT_TRAINING,
      HealthWorkoutActivityType.CROSS_FIT,
      HealthWorkoutActivityType.DANCING,
      HealthWorkoutActivityType.DIVING,
      HealthWorkoutActivityType.ELEVATOR,
      HealthWorkoutActivityType.ERGOMETER,
      HealthWorkoutActivityType.ESCALATOR,
      HealthWorkoutActivityType.FRISBEE_DISC,
      HealthWorkoutActivityType.GARDENING,
      HealthWorkoutActivityType.GUIDED_BREATHING,
      HealthWorkoutActivityType.HORSEBACK_RIDING,
      HealthWorkoutActivityType.HOUSEWORK,
      HealthWorkoutActivityType.INTERVAL_TRAINING,
      HealthWorkoutActivityType.IN_VEHICLE,
      HealthWorkoutActivityType.KAYAKING,
      HealthWorkoutActivityType.KETTLEBELL_TRAINING,
      HealthWorkoutActivityType.KICK_SCOOTER,
      HealthWorkoutActivityType.KITE_SURFING,
      HealthWorkoutActivityType.MEDITATION,
      HealthWorkoutActivityType.MIXED_MARTIAL_ARTS,
      HealthWorkoutActivityType.P90X,
      HealthWorkoutActivityType.PARAGLIDING,
      HealthWorkoutActivityType.POLO,
      HealthWorkoutActivityType.ROCK_CLIMBING,
      HealthWorkoutActivityType.RUNNING_JOGGING,
      HealthWorkoutActivityType.RUNNING_SAND,
      HealthWorkoutActivityType.RUNNING_TREADMILL,
      HealthWorkoutActivityType.SCUBA_DIVING,
      HealthWorkoutActivityType.SKATING_CROSS,
      HealthWorkoutActivityType.SKATING_INDOOR,
      HealthWorkoutActivityType.SKATING_INLINE,
      HealthWorkoutActivityType.SKIING_BACK_COUNTRY,
      HealthWorkoutActivityType.SKIING_KITE,
      HealthWorkoutActivityType.SKIING_ROLLER,
      HealthWorkoutActivityType.SLEDDING,
      HealthWorkoutActivityType.STAIR_CLIMBING_MACHINE,
      HealthWorkoutActivityType.STANDUP_PADDLEBOARDING,
      HealthWorkoutActivityType.STILL,
      HealthWorkoutActivityType.STRENGTH_TRAINING,
      HealthWorkoutActivityType.SURFING,
      HealthWorkoutActivityType.SWIMMING_OPEN_WATER,
      HealthWorkoutActivityType.SWIMMING_POOL,
      HealthWorkoutActivityType.TEAM_SPORTS,
      HealthWorkoutActivityType.TILTING,
      HealthWorkoutActivityType.VOLLEYBALL_BEACH,
      HealthWorkoutActivityType.VOLLEYBALL_INDOOR,
      HealthWorkoutActivityType.WAKEBOARDING,
      HealthWorkoutActivityType.WALKING_FITNESS,
      HealthWorkoutActivityType.WALKING_NORDIC,
      HealthWorkoutActivityType.WALKING_STROLLER,
      HealthWorkoutActivityType.WALKING_TREADMILL,
      HealthWorkoutActivityType.WEIGHTLIFTING,
      HealthWorkoutActivityType.WHEELCHAIR,
      HealthWorkoutActivityType.WINDSURFING,
      HealthWorkoutActivityType.ZUMBA,
      HealthWorkoutActivityType.OTHER,
    }.contains(type);
  }
}<|MERGE_RESOLUTION|>--- conflicted
+++ resolved
@@ -140,18 +140,10 @@
     // on Android, if BMI is requested, then also ask for weight and height
     if (_platformType == PlatformType.ANDROID) _handleBMI(mTypes, mPermissions);
 
-<<<<<<< HEAD
-    List<String> keys = mTypes.map((e) => _enumToString(e)).toList();
-
+    List<String> keys = mTypes.map((e) => e.name).toList();
     final String? isAuthorized = await _channel.invokeMethod(
         'requestAuthorization', {'types': keys, 'permissions': mPermissions, 'accountName': accountName ?? ""});
     return isAuthorized;
-=======
-    List<String> keys = mTypes.map((e) => e.name).toList();
-    final bool? isAuthorized = await _channel.invokeMethod(
-        'requestAuthorization', {'types': keys, "permissions": mPermissions});
-    return isAuthorized ?? false;
->>>>>>> 677b88a2
   }
 
   static void _handleBMI(List<HealthDataType> mTypes, List<int> mPermissions) {
@@ -373,16 +365,12 @@
 
   /// Fetch a list of health data points based on [types].
   Future<List<HealthDataPoint>> getHealthDataFromTypes(
-<<<<<<< HEAD
     DateTime startTime,
     DateTime endTime,
     List<HealthDataType> types, {
       String? accountName,
     }
   ) async {
-=======
-      DateTime startTime, DateTime endTime, List<HealthDataType> types) async {
->>>>>>> 677b88a2
     List<HealthDataPoint> dataPoints = [];
 
     for (var type in types) {
