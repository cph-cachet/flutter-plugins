part of health;

/// Main class for the Plugin.
///
/// The plugin supports:
///
///  * handling permissions to access health data using the [hasPermissions],
///    [requestAuthorization], [revokePermissions] methods.
///  * reading health data using the [getHealthDataFromTypes] method.
///  * writing health data using the [writeHealthData] method.
///  * accessing total step counts using the [getTotalStepsInInterval] method.
///  * cleaning up dublicate data points via the [removeDuplicates] method.
class HealthFactory {
  static const MethodChannel _channel = MethodChannel('flutter_health');
  String? _deviceId;
  final _deviceInfo = DeviceInfoPlugin();
  late bool _useHealthConnectIfAvailable;

  static PlatformType _platformType =
      Platform.isAndroid ? PlatformType.ANDROID : PlatformType.IOS;

  /// The plugin was created to use Health Connect (if true) or Google Fit (if false).
  bool get useHealthConnectIfAvailable => _useHealthConnectIfAvailable;

  HealthFactory({bool useHealthConnectIfAvailable = false}) {
    _useHealthConnectIfAvailable = useHealthConnectIfAvailable;
    if (_useHealthConnectIfAvailable)
      _channel.invokeMethod('useHealthConnectIfAvailable');
  }

  /// Check if a given data type is available on the platform
  bool isDataTypeAvailable(HealthDataType dataType) =>
      _platformType == PlatformType.ANDROID
          ? _dataTypeKeysAndroid.contains(dataType)
          : _dataTypeKeysIOS.contains(dataType);

  /// Determines if the data types have been granted with the specified access rights.
  ///
  /// Returns:
  ///
  /// * true - if all of the data types have been granted with the specfied access rights.
  /// * false - if any of the data types has not been granted with the specified access right(s)
  /// * null - if it can not be determined if the data types have been granted with the specified access right(s).
  ///
  /// Parameters:
  ///
  /// * [types]  - List of [HealthDataType] whose permissions are to be checked.
  /// * [permissions] - Optional.
  ///   + If unspecified, this method checks if each HealthDataType in [types] has been granted READ access.
  ///   + If specified, this method checks if each [HealthDataType] in [types] has been granted with the access specified in its
  ///   corresponding entry in this list. The length of this list must be equal to that of [types].
  ///
  ///  Caveat:
  ///
  ///   As Apple HealthKit will not disclose if READ access has been granted for a data type due to privacy concern,
  ///   this method can only return null to represent an undertermined status, if it is called on iOS
  ///   with a READ or READ_WRITE access.
  ///
  ///   On Android, this function returns true or false, depending on whether the specified access right has been granted.
  Future<bool?> hasPermissions(List<HealthDataType> types,
      {List<HealthDataAccess>? permissions}) async {
    if (permissions != null && permissions.length != types.length)
      throw ArgumentError(
          "The lists of types and permissions must be of same length.");

    final mTypes = List<HealthDataType>.from(types, growable: true);
    final mPermissions = permissions == null
        ? List<int>.filled(types.length, HealthDataAccess.READ.index,
            growable: true)
        : permissions.map((permission) => permission.index).toList();

    /// On Android, if BMI is requested, then also ask for weight and height
    if (_platformType == PlatformType.ANDROID) _handleBMI(mTypes, mPermissions);

    return await _channel.invokeMethod('hasPermissions', {
      "types": mTypes.map((type) => type.name).toList(),
      "permissions": mPermissions,
    });
  }

  /// Revokes permissions of all types.
  /// Uses `disableFit()` on Google Fit.
  ///
  /// Not implemented on iOS as there is no way to programmatically remove access.
  Future<void> revokePermissions() async {
    try {
      if (_platformType == PlatformType.IOS) {
        throw UnsupportedError(
            'Revoke permissions is not supported on iOS. Please revoke permissions manually in the settings.');
      }
      await _channel.invokeMethod('revokePermissions');
      return;
    } catch (e) {
      print(e);
    }
  }

  /// Requests permissions to access data types in Apple Health or Google Fit.
  ///
  /// Returns true if successful, false otherwise
  ///
  /// Parameters:
  ///
  /// * [types] - a list of [HealthDataType] which the permissions are requested for.
  /// * [permissions] - Optional.
  ///   + If unspecified, each [HealthDataType] in [types] is requested for READ [HealthDataAccess].
  ///   + If specified, each [HealthDataAccess] in this list is requested for its corresponding indexed
  ///   entry in [types]. In addition, the length of this list must be equal to that of [types].
  ///
  ///  Caveat:
  ///
  ///   As Apple HealthKit will not disclose if READ access has been granted for a data type due to privacy concern,
  ///   this method will return **true if the window asking for permission was showed to the user without errors**
  ///   if it is called on iOS with a READ or READ_WRITE access.
  Future<bool> requestAuthorization(
    List<HealthDataType> types, {
    List<HealthDataAccess>? permissions,
  }) async {
    if (permissions != null && permissions.length != types.length) {
      throw ArgumentError(
          'The length of [types] must be same as that of [permissions].');
    }

    if (permissions != null) {
      for (int i = 0; i < types.length; i++) {
        final type = types[i];
        final permission = permissions[i];
        if ((type == HealthDataType.ELECTROCARDIOGRAM ||
                type == HealthDataType.HIGH_HEART_RATE_EVENT ||
                type == HealthDataType.LOW_HEART_RATE_EVENT ||
                type == HealthDataType.IRREGULAR_HEART_RATE_EVENT ||
                type == HealthDataType.WALKING_HEART_RATE) &&
            permission != HealthDataAccess.READ) {
          throw ArgumentError(
              'Requesting WRITE permission on ELECTROCARDIOGRAM / HIGH_HEART_RATE_EVENT / LOW_HEART_RATE_EVENT / IRREGULAR_HEART_RATE_EVENT / WALKING_HEART_RATE is not allowed.');
        }
      }
    }

    final mTypes = List<HealthDataType>.from(types, growable: true);
    final mPermissions = permissions == null
        ? List<int>.filled(types.length, HealthDataAccess.READ.index,
            growable: true)
        : permissions.map((permission) => permission.index).toList();

    // on Android, if BMI is requested, then also ask for weight and height
    if (_platformType == PlatformType.ANDROID) _handleBMI(mTypes, mPermissions);

    List<String> keys = mTypes.map((e) => e.name).toList();
    final bool? isAuthorized = await _channel.invokeMethod(
        'requestAuthorization', {'types': keys, "permissions": mPermissions});
    return isAuthorized ?? false;
  }

  /// Obtains health and weight if BMI is requested on Android.
  static void _handleBMI(List<HealthDataType> mTypes, List<int> mPermissions) {
    final index = mTypes.indexOf(HealthDataType.BODY_MASS_INDEX);

    if (index != -1 && _platformType == PlatformType.ANDROID) {
      if (!mTypes.contains(HealthDataType.WEIGHT)) {
        mTypes.add(HealthDataType.WEIGHT);
        mPermissions.add(mPermissions[index]);
      }
      if (!mTypes.contains(HealthDataType.HEIGHT)) {
        mTypes.add(HealthDataType.HEIGHT);
        mPermissions.add(mPermissions[index]);
      }
      mTypes.remove(HealthDataType.BODY_MASS_INDEX);
      mPermissions.removeAt(index);
    }
  }

  /// Calculate the BMI using the last observed height and weight values.
  Future<List<HealthDataPoint>> _computeAndroidBMI(
      DateTime startTime, DateTime endTime) async {
    List<HealthDataPoint> heights =
        await _prepareQuery(startTime, endTime, HealthDataType.HEIGHT);

    if (heights.isEmpty) {
      return [];
    }

    List<HealthDataPoint> weights =
        await _prepareQuery(startTime, endTime, HealthDataType.WEIGHT);

    double h =
        (heights.last.value as NumericHealthValue).numericValue.toDouble();

    const dataType = HealthDataType.BODY_MASS_INDEX;
    final unit = _dataTypeToUnit[dataType]!;

    final bmiHealthPoints = <HealthDataPoint>[];
    for (var i = 0; i < weights.length; i++) {
      final bmiValue =
          (weights[i].value as NumericHealthValue).numericValue.toDouble() /
              (h * h);
      final x = HealthDataPoint(
        NumericHealthValue(bmiValue),
        dataType,
        unit,
        weights[i].dateFrom,
        weights[i].dateTo,
        _platformType,
        _deviceId!,
        '',
        '',
        null,
      );

      bmiHealthPoints.add(x);
    }
    return bmiHealthPoints;
  }

  /// Saves health data into Apple Health or Google Fit.
  ///
  /// Returns true if successful, false otherwise.
  ///
  /// Parameters:
  /// * [value] - the health data's value in double
  /// * [type] - the value's HealthDataType
  /// * [startTime] - the start time when this [value] is measured.
  ///   + It must be equal to or earlier than [endTime].
  /// * [endTime] - the end time when this [value] is measured.
  ///   + It must be equal to or later than [startTime].
  ///   + Simply set [endTime] equal to [startTime] if the [value] is measured only at a specific point in time.
  /// * [unit] - <mark>(iOS ONLY)</mark> the unit the health data is measured in.
  ///
  /// Values for Sleep and Headache are ignored and will be automatically assigned the coresponding value.
  Future<bool> writeHealthData(
    double value,
    HealthDataType type,
    DateTime startTime,
    DateTime endTime, {
    HealthDataUnit? unit,
  }) async {
    if (type == HealthDataType.WORKOUT)
      throw ArgumentError(
          "Adding workouts should be done using the writeWorkoutData method.");
    if (startTime.isAfter(endTime))
      throw ArgumentError("startTime must be equal or earlier than endTime");
    if ({
          HealthDataType.HIGH_HEART_RATE_EVENT,
          HealthDataType.LOW_HEART_RATE_EVENT,
          HealthDataType.IRREGULAR_HEART_RATE_EVENT,
          HealthDataType.ELECTROCARDIOGRAM,
        }.contains(type) &&
        _platformType == PlatformType.IOS)
      throw ArgumentError(
          "$type - iOS doesnt support writing this data type in HealthKit");

    // Assign default unit if not specified
    unit ??= _dataTypeToUnit[type]!;

    // Align values to type in cases where the type defines the value.
    // E.g. SLEEP_IN_BED should have value 0
    if (type == HealthDataType.SLEEP_ASLEEP ||
        type == HealthDataType.SLEEP_AWAKE ||
        type == HealthDataType.SLEEP_IN_BED ||
        type == HealthDataType.SLEEP_DEEP ||
        type == HealthDataType.SLEEP_REM ||
        type == HealthDataType.HEADACHE_NOT_PRESENT ||
        type == HealthDataType.HEADACHE_MILD ||
        type == HealthDataType.HEADACHE_MODERATE ||
        type == HealthDataType.HEADACHE_SEVERE ||
        type == HealthDataType.HEADACHE_UNSPECIFIED) {
      value = _alignValue(type).toDouble();
    }

    Map<String, dynamic> args = {
      'value': value,
      'dataTypeKey': type.name,
      'dataUnitKey': unit.name,
      'startTime': startTime.millisecondsSinceEpoch,
      'endTime': endTime.millisecondsSinceEpoch
    };
    bool? success = await _channel.invokeMethod('writeData', args);
    return success ?? false;
  }

  /// Deletes all records of the given type for a given period of time
  ///
  /// Returns true if successful, false otherwise.
  ///
  /// Parameters:
  /// * [type] - the value's HealthDataType
  /// * [startTime] - the start time when this [value] is measured.
  ///   + It must be equal to or earlier than [endTime].
  /// * [endTime] - the end time when this [value] is measured.
  ///   + It must be equal to or later than [startTime].
  Future<bool> delete(
      HealthDataType type, DateTime startTime, DateTime endTime) async {
    if (startTime.isAfter(endTime))
      throw ArgumentError("startTime must be equal or earlier than endTime");

    Map<String, dynamic> args = {
      'dataTypeKey': type.name,
      'startTime': startTime.millisecondsSinceEpoch,
      'endTime': endTime.millisecondsSinceEpoch
    };
    bool? success = await _channel.invokeMethod('delete', args);
    return success ?? false;
  }

  /// Saves blood pressure record into Apple Health or Google Fit.
  ///
  /// Returns true if successful, false otherwise.
  ///
  /// Parameters:
  /// * [systolic] - the systolic part of the blood pressure
  /// * [diastolic] - the diastolic part of the blood pressure
  /// * [startTime] - the start time when this [value] is measured.
  ///   + It must be equal to or earlier than [endTime].
  /// * [endTime] - the end time when this [value] is measured.
  ///   + It must be equal to or later than [startTime].
  ///   + Simply set [endTime] equal to [startTime] if the blood pressure is measured only at a specific point in time.
  Future<bool> writeBloodPressure(
      int systolic, int diastolic, DateTime startTime, DateTime endTime) async {
    if (startTime.isAfter(endTime))
      throw ArgumentError("startTime must be equal or earlier than endTime");

    Map<String, dynamic> args = {
      'systolic': systolic,
      'diastolic': diastolic,
      'startTime': startTime.millisecondsSinceEpoch,
      'endTime': endTime.millisecondsSinceEpoch
    };
    bool? success = await _channel.invokeMethod('writeBloodPressure', args);
    return success ?? false;
  }

  /// Saves blood oxygen saturation record into Apple Health or Google Fit/Health Connect.
  ///
  /// Returns true if successful, false otherwise.
  ///
  /// Parameters:
  /// * [saturation] - the saturation of the blood oxygen in percentage
  /// * [flowRate] - optional supplemental oxygen flow rate, only supported on Google Fit (default 0.0)
  /// * [startTime] - the start time when this [value] is measured.
  ///   + It must be equal to or earlier than [endTime].
  /// * [endTime] - the end time when this [value] is measured.
  ///   + It must be equal to or later than [startTime].
  ///   + Simply set [endTime] equal to [startTime] if the blood oxygen saturation is measured only at a specific point in time.
  Future<bool> writeBloodOxygen(
      double saturation, DateTime startTime, DateTime endTime,
      {double flowRate = 0.0}) async {
    if (startTime.isAfter(endTime))
      throw ArgumentError("startTime must be equal or earlier than endTime");
    bool? success;

    if (_platformType == PlatformType.IOS) {
      success = await writeHealthData(
          saturation, HealthDataType.BLOOD_OXYGEN, startTime, endTime);
    } else if (_platformType == PlatformType.ANDROID) {
      Map<String, dynamic> args = {
        'value': saturation,
        'flowRate': flowRate,
        'startTime': startTime.millisecondsSinceEpoch,
        'endTime': endTime.millisecondsSinceEpoch,
        'dataTypeKey': HealthDataType.BLOOD_OXYGEN.name,
      };
      success = await _channel.invokeMethod('writeBloodOxygen', args);
    }
    return success ?? false;
  }

  /// Saves meal record into Apple Health or Google Fit.
  ///
  /// Returns true if successful, false otherwise.
  ///
  /// Parameters:
  /// * [startTime] - the start time when the meal was consumed.
  ///   + It must be equal to or earlier than [endTime].
  /// * [endTime] - the end time when the meal was consumed.
  ///   + It must be equal to or later than [startTime].
  /// * [caloriesConsumed] - total calories consumed with this meal.
  /// * [carbohydrates] - optional carbohydrates information.
  /// * [protein] - optional protein information.
  /// * [fatTotal] - optional total fat information.
  /// * [name] - optional name information about this meal.
  Future<bool> writeMeal(
      DateTime startTime,
      DateTime endTime,
      double? caloriesConsumed,
      double? carbohydrates,
      double? protein,
      double? fatTotal,
      String? name,
      MealType mealType) async {
    if (startTime.isAfter(endTime))
      throw ArgumentError("startTime must be equal or earlier than endTime");

    Map<String, dynamic> args = {
      'startTime': startTime.millisecondsSinceEpoch,
      'endTime': endTime.millisecondsSinceEpoch,
      'caloriesConsumed': caloriesConsumed,
      'carbohydrates': carbohydrates,
      'protein': protein,
      'fatTotal': fatTotal,
      'name': name,
      'mealType': mealType.name,
    };
    bool? success = await _channel.invokeMethod('writeMeal', args);
    return success ?? false;
  }

  /// Saves audiogram into Apple Health.
  ///
  /// Returns true if successful, false otherwise.
  ///
  /// Parameters:
  /// * [frequencies] - array of frequencies of the test
  /// * [leftEarSensitivities] threshold in decibel for the left ear
  /// * [rightEarSensitivities] threshold in decibel for the left ear
  /// * [startTime] - the start time when the audiogram is measured.
  ///   + It must be equal to or earlier than [endTime].
  /// * [endTime] - the end time when the audiogram is measured.
  ///   + It must be equal to or later than [startTime].
  ///   + Simply set [endTime] equal to [startTime] if the audiogram is measured only at a specific point in time.
  /// * [metadata] - optional map of keys, both HKMetadataKeyExternalUUID and HKMetadataKeyDeviceName are required
  Future<bool> writeAudiogram(
      List<double> frequencies,
      List<double> leftEarSensitivities,
      List<double> rightEarSensitivities,
      DateTime startTime,
      DateTime endTime,
      {Map<String, dynamic>? metadata}) async {
    if (frequencies.isEmpty ||
        leftEarSensitivities.isEmpty ||
        rightEarSensitivities.isEmpty)
      throw ArgumentError(
          "frequencies, leftEarSensitivities and rightEarSensitivities can't be empty");
    if (frequencies.length != leftEarSensitivities.length ||
        rightEarSensitivities.length != leftEarSensitivities.length)
      throw ArgumentError(
          "frequencies, leftEarSensitivities and rightEarSensitivities need to be of the same length");
    if (startTime.isAfter(endTime))
      throw ArgumentError("startTime must be equal or earlier than endTime");
    if (_platformType == PlatformType.ANDROID)
      throw UnsupportedError("writeAudiogram is not supported on Android");
    Map<String, dynamic> args = {
      'frequencies': frequencies,
      'leftEarSensitivities': leftEarSensitivities,
      'rightEarSensitivities': rightEarSensitivities,
      'dataTypeKey': HealthDataType.AUDIOGRAM.name,
      'startTime': startTime.millisecondsSinceEpoch,
      'endTime': endTime.millisecondsSinceEpoch,
      'metadata': metadata,
    };
    bool? success = await _channel.invokeMethod('writeAudiogram', args);
    return success ?? false;
  }

  Future<bool> writeInsulinDelivery(
    double units,
    InsulinDeliveryReason reason,
    DateTime startTime,
    DateTime endTime,
  ) async {
    if (startTime.isAfter(endTime))
      throw ArgumentError("startTime must be equal or earlier than endTime");

    if (reason == InsulinDeliveryReason.NOT_SET)
      throw ArgumentError("set a valid insulin delivery reason");

    Map<String, dynamic> args = {
      'units': units,
      'reason': reason.index,
      'startTime': startTime.millisecondsSinceEpoch,
      'endTime': endTime.millisecondsSinceEpoch
    };

    bool? success = await _channel.invokeMethod('writeInsulinDelivery', args);
    return success ?? false;
  }

  /// Fetch a list of health data points based on [types].
  Future<List<HealthDataPoint>> getHealthDataFromTypes(
      DateTime startTime, DateTime endTime, List<HealthDataType> types) async {
    List<HealthDataPoint> dataPoints = [];

    for (var type in types) {
      final result = await _prepareQuery(startTime, endTime, type);
      dataPoints.addAll(result);
    }

    const int threshold = 100;
    if (dataPoints.length > threshold) {
      return compute(removeDuplicates, dataPoints);
    }

    return removeDuplicates(dataPoints);
  }

  /// Prepares a query, i.e. checks if the types are available, etc.
  Future<List<HealthDataPoint>> _prepareQuery(
      DateTime startTime, DateTime endTime, HealthDataType dataType) async {
    // Ask for device ID only once
    _deviceId ??= _platformType == PlatformType.ANDROID
        ? (await _deviceInfo.androidInfo).id
        : (await _deviceInfo.iosInfo).identifierForVendor;

    // If not implemented on platform, throw an exception
    if (!isDataTypeAvailable(dataType)) {
      throw HealthException(
          dataType, 'Not available on platform $_platformType');
    }

    // If BodyMassIndex is requested on Android, calculate this manually
    if (dataType == HealthDataType.BODY_MASS_INDEX &&
        _platformType == PlatformType.ANDROID) {
      return _computeAndroidBMI(startTime, endTime);
    }
    return await _dataQuery(startTime, endTime, dataType);
  }

  /// Fetches data points from Android/iOS native code.
  Future<List<HealthDataPoint>> _dataQuery(
      DateTime startTime, DateTime endTime, HealthDataType dataType) async {
    final args = <String, dynamic>{
      'dataTypeKey': dataType.name,
      'dataUnitKey': _dataTypeToUnit[dataType]!.name,
      'startTime': startTime.millisecondsSinceEpoch,
      'endTime': endTime.millisecondsSinceEpoch
    };
    final fetchedDataPoints = await _channel.invokeMethod('getData', args);

    if (fetchedDataPoints != null) {
      final mesg = <String, dynamic>{
        "dataType": dataType,
        "dataPoints": fetchedDataPoints,
        "deviceId": '$_deviceId',
      };
      const thresHold = 100;
      // If the no. of data points are larger than the threshold,
      // call the compute method to spawn an Isolate to do the parsing in a separate thread.
      if (fetchedDataPoints.length > thresHold) {
        return compute(_parse, mesg);
      }
      return _parse(mesg);
    } else {
      return <HealthDataPoint>[];
    }
  }

  /// Parses the fetched data points into a list of [HealthDataPoint].
  static List<HealthDataPoint> _parse(Map<String, dynamic> message) {
    final dataType = message["dataType"];
    final dataPoints = message["dataPoints"];
    final device = message["deviceId"];
    final unit = _dataTypeToUnit[dataType]!;
    final list = dataPoints.map<HealthDataPoint>((e) {
      // Handling different [HealthValue] types
      HealthValue value;
      if (dataType == HealthDataType.AUDIOGRAM) {
        value = AudiogramHealthValue.fromJson(e);
      } else if (dataType == HealthDataType.WORKOUT) {
        value = WorkoutHealthValue.fromJson(e);
      } else if (dataType == HealthDataType.ELECTROCARDIOGRAM) {
        value = ElectrocardiogramHealthValue.fromJson(e);
<<<<<<< HEAD
      } else if (dataType == HealthDataType.INSULIN_DELIVERY) {
        value = InsulinDeliveryHealthValue.fromJson(e);
=======
      } else if (dataType == HealthDataType.NUTRITION) {
        value = NutritionHealthValue.fromJson(e);
>>>>>>> 3aef0e22
      } else {
        value = NumericHealthValue(e['value']);
      }
      final DateTime from = DateTime.fromMillisecondsSinceEpoch(e['date_from']);
      final DateTime to = DateTime.fromMillisecondsSinceEpoch(e['date_to']);
      final String sourceId = e["source_id"];
      final String sourceName = e["source_name"];
      final Map<String, dynamic>? metadata = e["metadata"] == null
          ? null
          : Map<String, dynamic>.from(e["metadata"]);
      return HealthDataPoint(
        value,
        dataType,
        unit,
        from,
        to,
        _platformType,
        device,
        sourceId,
        sourceName,
        metadata,
      );
    }).toList();

    return list;
  }

  /// Given an array of [HealthDataPoint]s, this method will return the array
  /// without any duplicates.
  static List<HealthDataPoint> removeDuplicates(List<HealthDataPoint> points) {
    return LinkedHashSet.of(points).toList();
  }

  /// Get the total numbner of steps within a specific time period.
  /// Returns null if not successful.
  ///
  /// Is a fix according to https://stackoverflow.com/questions/29414386/step-count-retrieved-through-google-fit-api-does-not-match-step-count-displayed/29415091#29415091
  Future<int?> getTotalStepsInInterval(
    DateTime startTime,
    DateTime endTime,
  ) async {
    final args = <String, dynamic>{
      'startTime': startTime.millisecondsSinceEpoch,
      'endTime': endTime.millisecondsSinceEpoch
    };
    final stepsCount = await _channel.invokeMethod<int?>(
      'getTotalStepsInInterval',
      args,
    );
    return stepsCount;
  }

  /// Assigns numbers to specific [HealthDataType]s.
  int _alignValue(HealthDataType type) {
    switch (type) {
      case HealthDataType.SLEEP_IN_BED:
        return 0;
      case HealthDataType.SLEEP_AWAKE:
        return 2;
      case HealthDataType.SLEEP_ASLEEP:
        return 3;
      case HealthDataType.SLEEP_DEEP:
        return 4;
      case HealthDataType.SLEEP_REM:
        return 5;
      case HealthDataType.HEADACHE_UNSPECIFIED:
        return 0;
      case HealthDataType.HEADACHE_NOT_PRESENT:
        return 1;
      case HealthDataType.HEADACHE_MILD:
        return 2;
      case HealthDataType.HEADACHE_MODERATE:
        return 3;
      case HealthDataType.HEADACHE_SEVERE:
        return 4;
      default:
        throw HealthException(type,
            "HealthDataType was not aligned correctly - please report bug at https://github.com/cph-cachet/flutter-plugins/issues");
    }
  }

  /// Write workout data to Apple Health
  ///
  /// Returns true if successfully added workout data.
  ///
  /// Parameters:
  /// - [activityType] The type of activity performed
  /// - [start] The start time of the workout
  /// - [end] The end time of the workout
  /// - [totalEnergyBurned] The total energy burned during the workout
  /// - [totalEnergyBurnedUnit] The UNIT used to measure [totalEnergyBurned] *ONLY FOR IOS* Default value is KILOCALORIE.
  /// - [totalDistance] The total distance traveled during the workout
  /// - [totalDistanceUnit] The UNIT used to measure [totalDistance] *ONLY FOR IOS* Default value is METER.
  Future<bool> writeWorkoutData(
    HealthWorkoutActivityType activityType,
    DateTime start,
    DateTime end, {
    int? totalEnergyBurned,
    HealthDataUnit totalEnergyBurnedUnit = HealthDataUnit.KILOCALORIE,
    int? totalDistance,
    HealthDataUnit totalDistanceUnit = HealthDataUnit.METER,
  }) async {
    // Check that value is on the current Platform
    if (_platformType == PlatformType.IOS && !_isOnIOS(activityType)) {
      throw HealthException(activityType,
          "Workout activity type $activityType is not supported on iOS");
    } else if (_platformType == PlatformType.ANDROID &&
        !_isOnAndroid(activityType)) {
      throw HealthException(activityType,
          "Workout activity type $activityType is not supported on Android");
    }
    final args = <String, dynamic>{
      'activityType': activityType.name,
      'startTime': start.millisecondsSinceEpoch,
      'endTime': end.millisecondsSinceEpoch,
      'totalEnergyBurned': totalEnergyBurned,
      'totalEnergyBurnedUnit': totalEnergyBurnedUnit.name,
      'totalDistance': totalDistance,
      'totalDistanceUnit': totalDistanceUnit.name,
    };
    final success = await _channel.invokeMethod('writeWorkoutData', args);
    return success ?? false;
  }

  /// Check if the given [HealthWorkoutActivityType] is supported on the iOS platform
  bool _isOnIOS(HealthWorkoutActivityType type) {
    // Returns true if the type is part of the iOS set
    return {
      HealthWorkoutActivityType.ARCHERY,
      HealthWorkoutActivityType.BADMINTON,
      HealthWorkoutActivityType.BASEBALL,
      HealthWorkoutActivityType.BASKETBALL,
      HealthWorkoutActivityType.BIKING,
      HealthWorkoutActivityType.BOXING,
      HealthWorkoutActivityType.CRICKET,
      HealthWorkoutActivityType.CURLING,
      HealthWorkoutActivityType.ELLIPTICAL,
      HealthWorkoutActivityType.FENCING,
      HealthWorkoutActivityType.AMERICAN_FOOTBALL,
      HealthWorkoutActivityType.AUSTRALIAN_FOOTBALL,
      HealthWorkoutActivityType.SOCCER,
      HealthWorkoutActivityType.GOLF,
      HealthWorkoutActivityType.GYMNASTICS,
      HealthWorkoutActivityType.HANDBALL,
      HealthWorkoutActivityType.HIGH_INTENSITY_INTERVAL_TRAINING,
      HealthWorkoutActivityType.HIKING,
      HealthWorkoutActivityType.HOCKEY,
      HealthWorkoutActivityType.SKATING,
      HealthWorkoutActivityType.JUMP_ROPE,
      HealthWorkoutActivityType.KICKBOXING,
      HealthWorkoutActivityType.MARTIAL_ARTS,
      HealthWorkoutActivityType.PILATES,
      HealthWorkoutActivityType.RACQUETBALL,
      HealthWorkoutActivityType.ROWING,
      HealthWorkoutActivityType.RUGBY,
      HealthWorkoutActivityType.RUNNING,
      HealthWorkoutActivityType.SAILING,
      HealthWorkoutActivityType.CROSS_COUNTRY_SKIING,
      HealthWorkoutActivityType.DOWNHILL_SKIING,
      HealthWorkoutActivityType.SNOWBOARDING,
      HealthWorkoutActivityType.SOFTBALL,
      HealthWorkoutActivityType.SQUASH,
      HealthWorkoutActivityType.STAIR_CLIMBING,
      HealthWorkoutActivityType.SWIMMING,
      HealthWorkoutActivityType.TABLE_TENNIS,
      HealthWorkoutActivityType.TENNIS,
      HealthWorkoutActivityType.VOLLEYBALL,
      HealthWorkoutActivityType.WALKING,
      HealthWorkoutActivityType.WATER_POLO,
      HealthWorkoutActivityType.YOGA,
      HealthWorkoutActivityType.BOWLING,
      HealthWorkoutActivityType.CROSS_TRAINING,
      HealthWorkoutActivityType.TRACK_AND_FIELD,
      HealthWorkoutActivityType.DISC_SPORTS,
      HealthWorkoutActivityType.LACROSSE,
      HealthWorkoutActivityType.PREPARATION_AND_RECOVERY,
      HealthWorkoutActivityType.FLEXIBILITY,
      HealthWorkoutActivityType.COOLDOWN,
      HealthWorkoutActivityType.WHEELCHAIR_WALK_PACE,
      HealthWorkoutActivityType.WHEELCHAIR_RUN_PACE,
      HealthWorkoutActivityType.HAND_CYCLING,
      HealthWorkoutActivityType.CORE_TRAINING,
      HealthWorkoutActivityType.FUNCTIONAL_STRENGTH_TRAINING,
      HealthWorkoutActivityType.TRADITIONAL_STRENGTH_TRAINING,
      HealthWorkoutActivityType.MIXED_CARDIO,
      HealthWorkoutActivityType.STAIRS,
      HealthWorkoutActivityType.STEP_TRAINING,
      HealthWorkoutActivityType.FITNESS_GAMING,
      HealthWorkoutActivityType.BARRE,
      HealthWorkoutActivityType.CARDIO_DANCE,
      HealthWorkoutActivityType.SOCIAL_DANCE,
      HealthWorkoutActivityType.MIND_AND_BODY,
      HealthWorkoutActivityType.PICKLEBALL,
      HealthWorkoutActivityType.CLIMBING,
      HealthWorkoutActivityType.EQUESTRIAN_SPORTS,
      HealthWorkoutActivityType.FISHING,
      HealthWorkoutActivityType.HUNTING,
      HealthWorkoutActivityType.PLAY,
      HealthWorkoutActivityType.SNOW_SPORTS,
      HealthWorkoutActivityType.PADDLE_SPORTS,
      HealthWorkoutActivityType.SURFING_SPORTS,
      HealthWorkoutActivityType.WATER_FITNESS,
      HealthWorkoutActivityType.WATER_SPORTS,
      HealthWorkoutActivityType.TAI_CHI,
      HealthWorkoutActivityType.WRESTLING,
      HealthWorkoutActivityType.OTHER,
    }.contains(type);
  }

  /// Check if the given [HealthWorkoutActivityType] is supported on the Android platform
  bool _isOnAndroid(HealthWorkoutActivityType type) {
    // Returns true if the type is part of the Android set
    return {
      HealthWorkoutActivityType.ARCHERY,
      HealthWorkoutActivityType.BADMINTON,
      HealthWorkoutActivityType.BASEBALL,
      HealthWorkoutActivityType.BASKETBALL,
      HealthWorkoutActivityType.BIKING,
      HealthWorkoutActivityType.BOXING,
      HealthWorkoutActivityType.CRICKET,
      HealthWorkoutActivityType.CURLING,
      HealthWorkoutActivityType.ELLIPTICAL,
      HealthWorkoutActivityType.FENCING,
      HealthWorkoutActivityType.AMERICAN_FOOTBALL,
      HealthWorkoutActivityType.AUSTRALIAN_FOOTBALL,
      HealthWorkoutActivityType.SOCCER,
      HealthWorkoutActivityType.GOLF,
      HealthWorkoutActivityType.GYMNASTICS,
      HealthWorkoutActivityType.HANDBALL,
      HealthWorkoutActivityType.HIGH_INTENSITY_INTERVAL_TRAINING,
      HealthWorkoutActivityType.HIKING,
      HealthWorkoutActivityType.HOCKEY,
      HealthWorkoutActivityType.SKATING,
      HealthWorkoutActivityType.JUMP_ROPE,
      HealthWorkoutActivityType.KICKBOXING,
      HealthWorkoutActivityType.MARTIAL_ARTS,
      HealthWorkoutActivityType.PILATES,
      HealthWorkoutActivityType.RACQUETBALL,
      HealthWorkoutActivityType.ROWING,
      HealthWorkoutActivityType.RUGBY,
      HealthWorkoutActivityType.RUNNING,
      HealthWorkoutActivityType.SAILING,
      HealthWorkoutActivityType.CROSS_COUNTRY_SKIING,
      HealthWorkoutActivityType.DOWNHILL_SKIING,
      HealthWorkoutActivityType.SNOWBOARDING,
      HealthWorkoutActivityType.SOFTBALL,
      HealthWorkoutActivityType.SQUASH,
      HealthWorkoutActivityType.STAIR_CLIMBING,
      HealthWorkoutActivityType.SWIMMING,
      HealthWorkoutActivityType.TABLE_TENNIS,
      HealthWorkoutActivityType.TENNIS,
      HealthWorkoutActivityType.VOLLEYBALL,
      HealthWorkoutActivityType.WALKING,
      HealthWorkoutActivityType.WATER_POLO,
      HealthWorkoutActivityType.YOGA,
      HealthWorkoutActivityType.AEROBICS,
      HealthWorkoutActivityType.BIATHLON,
      HealthWorkoutActivityType.CALISTHENICS,
      HealthWorkoutActivityType.CIRCUIT_TRAINING,
      HealthWorkoutActivityType.CROSS_FIT,
      HealthWorkoutActivityType.DANCING,
      HealthWorkoutActivityType.DIVING,
      HealthWorkoutActivityType.ELEVATOR,
      HealthWorkoutActivityType.ERGOMETER,
      HealthWorkoutActivityType.ESCALATOR,
      HealthWorkoutActivityType.FRISBEE_DISC,
      HealthWorkoutActivityType.GARDENING,
      HealthWorkoutActivityType.GUIDED_BREATHING,
      HealthWorkoutActivityType.HORSEBACK_RIDING,
      HealthWorkoutActivityType.HOUSEWORK,
      HealthWorkoutActivityType.INTERVAL_TRAINING,
      HealthWorkoutActivityType.IN_VEHICLE,
      HealthWorkoutActivityType.KAYAKING,
      HealthWorkoutActivityType.KETTLEBELL_TRAINING,
      HealthWorkoutActivityType.KICK_SCOOTER,
      HealthWorkoutActivityType.KITE_SURFING,
      HealthWorkoutActivityType.MEDITATION,
      HealthWorkoutActivityType.MIXED_MARTIAL_ARTS,
      HealthWorkoutActivityType.P90X,
      HealthWorkoutActivityType.PARAGLIDING,
      HealthWorkoutActivityType.POLO,
      HealthWorkoutActivityType.ROCK_CLIMBING,
      HealthWorkoutActivityType.RUNNING_JOGGING,
      HealthWorkoutActivityType.RUNNING_SAND,
      HealthWorkoutActivityType.RUNNING_TREADMILL,
      HealthWorkoutActivityType.SCUBA_DIVING,
      HealthWorkoutActivityType.SKATING_CROSS,
      HealthWorkoutActivityType.SKATING_INDOOR,
      HealthWorkoutActivityType.SKATING_INLINE,
      HealthWorkoutActivityType.SKIING_BACK_COUNTRY,
      HealthWorkoutActivityType.SKIING_KITE,
      HealthWorkoutActivityType.SKIING_ROLLER,
      HealthWorkoutActivityType.SLEDDING,
      HealthWorkoutActivityType.STAIR_CLIMBING_MACHINE,
      HealthWorkoutActivityType.STANDUP_PADDLEBOARDING,
      HealthWorkoutActivityType.STILL,
      HealthWorkoutActivityType.STRENGTH_TRAINING,
      HealthWorkoutActivityType.SURFING,
      HealthWorkoutActivityType.SWIMMING_OPEN_WATER,
      HealthWorkoutActivityType.SWIMMING_POOL,
      HealthWorkoutActivityType.TEAM_SPORTS,
      HealthWorkoutActivityType.TILTING,
      HealthWorkoutActivityType.VOLLEYBALL_BEACH,
      HealthWorkoutActivityType.VOLLEYBALL_INDOOR,
      HealthWorkoutActivityType.WAKEBOARDING,
      HealthWorkoutActivityType.WALKING_FITNESS,
      HealthWorkoutActivityType.WALKING_NORDIC,
      HealthWorkoutActivityType.WALKING_STROLLER,
      HealthWorkoutActivityType.WALKING_TREADMILL,
      HealthWorkoutActivityType.WEIGHTLIFTING,
      HealthWorkoutActivityType.WHEELCHAIR,
      HealthWorkoutActivityType.WINDSURFING,
      HealthWorkoutActivityType.ZUMBA,
      HealthWorkoutActivityType.OTHER,
    }.contains(type);
  }
}<|MERGE_RESOLUTION|>--- conflicted
+++ resolved
@@ -558,13 +558,10 @@
         value = WorkoutHealthValue.fromJson(e);
       } else if (dataType == HealthDataType.ELECTROCARDIOGRAM) {
         value = ElectrocardiogramHealthValue.fromJson(e);
-<<<<<<< HEAD
+      } else if (dataType == HealthDataType.NUTRITION) {
+        value = NutritionHealthValue.fromJson(e);
       } else if (dataType == HealthDataType.INSULIN_DELIVERY) {
         value = InsulinDeliveryHealthValue.fromJson(e);
-=======
-      } else if (dataType == HealthDataType.NUTRITION) {
-        value = NutritionHealthValue.fromJson(e);
->>>>>>> 3aef0e22
       } else {
         value = NumericHealthValue(e['value']);
       }
