--- conflicted
+++ resolved
@@ -106,14 +106,9 @@
     // on Android, if BMI is requested, then also ask for weight and height
     if (_platformType == PlatformType.ANDROID) _handleBMI(mTypes, mPermissions);
 
-<<<<<<< HEAD
     List<String> keys = mTypes.map((e) => e.name).toList();
     final bool? isAuthorized = await _channel.invokeMethod(
         'requestAuthorization', {'types': keys, "permissions": mPermissions});
-=======
-    List<String> keys = mTypes.map((e) => _enumToString(e)).toList();
-    final bool? isAuthorized = await _channel.invokeMethod('requestAuthorization', {'types': keys, "permissions": mPermissions});
->>>>>>> 2f1d8a63
     return isAuthorized ?? false;
   }
 
@@ -206,7 +201,6 @@
       value = _alignValue(type).toDouble();
     }
 
-<<<<<<< HEAD
     Map<String, dynamic> args = {
       'value': value,
       'dataTypeKey': type.name,
@@ -214,9 +208,6 @@
       'startTime': startTime.millisecondsSinceEpoch,
       'endTime': endTime.millisecondsSinceEpoch
     };
-=======
-    Map<String, dynamic> args = {'value': value, 'dataTypeKey': type.typeToString(), 'dataUnitKey': unit.typeToString(), 'startTime': startTime.millisecondsSinceEpoch, 'endTime': endTime.millisecondsSinceEpoch};
->>>>>>> 2f1d8a63
     bool? success = await _channel.invokeMethod('writeData', args);
     return success ?? false;
   }
@@ -329,7 +320,6 @@
   }
 
   /// The main function for fetching health data
-<<<<<<< HEAD
   Future<List<HealthDataPoint>> _dataQuery(
       DateTime startTime, DateTime endTime, HealthDataType dataType) async {
     final args = <String, dynamic>{
@@ -338,10 +328,6 @@
       'startTime': startTime.millisecondsSinceEpoch,
       'endTime': endTime.millisecondsSinceEpoch
     };
-=======
-  Future<List<HealthDataPoint>> _dataQuery(DateTime startTime, DateTime endTime, HealthDataType dataType) async {
-    final args = <String, dynamic>{'dataTypeKey': dataType.typeToString(), 'dataUnitKey': _dataTypeToUnit[dataType]!.typeToString(), 'startTime': startTime.millisecondsSinceEpoch, 'endTime': endTime.millisecondsSinceEpoch};
->>>>>>> 2f1d8a63
     final fetchedDataPoints = await _channel.invokeMethod('getData', args);
     if (fetchedDataPoints != null) {
       final mesg = <String, dynamic>{
