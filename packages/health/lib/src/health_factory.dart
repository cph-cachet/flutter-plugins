part of '../health.dart';

/// Main class for the Plugin
class HealthFactory {
  static const MethodChannel _channel = MethodChannel('flutter_health');
  String? _deviceId;
  final _deviceInfo = DeviceInfoPlugin();

  static PlatformType _platformType =
      Platform.isAndroid ? PlatformType.ANDROID : PlatformType.IOS;

  /// Check if a given data type is available on the platform
  bool _isDataTypeAvailable(HealthDataType dataType) =>
      _platformType == PlatformType.ANDROID
          ? _dataTypeKeysAndroid.contains(dataType)
          : _dataTypeKeysIOS.contains(dataType);

  /// Request access to GoogleFit/Apple HealthKit.
  Future<bool> requestAuthorization(List<HealthDataType> types) async =>
    (await _requestAuthorization(types)) != null;

  /// Request access to GoogleFit/Apple HealthKit.
  ///
  /// (Android only) If [accountName] is not empty, use it to authorize,
  /// else show account selection dialog. And Returns authorized account name.
  ///
  /// On iOS, [accountName] is simply ignored
  /// and returns `""`(succeed) or `null`(failed).
  Future<String> requestAuthorizationWithAccount(
    List<HealthDataType> types, [
      String accountName,
  ]) => _requestAuthorization(types, accountName ?? "");

  Future<String> _requestAuthorization(
    List<HealthDataType> types, [
      String accountName,
  ]) async {
    /// If BMI is requested, then also ask for weight and height
    if (types.contains(HealthDataType.BODY_MASS_INDEX)) {
      if (!types.contains(HealthDataType.WEIGHT)) {
        types.add(HealthDataType.WEIGHT);
      }

      if (!types.contains(HealthDataType.HEIGHT)) {
        types.add(HealthDataType.HEIGHT);
      }
    }

    List<String> keys = types.map((e) => _enumToString(e)).toList();
    return _channel.invokeMethod(
      'requestAuthorization', {'types': keys, 'accountName': accountName},
    );
  }

  /// Calculate the BMI using the last observed height and weight values.
  Future<List<HealthDataPoint>> _computeAndroidBMI(
      DateTime startDate, DateTime endDate, String accountName) async {
    List<HealthDataPoint> heights =
        await _prepareQuery(startDate, endDate, HealthDataType.HEIGHT, accountName);

    if (heights.isEmpty) {
      return [];
    }

    List<HealthDataPoint> weights =
        await _prepareQuery(startDate, endDate, HealthDataType.WEIGHT, accountName);

    double h = heights.last.value.toDouble();

    const dataType = HealthDataType.BODY_MASS_INDEX;
    final unit = _dataTypeToUnit[dataType]!;

    final bmiHealthPoints = <HealthDataPoint>[];
    for (var i = 0; i < weights.length; i++) {
      final bmiValue = weights[i].value.toDouble() / (h * h);
      final x = HealthDataPoint._(bmiValue, dataType, unit, weights[i].dateFrom,
          weights[i].dateTo, _platformType, _deviceId!, '', '');

      bmiHealthPoints.add(x);
    }
    return bmiHealthPoints;
  }

  /// Get an array of [HealthDataPoint] from an array of [HealthDataType].
  ///
  /// (Android only) If [accountName] is not empty, use it to get data,
  /// else use default account.
  ///
  /// On iOS, [accountName] is simply ignored.
  Future<List<HealthDataPoint>> getHealthDataFromTypes(
<<<<<<< HEAD
      DateTime startDate, DateTime endDate, List<HealthDataType> types, [String accountName]) async {
    List<HealthDataPoint> dataPoints = [];

    for (HealthDataType type in types) {
      List<HealthDataPoint> result =
          await _prepareQuery(startDate, endDate, type, accountName);
=======
      DateTime startDate, DateTime endDate, List<HealthDataType> types) async {
    final dataPoints = <HealthDataPoint>[];

    for (var type in types) {
      final result = await _prepareQuery(startDate, endDate, type);
>>>>>>> 085364ff
      dataPoints.addAll(result);
    }
    return removeDuplicates(dataPoints);
  }

  /// Prepares a query, i.e. checks if the types are available, etc.
  Future<List<HealthDataPoint>> _prepareQuery(
      DateTime startDate, DateTime endDate, HealthDataType dataType, String accountName) async {
    /// Ask for device ID only once
    _deviceId ??= _platformType == PlatformType.ANDROID
        ? (await _deviceInfo.androidInfo).androidId
        : (await _deviceInfo.iosInfo).identifierForVendor;

    /// If not implemented on platform, throw an exception
    if (!_isDataTypeAvailable(dataType)) {
      throw _HealthException(
          dataType, 'Not available on platform $_platformType');
    }

    /// If BodyMassIndex is requested on Android, calculate this manually in Dart
    if (dataType == HealthDataType.BODY_MASS_INDEX &&
        _platformType == PlatformType.ANDROID) {
      return _computeAndroidBMI(startDate, endDate, accountName);
    }
    return await _dataQuery(startDate, endDate, dataType, accountName);
  }

  /// The main function for fetching health data
  Future<List<HealthDataPoint>> _dataQuery(
      DateTime startDate, DateTime endDate, HealthDataType dataType, String accountName) async {
    // Set parameters for method channel request
    final args = <String, dynamic>{
      'dataTypeKey': _enumToString(dataType),
      'startDate': startDate.millisecondsSinceEpoch,
      'endDate': endDate.millisecondsSinceEpoch,
      'accountName': accountName
    };

<<<<<<< HEAD
    List<HealthDataPoint> healthData;
    HealthDataUnit unit = _dataTypeToUnit[dataType];

    try {
      List fetchedDataPoints = await _channel.invokeMethod('getData', args);
      if (fetchedDataPoints != null) {
        healthData = fetchedDataPoints.map((e) {
          num value = e["value"];
          DateTime from = DateTime.fromMillisecondsSinceEpoch(e["date_from"]);
          DateTime to = DateTime.fromMillisecondsSinceEpoch(e["date_to"]);
          return HealthDataPoint._(
              value, dataType, unit, from, to, _platformType, _deviceId);
        }).toList();
      }
    } catch (error) {
      print("Health Plugin Error:\n");
      print("\t$error");

      // Exception should be reported to caller.
      rethrow;
=======
    final unit = _dataTypeToUnit[dataType]!;

    final fetchedDataPoints = await _channel.invokeMethod('getData', args);
    if (fetchedDataPoints != null) {
      return fetchedDataPoints.map<HealthDataPoint>((e) {
        final num value = e['value'];
        final DateTime from =
            DateTime.fromMillisecondsSinceEpoch(e['date_from']);
        final DateTime to = DateTime.fromMillisecondsSinceEpoch(e['date_to']);
        final String sourceId = e["source_id"];
        final String sourceName = e["source_name"];
        return HealthDataPoint._(
          value,
          dataType,
          unit,
          from,
          to,
          _platformType,
          _deviceId!,
          sourceId,
          sourceName,
        );
      }).toList();
    } else {
      return <HealthDataPoint>[];
>>>>>>> 085364ff
    }
  }

  /// Given an array of [HealthDataPoint]s, this method will return the array
  /// without any duplicates.
  static List<HealthDataPoint> removeDuplicates(List<HealthDataPoint> points) {
    final unique = <HealthDataPoint>[];

    for (var p in points) {
      var seenBefore = false;
      for (var s in unique) {
        if (s == p) {
          seenBefore = true;
        }
      }
      if (!seenBefore) {
        unique.add(p);
      }
    }
    return unique;
  }
}<|MERGE_RESOLUTION|>--- conflicted
+++ resolved
@@ -26,14 +26,14 @@
   ///
   /// On iOS, [accountName] is simply ignored
   /// and returns `""`(succeed) or `null`(failed).
-  Future<String> requestAuthorizationWithAccount(
+  Future<String?> requestAuthorizationWithAccount(
     List<HealthDataType> types, [
-      String accountName,
+      String? accountName,
   ]) => _requestAuthorization(types, accountName ?? "");
 
-  Future<String> _requestAuthorization(
+  Future<String?> _requestAuthorization(
     List<HealthDataType> types, [
-      String accountName,
+      String accountName = "",
   ]) async {
     /// If BMI is requested, then also ask for weight and height
     if (types.contains(HealthDataType.BODY_MASS_INDEX)) {
@@ -54,7 +54,7 @@
 
   /// Calculate the BMI using the last observed height and weight values.
   Future<List<HealthDataPoint>> _computeAndroidBMI(
-      DateTime startDate, DateTime endDate, String accountName) async {
+      DateTime startDate, DateTime endDate, String? accountName) async {
     List<HealthDataPoint> heights =
         await _prepareQuery(startDate, endDate, HealthDataType.HEIGHT, accountName);
 
@@ -88,20 +88,11 @@
   ///
   /// On iOS, [accountName] is simply ignored.
   Future<List<HealthDataPoint>> getHealthDataFromTypes(
-<<<<<<< HEAD
-      DateTime startDate, DateTime endDate, List<HealthDataType> types, [String accountName]) async {
-    List<HealthDataPoint> dataPoints = [];
-
-    for (HealthDataType type in types) {
-      List<HealthDataPoint> result =
-          await _prepareQuery(startDate, endDate, type, accountName);
-=======
-      DateTime startDate, DateTime endDate, List<HealthDataType> types) async {
+      DateTime startDate, DateTime endDate, List<HealthDataType> types, [String? accountName]) async {
     final dataPoints = <HealthDataPoint>[];
 
     for (var type in types) {
-      final result = await _prepareQuery(startDate, endDate, type);
->>>>>>> 085364ff
+      final result = await _prepareQuery(startDate, endDate, type, accountName);
       dataPoints.addAll(result);
     }
     return removeDuplicates(dataPoints);
@@ -109,7 +100,7 @@
 
   /// Prepares a query, i.e. checks if the types are available, etc.
   Future<List<HealthDataPoint>> _prepareQuery(
-      DateTime startDate, DateTime endDate, HealthDataType dataType, String accountName) async {
+      DateTime startDate, DateTime endDate, HealthDataType dataType, String? accountName) async {
     /// Ask for device ID only once
     _deviceId ??= _platformType == PlatformType.ANDROID
         ? (await _deviceInfo.androidInfo).androidId
@@ -131,7 +122,7 @@
 
   /// The main function for fetching health data
   Future<List<HealthDataPoint>> _dataQuery(
-      DateTime startDate, DateTime endDate, HealthDataType dataType, String accountName) async {
+      DateTime startDate, DateTime endDate, HealthDataType dataType, String? accountName) async {
     // Set parameters for method channel request
     final args = <String, dynamic>{
       'dataTypeKey': _enumToString(dataType),
@@ -140,20 +131,32 @@
       'accountName': accountName
     };
 
-<<<<<<< HEAD
-    List<HealthDataPoint> healthData;
-    HealthDataUnit unit = _dataTypeToUnit[dataType];
+    final unit = _dataTypeToUnit[dataType]!;
 
     try {
-      List fetchedDataPoints = await _channel.invokeMethod('getData', args);
+      final fetchedDataPoints = await _channel.invokeMethod('getData', args);
       if (fetchedDataPoints != null) {
-        healthData = fetchedDataPoints.map((e) {
-          num value = e["value"];
-          DateTime from = DateTime.fromMillisecondsSinceEpoch(e["date_from"]);
-          DateTime to = DateTime.fromMillisecondsSinceEpoch(e["date_to"]);
+        return fetchedDataPoints.map<HealthDataPoint>((e) {
+          final value = e["value"];
+          final from =
+              DateTime.fromMillisecondsSinceEpoch(e["date_from"]);
+          final DateTime to = DateTime.fromMillisecondsSinceEpoch(e["date_to"]);
+          final String sourceId = e["source_id"];
+          final String sourceName = e["source_name"];
           return HealthDataPoint._(
-              value, dataType, unit, from, to, _platformType, _deviceId);
+            value,
+            dataType,
+            unit,
+            from,
+            to,
+            _platformType,
+            _deviceId!,
+            sourceId,
+            sourceName,
+          );
         }).toList();
+      } else {
+        return <HealthDataPoint>[];
       }
     } catch (error) {
       print("Health Plugin Error:\n");
@@ -161,33 +164,6 @@
 
       // Exception should be reported to caller.
       rethrow;
-=======
-    final unit = _dataTypeToUnit[dataType]!;
-
-    final fetchedDataPoints = await _channel.invokeMethod('getData', args);
-    if (fetchedDataPoints != null) {
-      return fetchedDataPoints.map<HealthDataPoint>((e) {
-        final num value = e['value'];
-        final DateTime from =
-            DateTime.fromMillisecondsSinceEpoch(e['date_from']);
-        final DateTime to = DateTime.fromMillisecondsSinceEpoch(e['date_to']);
-        final String sourceId = e["source_id"];
-        final String sourceName = e["source_name"];
-        return HealthDataPoint._(
-          value,
-          dataType,
-          unit,
-          from,
-          to,
-          _platformType,
-          _deviceId!,
-          sourceId,
-          sourceName,
-        );
-      }).toList();
-    } else {
-      return <HealthDataPoint>[];
->>>>>>> 085364ff
     }
   }
 
