--- conflicted
+++ resolved
@@ -15,28 +15,6 @@
           ? _dataTypeKeysAndroid.contains(dataType)
           : _dataTypeKeysIOS.contains(dataType);
 
-<<<<<<< HEAD
-  /// Request access to GoogleFit/Apple HealthKit.
-  Future<bool> requestAuthorization(List<HealthDataType> types) async =>
-    (await _requestAuthorization(types)) != null;
-
-  /// Request access to GoogleFit/Apple HealthKit.
-  ///
-  /// (Android only) If [accountName] is not empty, use it to authorize,
-  /// else show account selection dialog. And Returns authorized account name.
-  ///
-  /// On iOS, [accountName] is simply ignored
-  /// and returns `""`(succeed) or `null`(failed).
-  Future<String?> requestAuthorizationWithAccount(
-    List<HealthDataType> types, [
-      String? accountName,
-  ]) => _requestAuthorization(types, accountName ?? "");
-
-  Future<String?> _requestAuthorization(
-    List<HealthDataType> types, [
-      String accountName = "",
-  ]) async {
-=======
   /// Has permission been optained for the list of [HealthDataType]?
   ///
   /// iOS isn't completely supported by HealthKit, `false` means no, `true` means
@@ -65,9 +43,26 @@
     return await _channel.invokeMethod('revokePermissions');
   }
 
-  /// Request access to GoogleFit or Apple HealthKit
-  Future<bool> requestAuthorization(List<HealthDataType> types) async {
->>>>>>> 9ace05b4
+  /// Request access to GoogleFit/Apple HealthKit.
+  Future<bool> requestAuthorization(List<HealthDataType> types) async =>
+    (await _requestAuthorization(types)) != null;
+
+  /// Request access to GoogleFit/Apple HealthKit.
+  ///
+  /// (Android only) If [accountName] is not empty, use it to authorize,
+  /// else show account selection dialog. And Returns authorized account name.
+  ///
+  /// On iOS, [accountName] is simply ignored
+  /// and returns `""`(succeed) or `null`(failed).
+  Future<String?> requestAuthorizationWithAccount(
+    List<HealthDataType> types, [
+      String? accountName,
+  ]) => _requestAuthorization(types, accountName ?? "");
+
+  Future<String?> _requestAuthorization(
+    List<HealthDataType> types, [
+      String accountName = "",
+  ]) async {
     /// If BMI is requested, then also ask for weight and height
     if (types.contains(HealthDataType.BODY_MASS_INDEX)) {
       if (!types.contains(HealthDataType.WEIGHT)) {
@@ -114,16 +109,12 @@
     return bmiHealthPoints;
   }
 
-<<<<<<< HEAD
   /// Get an array of [HealthDataPoint] from an array of [HealthDataType].
   ///
   /// (Android only) If [accountName] is not empty, use it to get data,
   /// else use default account.
   ///
   /// On iOS, [accountName] is simply ignored.
-=======
-  /// Get an list of [HealthDataPoint] from an list of [HealthDataType].
->>>>>>> 9ace05b4
   Future<List<HealthDataPoint>> getHealthDataFromTypes(
       DateTime startDate, DateTime endDate, List<HealthDataType> types, [String? accountName]) async {
     final dataPoints = <HealthDataPoint>[];
@@ -137,13 +128,8 @@
 
   /// Prepares a query, i.e. checks if the types are available, etc.
   Future<List<HealthDataPoint>> _prepareQuery(
-<<<<<<< HEAD
       DateTime startDate, DateTime endDate, HealthDataType dataType, String? accountName) async {
     /// Ask for device ID only once
-=======
-      DateTime startDate, DateTime endDate, HealthDataType dataType) async {
-    // Ask for device ID only once
->>>>>>> 9ace05b4
     _deviceId ??= _platformType == PlatformType.ANDROID
         ? (await _deviceInfo.androidInfo).androidId
         : (await _deviceInfo.iosInfo).identifierForVendor;
@@ -175,7 +161,6 @@
 
     final unit = _dataTypeToUnit[dataType]!;
 
-<<<<<<< HEAD
     try {
       final fetchedDataPoints = await _channel.invokeMethod('getData', args);
       if (fetchedDataPoints != null) {
@@ -186,7 +171,7 @@
           final DateTime to = DateTime.fromMillisecondsSinceEpoch(e["date_to"]);
           final String sourceId = e["source_id"];
           final String sourceName = e["source_name"];
-          return HealthDataPoint._(
+          return HealthDataPoint(
             value,
             dataType,
             unit,
@@ -207,31 +192,6 @@
 
       // Exception should be reported to caller.
       rethrow;
-=======
-    final fetchedDataPoints = await _channel.invokeMethod('getData', args);
-    if (fetchedDataPoints != null) {
-      return fetchedDataPoints.map<HealthDataPoint>((e) {
-        final num value = e['value'];
-        final DateTime from =
-            DateTime.fromMillisecondsSinceEpoch(e['date_from']);
-        final DateTime to = DateTime.fromMillisecondsSinceEpoch(e['date_to']);
-        final String sourceId = e["source_id"];
-        final String sourceName = e["source_name"];
-        return HealthDataPoint(
-          value,
-          dataType,
-          unit,
-          from,
-          to,
-          _platformType,
-          _deviceId!,
-          sourceId,
-          sourceName,
-        );
-      }).toList();
-    } else {
-      return <HealthDataPoint>[];
->>>>>>> 9ace05b4
     }
   }
 
