part of '../health.dart';

/// Main class for the Plugin.
///
/// Use this class to get an instance of the Health plugin, like this:
///
///         final health = Health();
///
/// The plugin must be configured using the [configure] method before used.
///
/// Overall, the plugin supports:
///
///  * Handling permissions to access health data using the [hasPermissions],
///    [requestAuthorization], [revokePermissions] methods.
///  * Reading health data using the [getHealthDataFromTypes] method.
///  * Writing health data using the [writeHealthData] method.
///  * Cleaning up duplicate data points via the [removeDuplicates] method.
///
/// In addition, the plugin has a set of specialized methods for reading and writing
/// different types of health data:
///
///  * Reading aggregate health data using the [getHealthIntervalDataFromTypes]
///    and [getHealthAggregateDataFromTypes] methods.
///  * Reading total step counts using the [getTotalStepsInInterval] method.
///  * Writing different types of specialized health data like the [writeWorkoutData],
///    [writeBloodPressure], [writeBloodOxygen], [writeAudiogram], [writeMeal],
///    [writeMenstruationFlow], [writeInsulinDelivery] methods.
///
/// On **Android**, this plugin relies on the Google Health Connect (GHC) SDK.
/// Since Health Connect is not installed on SDK level < 34, the plugin has a
/// set of specialized methods to handle GHC:
///
///  * [getHealthConnectSdkStatus] to check the status of GHC
///  * [isHealthConnectAvailable] to check if GHC is installed on this phone
///  * [installHealthConnect] to direct the user to the app store to install GHC
///
/// **Note** that you should check the availability of GHC before using any setter
/// or getter methods. Otherwise, the plugin will throw an exception.
class Health {
  static const MethodChannel _channel = MethodChannel('flutter_health');

  String? _deviceId;
  final DeviceInfoPlugin _deviceInfo;
  HealthConnectSdkStatus _healthConnectSdkStatus =
      HealthConnectSdkStatus.sdkUnavailable;

  /// Get an instance of the health plugin.
  Health({DeviceInfoPlugin? deviceInfo})
      : _deviceInfo = deviceInfo ?? DeviceInfoPlugin() {
    _registerFromJsonFunctions();
  }

  /// The latest status on availability of Health Connect SDK on this phone.
  HealthConnectSdkStatus get healthConnectSdkStatus => _healthConnectSdkStatus;

  /// The type of platform of this device.
  HealthPlatformType get platformType => Platform.isIOS
      ? HealthPlatformType.appleHealth
      : HealthPlatformType.googleHealthConnect;

  /// The id of this device.
  ///
  /// On Android this is the [ID](https://developer.android.com/reference/android/os/Build#ID) of the BUILD.
  /// On iOS this is the [identifierForVendor](https://developer.apple.com/documentation/uikit/uidevice/1620059-identifierforvendor) of the UIDevice.
  String get deviceId => _deviceId ?? 'unknown';

  /// Configure the health plugin. Must be called before using the plugin.
  Future<void> configure() async {
    _deviceId = Platform.isAndroid
        ? (await _deviceInfo.androidInfo).id
        : (await _deviceInfo.iosInfo).identifierForVendor;
  }

  /// Check if a given data type is available on the platform
  bool isDataTypeAvailable(HealthDataType dataType) => Platform.isAndroid
      ? dataTypeKeysAndroid.contains(dataType)
      : dataTypeKeysIOS.contains(dataType);

  /// Determines if the health data [types] have been granted with the specified
  /// access rights [permissions].
  ///
  /// Returns:
  ///
  ///  * true - if all of the data types have been granted with the specified access rights.
  ///  * false - if any of the data types has not been granted with the specified access right(s).
  ///  * null - if it can not be determined if the data types have been granted with the specified access right(s).
  ///
  /// Parameters:
  ///
  ///  * [types]  - List of [HealthDataType] whose permissions are to be checked.
  ///  * [permissions] - Optional.
  ///    + If unspecified, this method checks if each HealthDataType in [types] has been granted READ access.
  ///    + If specified, this method checks if each [HealthDataType] in [types] has been granted with the access specified in its
  ///   corresponding entry in this list. The length of this list must be equal to that of [types].
  ///
  /// Caveat:
  ///
  ///  * As Apple HealthKit will not disclose if READ access has been granted for a data type due to privacy concern,
  ///   this method can only return null to represent an undetermined status, if it is called on iOS
  ///   with a READ or READ_WRITE access.
  ///
  ///  * On Android, this function returns true or false, depending on whether the specified access right has been granted.
  Future<bool?> hasPermissions(
    List<HealthDataType> types, {
    List<HealthDataAccess>? permissions,
  }) async {
    await _checkIfHealthConnectAvailableOnAndroid();
    if (permissions != null && permissions.length != types.length) {
      throw ArgumentError(
          "The lists of types and permissions must be of same length.");
    }

    final mTypes = List<HealthDataType>.from(types, growable: true);
    final mPermissions = permissions == null
        ? List<int>.filled(types.length, HealthDataAccess.READ.index,
            growable: true)
        : permissions.map((permission) => permission.index).toList();

    /// On Android, if BMI is requested, then also ask for weight and height
    if (Platform.isAndroid) _handleBMI(mTypes, mPermissions);

    return await _channel.invokeMethod('hasPermissions', {
      "types": mTypes.map((type) => type.name).toList(),
      "permissions": mPermissions,
    });
  }

  /// Revokes Google Health Connect permissions on Android of all types.
  ///
  /// NOTE: The app must be completely killed and restarted for the changes to take effect.
  /// Not implemented on iOS as there is no way to programmatically remove access.
  ///
  /// Android only. On iOS this does nothing.
  Future<void> revokePermissions() async {
    if (Platform.isIOS) return;

    await _checkIfHealthConnectAvailableOnAndroid();
    try {
      await _channel.invokeMethod('revokePermissions');
    } catch (e) {
      debugPrint('$runtimeType - Exception in revokePermissions(): $e');
    }
  }

  /// Checks the current status of Health Connect availability.
  ///
  /// See this for more info:
  /// https://developer.android.com/reference/kotlin/androidx/health/connect/client/HealthConnectClient#getSdkStatus(android.content.Context,kotlin.String)
  ///
  /// Android only. Returns null on iOS or if an error occurs.
  Future<HealthConnectSdkStatus?> getHealthConnectSdkStatus() async {
    if (Platform.isIOS) return null;

    try {
      final status =
          await _channel.invokeMethod<int>('getHealthConnectSdkStatus');
      _healthConnectSdkStatus = status != null
          ? HealthConnectSdkStatus.fromNativeValue(status)
          : HealthConnectSdkStatus.sdkUnavailable;

      return _healthConnectSdkStatus;
    } catch (e) {
      debugPrint('$runtimeType - Exception in getHealthConnectSdkStatus(): $e');
      return null;
    }
  }

  /// Is Google Health Connect available on this phone?
  ///
  /// Android only. Returns always true on iOS.
  Future<bool> isHealthConnectAvailable() async => !Platform.isAndroid
      ? true
      : (await getHealthConnectSdkStatus() ==
          HealthConnectSdkStatus.sdkAvailable);

  /// Prompt the user to install the Google Health Connect app via the
  /// installed store (most likely Play Store).
  ///
  /// Android only. On iOS this does nothing.
  Future<void> installHealthConnect() async {
    if (Platform.isIOS) return;

    try {
      await _channel.invokeMethod('installHealthConnect');
    } catch (e) {
      debugPrint('$runtimeType - Exception in installHealthConnect(): $e');
    }
  }

  /// Checks if Google Health Connect is available and throws an [UnsupportedError]
  /// if not.
  /// Internal methods used to check availability before any getter or setter methods.
  Future<void> _checkIfHealthConnectAvailableOnAndroid() async {
    if (!Platform.isAndroid) return;

    if (!(await isHealthConnectAvailable())) {
      throw UnsupportedError(
          "Google Health Connect is not available on this Android device. "
          "You may prompt the user to install it using the 'installHealthConnect' method");
    }
  }

  /// Checks if the Health Data History feature is available.
  ///
  /// See this for more info: https://developer.android.com/reference/androidx/health/connect/client/permission/HealthPermission#PERMISSION_READ_HEALTH_DATA_HISTORY()
  ///
  ///
  /// Android only. Returns false on iOS or if an error occurs.
  Future<bool> isHealthDataHistoryAvailable() async {
    if (Platform.isIOS) return false;

    try {
      final status =
          await _channel.invokeMethod<bool>('isHealthDataHistoryAvailable');
      return status ?? false;
    } catch (e) {
      debugPrint(
          '$runtimeType - Exception in isHealthDataHistoryAvailable(): $e');
      return false;
    }
  }

  /// Checks the current status of the Health Data History permission.
  /// Make sure to check [isHealthConnectAvailable] before calling this method.
  ///
  /// See this for more info: https://developer.android.com/reference/androidx/health/connect/client/permission/HealthPermission#PERMISSION_READ_HEALTH_DATA_HISTORY()
  ///
  ///
  /// Android only. Returns true on iOS or false if an error occurs.
  Future<bool> isHealthDataHistoryAuthorized() async {
    if (Platform.isIOS) return true;

    try {
      final status =
          await _channel.invokeMethod<bool>('isHealthDataHistoryAuthorized');
      return status ?? false;
    } catch (e) {
      debugPrint(
          '$runtimeType - Exception in isHealthDataHistoryAuthorized(): $e');
      return false;
    }
  }

  /// Requests the Health Data History permission.
  ///
  /// Returns true if successful, false otherwise.
  ///
  /// See this for more info: https://developer.android.com/reference/androidx/health/connect/client/permission/HealthPermission#PERMISSION_READ_HEALTH_DATA_HISTORY()
  ///
  ///
  /// Android only. Returns true on iOS or false if an error occurs.
  Future<bool> requestHealthDataHistoryAuthorization() async {
    if (Platform.isIOS) return true;

    await _checkIfHealthConnectAvailableOnAndroid();
    try {
      final bool? isAuthorized =
          await _channel.invokeMethod('requestHealthDataHistoryAuthorization');
      return isAuthorized ?? false;
    } catch (e) {
      debugPrint(
          '$runtimeType - Exception in requestHealthDataHistoryAuthorization(): $e');
      return false;
    }
  }

  /// Checks if the Health Data in Background feature is available.
  ///
  /// See this for more info: https://developer.android.com/reference/androidx/health/connect/client/permission/HealthPermission#PERMISSION_READ_HEALTH_DATA_IN_BACKGROUND()
  ///
  ///
  /// Android only. Returns false on iOS or if an error occurs.
  Future<bool> isHealthDataInBackgroundAvailable() async {
    if (Platform.isIOS) return false;

    try {
      final status =
          await _channel.invokeMethod<bool>('isHealthDataInBackgroundAvailable');
      return status ?? false;
    } catch (e) {
      debugPrint(
          '$runtimeType - Exception in isHealthDataInBackgroundAvailable(): $e');
      return false;
    }
  }

  /// Checks the current status of the Health Data in Background permission.
  /// Make sure to check [isHealthConnectAvailable] before calling this method.
  ///
  /// See this for more info: https://developer.android.com/reference/androidx/health/connect/client/permission/HealthPermission#PERMISSION_READ_HEALTH_DATA_IN_BACKGROUND()
  ///
  ///
  /// Android only. Returns true on iOS or false if an error occurs.
  Future<bool> isHealthDataInBackgroundAuthorized() async {
    if (Platform.isIOS) return true;

    try {
      final status =
          await _channel.invokeMethod<bool>('isHealthDataInBackgroundAuthorized');
      return status ?? false;
    } catch (e) {
      debugPrint(
          '$runtimeType - Exception in isHealthDataInBackgroundAuthorized(): $e');
      return false;
    }
  }

  /// Requests the Health Data in Background permission.
  ///
  /// Returns true if successful, false otherwise.
  ///
  /// See this for more info: https://developer.android.com/reference/androidx/health/connect/client/permission/HealthPermission#PERMISSION_READ_HEALTH_DATA_IN_BACKGROUND()
  ///
  ///
  /// Android only. Returns true on iOS or false if an error occurs.
  Future<bool> requestHealthDataInBackgroundAuthorization() async {
    if (Platform.isIOS) return true;

    await _checkIfHealthConnectAvailableOnAndroid();
    try {
      final bool? isAuthorized =
          await _channel.invokeMethod('requestHealthDataInBackgroundAuthorization');
      return isAuthorized ?? false;
    } catch (e) {
      debugPrint(
          '$runtimeType - Exception in requestHealthDataInBackgroundAuthorization(): $e');
      return false;
    }
  }

  /// Requests permissions to access health data [types].
  ///
  /// Returns true if successful, false otherwise.
  ///
  /// Parameters:
  ///
  /// * [types] - a list of [HealthDataType] which the permissions are requested for.
  /// * [permissions] - Optional.
  ///   + If unspecified, each [HealthDataType] in [types] is requested for READ [HealthDataAccess].
  ///   + If specified, each [HealthDataAccess] in this list is requested for its corresponding indexed
  ///   entry in [types]. In addition, the length of this list must be equal to that of [types].
  ///
  ///  Caveats:
  ///
  ///  * This method may block if permissions are already granted. Hence, check
  ///    [hasPermissions] before calling this method.
  ///  * As Apple HealthKit will not disclose if READ access has been granted for
  ///    a data type due to privacy concern, this method will return **true if
  ///    the window asking for permission was showed to the user without errors**
  ///    if it is called on iOS with a READ or READ_WRITE access.
  Future<bool> requestAuthorization(
    List<HealthDataType> types, {
    List<HealthDataAccess>? permissions,
  }) async {
    await _checkIfHealthConnectAvailableOnAndroid();
    if (permissions != null && permissions.length != types.length) {
      throw ArgumentError(
          'The length of [types] must be same as that of [permissions].');
    }

    if (permissions != null) {
      for (int i = 0; i < types.length; i++) {
        final type = types[i];
        final permission = permissions[i];
        if ((type == HealthDataType.ELECTROCARDIOGRAM ||
                type == HealthDataType.HIGH_HEART_RATE_EVENT ||
                type == HealthDataType.LOW_HEART_RATE_EVENT ||
                type == HealthDataType.IRREGULAR_HEART_RATE_EVENT ||
                type == HealthDataType.WALKING_HEART_RATE ||
                type == HealthDataType.ATRIAL_FIBRILLATION_BURDEN) &&
            permission != HealthDataAccess.READ) {
          throw ArgumentError(
              'Requesting WRITE permission on ELECTROCARDIOGRAM / HIGH_HEART_RATE_EVENT / LOW_HEART_RATE_EVENT / IRREGULAR_HEART_RATE_EVENT / WALKING_HEART_RATE / ATRIAL_FIBRILLATION_BURDEN is not allowed.');
        }
      }
    }

    final mTypes = List<HealthDataType>.from(types, growable: true);
    final mPermissions = permissions == null
        ? List<int>.filled(types.length, HealthDataAccess.READ.index,
            growable: true)
        : permissions.map((permission) => permission.index).toList();

    // on Android, if BMI is requested, then also ask for weight and height
    if (Platform.isAndroid) _handleBMI(mTypes, mPermissions);

    List<String> keys = mTypes.map((e) => e.name).toList();
    final bool? isAuthorized = await _channel.invokeMethod(
        'requestAuthorization', {'types': keys, "permissions": mPermissions});
    return isAuthorized ?? false;
  }

  /// Obtains health and weight if BMI is requested on Android.
  void _handleBMI(List<HealthDataType> mTypes, List<int> mPermissions) {
    final index = mTypes.indexOf(HealthDataType.BODY_MASS_INDEX);

    if (index != -1 && Platform.isAndroid) {
      if (!mTypes.contains(HealthDataType.WEIGHT)) {
        mTypes.add(HealthDataType.WEIGHT);
        mPermissions.add(mPermissions[index]);
      }
      if (!mTypes.contains(HealthDataType.HEIGHT)) {
        mTypes.add(HealthDataType.HEIGHT);
        mPermissions.add(mPermissions[index]);
      }
      mTypes.remove(HealthDataType.BODY_MASS_INDEX);
      mPermissions.removeAt(index);
    }
  }

  /// Calculate the BMI using the last observed height and weight values.
  Future<List<HealthDataPoint>> _computeAndroidBMI(
    DateTime startTime,
    DateTime endTime,
    List<RecordingMethod> recordingMethodsToFilter,
  ) async {
    List<HealthDataPoint> heights = await _prepareQuery(
        startTime, endTime, HealthDataType.HEIGHT, recordingMethodsToFilter);

    if (heights.isEmpty) {
      return [];
    }

    List<HealthDataPoint> weights = await _prepareQuery(
        startTime, endTime, HealthDataType.WEIGHT, recordingMethodsToFilter);

    double h =
        (heights.last.value as NumericHealthValue).numericValue.toDouble();

    const dataType = HealthDataType.BODY_MASS_INDEX;
    final unit = dataTypeToUnit[dataType]!;

    final bmiHealthPoints = <HealthDataPoint>[];
    for (var i = 0; i < weights.length; i++) {
      final bmiValue =
          (weights[i].value as NumericHealthValue).numericValue.toDouble() /
              (h * h);
      final x = HealthDataPoint(
        uuid: '',
        value: NumericHealthValue(numericValue: bmiValue),
        type: dataType,
        unit: unit,
        dateFrom: weights[i].dateFrom,
        dateTo: weights[i].dateTo,
        sourcePlatform: platformType,
        sourceDeviceId: _deviceId!,
        sourceId: '',
        sourceName: '',
        recordingMethod: RecordingMethod.unknown,
      );

      bmiHealthPoints.add(x);
    }
    return bmiHealthPoints;
  }

  /// Write health data.
  ///
  /// Returns true if successful, false otherwise.
  ///
  /// Parameters:
  ///  * [value] - the health data's value in double
  ///  * [unit] - **iOS ONLY** the unit the health data is measured in.
  ///  * [type] - the value's HealthDataType
  ///  * [startTime] - the start time when this [value] is measured.
  ///    It must be equal to or earlier than [endTime].
  ///  * [endTime] - the end time when this [value] is measured.
  ///    It must be equal to or later than [startTime].
  ///    Simply set [endTime] equal to [startTime] if the [value] is measured
  ///    only at a specific point in time (default).
  ///  * [recordingMethod] - the recording method of the data point, automatic by default.
  ///    (on iOS this must be manual or automatic)
  ///
  /// Values for Sleep and Headache are ignored and will be automatically assigned
  /// the default value.
  Future<bool> writeHealthData({
    required double value,
    HealthDataUnit? unit,
    required HealthDataType type,
    required DateTime startTime,
    String? clientRecordId,
    int? clientRecordVersion,
    DateTime? endTime,
    RecordingMethod recordingMethod = RecordingMethod.automatic,
  }) async {
    await _checkIfHealthConnectAvailableOnAndroid();
    if (Platform.isIOS &&
        [RecordingMethod.active, RecordingMethod.unknown]
            .contains(recordingMethod)) {
      throw ArgumentError("recordingMethod must be manual or automatic on iOS");
    }

    if (type == HealthDataType.WORKOUT) {
      throw ArgumentError(
          "Adding workouts should be done using the writeWorkoutData method.");
    }
    // If not implemented on platform, throw an exception
    if (!isDataTypeAvailable(type)) {
      throw HealthException(type, 'Not available on platform $platformType');
    }
    endTime ??= startTime;
    if (startTime.isAfter(endTime)) {
      throw ArgumentError("startTime must be equal or earlier than endTime");
    }
    if ({
          HealthDataType.HIGH_HEART_RATE_EVENT,
          HealthDataType.LOW_HEART_RATE_EVENT,
          HealthDataType.IRREGULAR_HEART_RATE_EVENT,
          HealthDataType.ELECTROCARDIOGRAM,
        }.contains(type) &&
        Platform.isIOS) {
      throw ArgumentError(
          "$type - iOS does not support writing this data type in HealthKit");
    }

    // Assign default unit if not specified
    unit ??= dataTypeToUnit[type]!;

    // Align values to type in cases where the type defines the value.
    // E.g. SLEEP_IN_BED should have value 0
    if (type == HealthDataType.SLEEP_ASLEEP ||
        type == HealthDataType.SLEEP_AWAKE ||
        type == HealthDataType.SLEEP_IN_BED ||
        type == HealthDataType.SLEEP_DEEP ||
        type == HealthDataType.SLEEP_REM ||
        type == HealthDataType.SLEEP_LIGHT ||
        type == HealthDataType.HEADACHE_NOT_PRESENT ||
        type == HealthDataType.HEADACHE_MILD ||
        type == HealthDataType.HEADACHE_MODERATE ||
        type == HealthDataType.HEADACHE_SEVERE ||
        type == HealthDataType.HEADACHE_UNSPECIFIED) {
      value = _alignValue(type).toDouble();
    }

    Map<String, dynamic> args = {
      'value': value,
      'dataTypeKey': type.name,
      'dataUnitKey': unit.name,
      'startTime': startTime.millisecondsSinceEpoch,
      'endTime': endTime.millisecondsSinceEpoch,
      'clientRecordId' : clientRecordId,
      'clientRecordVersion' : clientRecordVersion,
      'recordingMethod': recordingMethod.toInt(),
    };
    bool? success = await _channel.invokeMethod('writeData', args);
    return success ?? false;
  }

  /// Deletes all records of the given [type] for a given period of time.
  ///
  /// Returns true if successful, false otherwise.
  ///
  /// Parameters:
  ///  * [type] - the value's HealthDataType.
  ///  * [startTime] - the start time when this [value] is measured.
  ///    Must be equal to or earlier than [endTime].
  ///  * [endTime] - the end time when this [value] is measured.
  ///    Must be equal to or later than [startTime].
  Future<bool> delete({
    required HealthDataType type,
    required DateTime startTime,
    DateTime? endTime,
  }) async {
    await _checkIfHealthConnectAvailableOnAndroid();
    endTime ??= startTime;
    if (startTime.isAfter(endTime)) {
      throw ArgumentError("startTime must be equal or earlier than endTime");
    }

    Map<String, dynamic> args = {
      'dataTypeKey': type.name,
      'startTime': startTime.millisecondsSinceEpoch,
      'endTime': endTime.millisecondsSinceEpoch
    };
    bool? success = await _channel.invokeMethod('delete', args);
    return success ?? false;
  }

<<<<<<< HEAD
  /// Deletes all records of the given [type] for a given period of time.
=======
  /// Deletes a specific health record by its UUID.
>>>>>>> b759a930
  ///
  /// Returns true if successful, false otherwise.
  ///
  /// Parameters:
<<<<<<< HEAD
  ///  * [type] - the value's HealthDataType.
  ///  * [startTime] - the start time when this [value] is measured.
  ///    Must be equal to or earlier than [endTime].
  ///  * [endTime] - the end time when this [value] is measured.
  ///    Must be equal to or later than [startTime].
  Future<bool> deleteByIds({
    required HealthDataType type,
    List<String> idList = const [],
    List<String> clientRecordIdsList = const [],
  }) async {
    await _checkIfHealthConnectAvailableOnAndroid();

    Map<String, dynamic> args = {
      'dataTypeKey': type.name,
      'idList': idList,
      'clientRecordIdsList': clientRecordIdsList
    };
    bool? success = await _channel.invokeMethod('deleteByIds', args);
=======
  ///  * [uuid] - The UUID of the health record to delete.
  ///  * [type] - The health data type of the record. Required on iOS.
  ///
  /// On Android, only the UUID is required. On iOS, both UUID and type are required.
  Future<bool> deleteByUUID({
    required String uuid,
    HealthDataType? type,
  }) async {
    await _checkIfHealthConnectAvailableOnAndroid();

    if (uuid.isEmpty || uuid == "") {
      throw ArgumentError("UUID must not be empty.");
    }

    if (Platform.isIOS && type == null) {
      throw ArgumentError("On iOS, both UUID and type are required to delete a record.");
    }

    Map<String, dynamic> args = {
      'uuid': uuid,
      'dataTypeKey': type?.name,
    };

    bool? success = await _channel.invokeMethod('deleteByUUID', args);
>>>>>>> b759a930
    return success ?? false;
  }

  /// Saves a blood pressure record.
  ///
  /// Returns true if successful, false otherwise.
  ///
  /// Parameters:
  ///  * [systolic] - the systolic part of the blood pressure.
  ///  * [diastolic] - the diastolic part of the blood pressure.
  ///  * [startTime] - the start time when this [value] is measured.
  ///    Must be equal to or earlier than [endTime].
  ///  * [endTime] - the end time when this [value] is measured.
  ///    Must be equal to or later than [startTime].
  ///    Simply set [endTime] equal to [startTime] if the blood pressure is measured
  ///    only at a specific point in time. If omitted, [endTime] is set to [startTime].
  ///  * [recordingMethod] - the recording method of the data point.
  Future<bool> writeBloodPressure({
    required int systolic,
    required int diastolic,
    required DateTime startTime,
    String? clientRecordId,
    int? clientRecordVersion,
    DateTime? endTime,
    RecordingMethod recordingMethod = RecordingMethod.automatic,
  }) async {
    await _checkIfHealthConnectAvailableOnAndroid();
    if (Platform.isIOS &&
        [RecordingMethod.active, RecordingMethod.unknown]
            .contains(recordingMethod)) {
      throw ArgumentError("recordingMethod must be manual or automatic on iOS");
    }

    endTime ??= startTime;
    if (startTime.isAfter(endTime)) {
      throw ArgumentError("startTime must be equal or earlier than endTime");
    }

    Map<String, dynamic> args = {
      'systolic': systolic,
      'diastolic': diastolic,
      'startTime': startTime.millisecondsSinceEpoch,
      'endTime': endTime.millisecondsSinceEpoch,
      'clientRecordId' : clientRecordId,
      'clientRecordVersion' : clientRecordVersion,
      'recordingMethod': recordingMethod.toInt(),
    };
    return await _channel.invokeMethod('writeBloodPressure', args) == true;
  }

  /// Saves blood oxygen saturation record.
  ///
  /// Returns true if successful, false otherwise.
  ///
  /// Parameters:
  ///  * [saturation] - the saturation of the blood oxygen in percentage
  ///  * [startTime] - the start time when this [saturation] is measured.
  ///    Must be equal to or earlier than [endTime].
  ///  * [endTime] - the end time when this [saturation] is measured.
  ///    Must be equal to or later than [startTime].
  ///    Simply set [endTime] equal to [startTime] if the blood oxygen saturation
  ///    is measured only at a specific point in time (default).
  ///  * [recordingMethod] - the recording method of the data point.
  Future<bool> writeBloodOxygen({
    required double saturation,
    required DateTime startTime,
    DateTime? endTime,
    RecordingMethod recordingMethod = RecordingMethod.automatic,
  }) async {
    await _checkIfHealthConnectAvailableOnAndroid();
    if (Platform.isIOS &&
        [RecordingMethod.active, RecordingMethod.unknown]
            .contains(recordingMethod)) {
      throw ArgumentError("recordingMethod must be manual or automatic on iOS");
    }

    endTime ??= startTime;
    if (startTime.isAfter(endTime)) {
      throw ArgumentError("startTime must be equal or earlier than endTime");
    }
    bool? success;

    if (Platform.isIOS) {
      success = await writeHealthData(
          value: saturation,
          type: HealthDataType.BLOOD_OXYGEN,
          startTime: startTime,
          endTime: endTime,
          recordingMethod: recordingMethod);
    } else if (Platform.isAndroid) {
      Map<String, dynamic> args = {
        'value': saturation,
        'startTime': startTime.millisecondsSinceEpoch,
        'endTime': endTime.millisecondsSinceEpoch,
        'dataTypeKey': HealthDataType.BLOOD_OXYGEN.name,
        'recordingMethod': recordingMethod.toInt(),
      };
      success = await _channel.invokeMethod('writeBloodOxygen', args);
    }
    return success ?? false;
  }

  /// Saves meal record into Apple Health or Health Connect.
  ///
  /// Returns true if successful, false otherwise.
  ///
  /// Parameters:
  ///  * [mealType] - the type of meal.
  ///  * [startTime] - the start time when the meal was consumed.
  ///    It must be equal to or earlier than [endTime].
  ///  * [endTime] - the end time when the meal was consumed.
  ///    It must be equal to or later than [startTime].
  ///  * [name] - optional name information about this meal.
  ///  * [caloriesConsumed] - total calories consumed with this meal.
  ///  * [carbohydrates] - optional carbohydrates information.
  ///  * [protein] - optional protein information.
  ///  * [fatTotal] - optional total fat information.
  ///  * [caffeine] - optional caffeine information.
  ///  * [vitaminA] - optional vitamin A information.
  ///  * [b1Thiamin] - optional vitamin B1 (thiamin) information.
  ///  * [b2Riboflavin] - optional vitamin B2 (riboflavin) information.
  ///  * [b3Niacin] - optional vitamin B3 (niacin) information.
  ///  * [b5PantothenicAcid] - optional vitamin B5 (pantothenic acid) information.
  ///  * [b6Pyridoxine] - optional vitamin B6 (pyridoxine) information.
  ///  * [b7Biotin] - optional vitamin B7 (biotin) information.
  ///  * [b9Folate] - optional vitamin B9 (folate) information.
  ///  * [b12Cobalamin] - optional vitamin B12 (cobalamin) information.
  ///  * [vitaminC] - optional vitamin C information.
  ///  * [vitaminD] - optional vitamin D information.
  ///  * [vitaminE] - optional vitamin E information.
  ///  * [vitaminK] - optional vitamin K information.
  ///  * [calcium] - optional calcium information.
  ///  * [cholesterol] - optional cholesterol information.
  ///  * [chloride] - optional chloride information.
  ///  * [chromium] - optional chromium information.
  ///  * [copper] - optional copper information.
  ///  * [fatUnsaturated] - optional unsaturated fat information.
  ///  * [fatMonounsaturated] - optional monounsaturated fat information.
  ///  * [fatPolyunsaturated] - optional polyunsaturated fat information.
  ///  * [fatSaturated] - optional saturated fat information.
  ///  * [fatTransMonoenoic] - optional trans-monoenoic fat information.
  ///  * [fiber] - optional fiber information.
  ///  * [iodine] - optional iodine information.
  ///  * [iron] - optional iron information.
  ///  * [magnesium] - optional magnesium information.
  ///  * [manganese] - optional manganese information.
  ///  * [molybdenum] - optional molybdenum information.
  ///  * [phosphorus] - optional phosphorus information.
  ///  * [potassium] - optional potassium information.
  ///  * [selenium] - optional selenium information.
  ///  * [sodium] - optional sodium information.
  ///  * [sugar] - optional sugar information.
  ///  * [water] - optional water information.
  ///  * [zinc] - optional zinc information.
  ///  * [recordingMethod] - the recording method of the data point.
  Future<bool> writeMeal({
    required MealType mealType,
    required DateTime startTime,
    required DateTime endTime,
    String? clientRecordId,
    int? clientRecordVersion,
    double? caloriesConsumed,
    double? carbohydrates,
    double? protein,
    double? fatTotal,
    String? name,
    double? caffeine,
    double? vitaminA,
    double? b1Thiamin,
    double? b2Riboflavin,
    double? b3Niacin,
    double? b5PantothenicAcid,
    double? b6Pyridoxine,
    double? b7Biotin,
    double? b9Folate,
    double? b12Cobalamin,
    double? vitaminC,
    double? vitaminD,
    double? vitaminE,
    double? vitaminK,
    double? calcium,
    double? cholesterol,
    double? chloride,
    double? chromium,
    double? copper,
    double? fatUnsaturated,
    double? fatMonounsaturated,
    double? fatPolyunsaturated,
    double? fatSaturated,
    double? fatTransMonoenoic,
    double? fiber,
    double? iodine,
    double? iron,
    double? magnesium,
    double? manganese,
    double? molybdenum,
    double? phosphorus,
    double? potassium,
    double? selenium,
    double? sodium,
    double? sugar,
    double? water,
    double? zinc,
    RecordingMethod recordingMethod = RecordingMethod.automatic,
  }) async {
    await _checkIfHealthConnectAvailableOnAndroid();
    if (Platform.isIOS &&
        [RecordingMethod.active, RecordingMethod.unknown]
            .contains(recordingMethod)) {
      throw ArgumentError("recordingMethod must be manual or automatic on iOS");
    }

    if (startTime.isAfter(endTime)) {
      throw ArgumentError("startTime must be equal or earlier than endTime");
    }

    Map<String, dynamic> args = {
      'name': name,
      'meal_type': mealType.name,
      'start_time': startTime.millisecondsSinceEpoch,
      'end_time': endTime.millisecondsSinceEpoch,
      'clientRecordId' : clientRecordId,
      'clientRecordVersion' : clientRecordVersion,
      'calories': caloriesConsumed,
      'carbs': carbohydrates,
      'protein': protein,
      'fat': fatTotal,
      'caffeine': caffeine,
      'vitamin_a': vitaminA,
      'b1_thiamin': b1Thiamin,
      'b2_riboflavin': b2Riboflavin,
      'b3_niacin': b3Niacin,
      'b5_pantothenic_acid': b5PantothenicAcid,
      'b6_pyridoxine': b6Pyridoxine,
      'b7_biotin': b7Biotin,
      'b9_folate': b9Folate,
      'b12_cobalamin': b12Cobalamin,
      'vitamin_c': vitaminC,
      'vitamin_d': vitaminD,
      'vitamin_e': vitaminE,
      'vitamin_k': vitaminK,
      'calcium': calcium,
      'cholesterol': cholesterol,
      'chloride': chloride,
      'chromium': chromium,
      'copper': copper,
      'fat_unsaturated': fatUnsaturated,
      'fat_monounsaturated': fatMonounsaturated,
      'fat_polyunsaturated': fatPolyunsaturated,
      'fat_saturated': fatSaturated,
      'fat_trans_monoenoic': fatTransMonoenoic,
      'fiber': fiber,
      'iodine': iodine,
      'iron': iron,
      'magnesium': magnesium,
      'manganese': manganese,
      'molybdenum': molybdenum,
      'phosphorus': phosphorus,
      'potassium': potassium,
      'selenium': selenium,
      'sodium': sodium,
      'sugar': sugar,
      'water': water,
      'zinc': zinc,
      'recordingMethod': recordingMethod.toInt(),
    };
    bool? success = await _channel.invokeMethod('writeMeal', args);
    return success ?? false;
  }

  /// Save menstruation flow into Apple Health and Google Health Connect.
  ///
  /// Returns true if successful, false otherwise.
  ///
  /// Parameters:
  ///  * [flow] - the menstrual flow
  ///  * [startTime] - the start time when the menstrual flow is measured.
  ///  * [endTime] - the start time when the menstrual flow is measured.
  ///  * [isStartOfCycle] - A bool that indicates whether the sample represents
  ///    the start of a menstrual cycle.
  ///  * [recordingMethod] - the recording method of the data point.
  Future<bool> writeMenstruationFlow({
    required MenstrualFlow flow,
    required DateTime startTime,
    required DateTime endTime,
    required bool isStartOfCycle,
    RecordingMethod recordingMethod = RecordingMethod.automatic,
  }) async {
    await _checkIfHealthConnectAvailableOnAndroid();
    if (Platform.isIOS &&
        [RecordingMethod.active, RecordingMethod.unknown]
            .contains(recordingMethod)) {
      throw ArgumentError("recordingMethod must be manual or automatic on iOS");
    }

    var value =
        Platform.isAndroid ? MenstrualFlow.toHealthConnect(flow) : flow.index;

    if (value == -1) {
      throw ArgumentError(
          "$flow is not a valid menstrual flow value for $platformType");
    }

    Map<String, dynamic> args = {
      'value': value,
      'startTime': startTime.millisecondsSinceEpoch,
      'endTime': endTime.millisecondsSinceEpoch,
      'isStartOfCycle': isStartOfCycle,
      'dataTypeKey': HealthDataType.MENSTRUATION_FLOW.name,
      'recordingMethod': recordingMethod.toInt(),
    };
    return await _channel.invokeMethod('writeMenstruationFlow', args) == true;
  }

  /// Saves audiogram into Apple Health. Not supported on Android.
  ///
  /// Returns true if successful, false otherwise.
  ///
  /// Parameters:
  ///   * [frequencies] - array of frequencies of the test
  ///   * [leftEarSensitivities] threshold in decibel for the left ear
  ///   * [rightEarSensitivities] threshold in decibel for the left ear
  ///   * [startTime] - the start time when the audiogram is measured.
  ///     It must be equal to or earlier than [endTime].
  ///   * [endTime] - the end time when the audiogram is measured.
  ///     It must be equal to or later than [startTime].
  ///     Simply set [endTime] equal to [startTime] if the audiogram is measured
  ///     only at a specific point in time (default).
  ///   * [metadata] - optional map of keys, both HKMetadataKeyExternalUUID
  ///     and HKMetadataKeyDeviceName are required
  Future<bool> writeAudiogram({
    required List<double> frequencies,
    required List<double> leftEarSensitivities,
    required List<double> rightEarSensitivities,
    required DateTime startTime,
    DateTime? endTime,
    Map<String, dynamic>? metadata,
  }) async {
    if (frequencies.isEmpty ||
        leftEarSensitivities.isEmpty ||
        rightEarSensitivities.isEmpty) {
      throw ArgumentError(
          "frequencies, leftEarSensitivities and rightEarSensitivities can't be empty");
    }
    if (frequencies.length != leftEarSensitivities.length ||
        rightEarSensitivities.length != leftEarSensitivities.length) {
      throw ArgumentError(
          "frequencies, leftEarSensitivities and rightEarSensitivities need to be of the same length");
    }
    endTime ??= startTime;
    if (startTime.isAfter(endTime)) {
      throw ArgumentError("startTime must be equal or earlier than endTime");
    }
    if (Platform.isAndroid) {
      throw UnsupportedError("writeAudiogram is not supported on Android");
    }

    Map<String, dynamic> args = {
      'frequencies': frequencies,
      'leftEarSensitivities': leftEarSensitivities,
      'rightEarSensitivities': rightEarSensitivities,
      'dataTypeKey': HealthDataType.AUDIOGRAM.name,
      'startTime': startTime.millisecondsSinceEpoch,
      'endTime': endTime.millisecondsSinceEpoch,
      'metadata': metadata,
    };
    return await _channel.invokeMethod('writeAudiogram', args) == true;
  }

  /// Saves insulin delivery record into Apple Health.
  ///
  /// Returns true if successful, false otherwise.
  ///
  /// Parameters:
  ///  * [units] - the number of units of insulin taken.
  ///  * [reason] - the insulin reason, basal or bolus.
  ///  * [startTime] - the start time when the meal was consumed.
  ///    It must be equal to or earlier than [endTime].
  ///  * [endTime] - the end time when the meal was consumed.
  ///    It must be equal to or later than [startTime].
  Future<bool> writeInsulinDelivery(
    double units,
    InsulinDeliveryReason reason,
    DateTime startTime,
    DateTime endTime,
  ) async {
    if (startTime.isAfter(endTime)) {
      throw ArgumentError("startTime must be equal or earlier than endTime");
    }

    if (reason == InsulinDeliveryReason.NOT_SET) {
      throw ArgumentError("set a valid insulin delivery reason");
    }

    if (Platform.isAndroid) {
      throw UnsupportedError(
          "writeInsulinDelivery is not supported on Android");
    }

    Map<String, dynamic> args = {
      'units': units,
      'reason': reason.index,
      'startTime': startTime.millisecondsSinceEpoch,
      'endTime': endTime.millisecondsSinceEpoch
    };

    bool? success = await _channel.invokeMethod('writeInsulinDelivery', args);
    return success ?? false;
  }

  /// Fetch a list of health data points based on [types].
  /// You can also specify the [recordingMethodsToFilter] to filter the data points.
  /// If not specified, all data points will be included.
  Future<List<HealthDataPoint>> getHealthDataFromTypes({
    required List<HealthDataType> types,
    Map<HealthDataType, HealthDataUnit>? preferredUnits,
    required DateTime startTime,
    required DateTime endTime,
    List<RecordingMethod> recordingMethodsToFilter = const [],
  }) async {
    await _checkIfHealthConnectAvailableOnAndroid();
    List<HealthDataPoint> dataPoints = [];

    for (var type in types) {
      final result = await _prepareQuery(
          startTime, endTime, type, recordingMethodsToFilter, dataUnit: preferredUnits?[type]);
      dataPoints.addAll(result);
    }

    const int threshold = 100;
    if (dataPoints.length > threshold) {
      return compute(removeDuplicates, dataPoints);
    }

    return removeDuplicates(dataPoints);
  }

  /// Fetch a list of health data points based on [types].
  /// You can also specify the [recordingMethodsToFilter] to filter the data points.
  /// If not specified, all data points will be included.Vkk
  Future<List<HealthDataPoint>> getHealthIntervalDataFromTypes(
      {required DateTime startDate,
      required DateTime endDate,
      required List<HealthDataType> types,
      required int interval,
      List<RecordingMethod> recordingMethodsToFilter = const []}) async {
    await _checkIfHealthConnectAvailableOnAndroid();
    List<HealthDataPoint> dataPoints = [];

    for (var type in types) {
      final result = await _prepareIntervalQuery(
          startDate, endDate, type, interval, recordingMethodsToFilter);
      dataPoints.addAll(result);
    }

    return removeDuplicates(dataPoints);
  }

  /// Fetch a list of health data points based on [types].
  Future<List<HealthDataPoint>> getHealthAggregateDataFromTypes({
    required List<HealthDataType> types,
    required DateTime startDate,
    required DateTime endDate,
    int activitySegmentDuration = 1,
    bool includeManualEntry = true,
  }) async {
    await _checkIfHealthConnectAvailableOnAndroid();
    List<HealthDataPoint> dataPoints = [];

    final result = await _prepareAggregateQuery(
        startDate, endDate, types, activitySegmentDuration, includeManualEntry);
    dataPoints.addAll(result);

    return removeDuplicates(dataPoints);
  }

  /// Prepares an interval query, i.e. checks if the types are available, etc.
  Future<List<HealthDataPoint>> _prepareQuery(
    DateTime startTime,
    DateTime endTime,
    HealthDataType dataType,
    List<RecordingMethod> recordingMethodsToFilter,
  {HealthDataUnit? dataUnit}
  ) async {
    // Ask for device ID only once
    _deviceId ??= Platform.isAndroid
        ? (await _deviceInfo.androidInfo).id
        : (await _deviceInfo.iosInfo).identifierForVendor;

    // If not implemented on platform, throw an exception
    if (!isDataTypeAvailable(dataType)) {
      throw HealthException(
          dataType, 'Not available on platform $platformType');
    }

    // If BodyMassIndex is requested on Android, calculate this manually
    if (dataType == HealthDataType.BODY_MASS_INDEX && Platform.isAndroid) {
      return _computeAndroidBMI(startTime, endTime, recordingMethodsToFilter);
    }
    return await _dataQuery(
        startTime, endTime, dataType, recordingMethodsToFilter, dataUnit: dataUnit);
  }

  /// Prepares an interval query, i.e. checks if the types are available, etc.
  Future<List<HealthDataPoint>> _prepareIntervalQuery(
      DateTime startDate,
      DateTime endDate,
      HealthDataType dataType,
      int interval,
      List<RecordingMethod> recordingMethodsToFilter) async {
    // Ask for device ID only once
    _deviceId ??= Platform.isAndroid
        ? (await _deviceInfo.androidInfo).id
        : (await _deviceInfo.iosInfo).identifierForVendor;

    // If not implemented on platform, throw an exception
    if (!isDataTypeAvailable(dataType)) {
      throw HealthException(
          dataType, 'Not available on platform $platformType');
    }

    return await _dataIntervalQuery(
        startDate, endDate, dataType, interval, recordingMethodsToFilter);
  }

  /// Prepares an aggregate query, i.e. checks if the types are available, etc.
  Future<List<HealthDataPoint>> _prepareAggregateQuery(
      DateTime startDate,
      DateTime endDate,
      List<HealthDataType> dataTypes,
      int activitySegmentDuration,
      bool includeManualEntry) async {
    // Ask for device ID only once
    _deviceId ??= Platform.isAndroid
        ? (await _deviceInfo.androidInfo).id
        : (await _deviceInfo.iosInfo).identifierForVendor;

    for (var type in dataTypes) {
      // If not implemented on platform, throw an exception
      if (!isDataTypeAvailable(type)) {
        throw HealthException(type, 'Not available on platform $platformType');
      }
    }

    return await _dataAggregateQuery(startDate, endDate, dataTypes,
        activitySegmentDuration, includeManualEntry);
  }

  /// Fetches data points from Android/iOS native code.
  Future<List<HealthDataPoint>> _dataQuery(
      DateTime startTime,
      DateTime endTime,
      HealthDataType dataType,
      List<RecordingMethod> recordingMethodsToFilter,
  {HealthDataUnit? dataUnit}) async {
    final args = <String, dynamic>{
      'dataTypeKey': dataType.name,
      'dataUnitKey': dataUnit?.name ?? dataTypeToUnit[dataType]!.name,
      'startTime': startTime.millisecondsSinceEpoch,
      'endTime': endTime.millisecondsSinceEpoch,
      'recordingMethodsToFilter':
          recordingMethodsToFilter.map((e) => e.toInt()).toList(),
    };
    final fetchedDataPoints = await _channel.invokeMethod('getData', args);

    if (fetchedDataPoints != null && fetchedDataPoints is List) {
      final msg = <String, dynamic>{
        "dataType": dataType,
        "dataUnit": dataUnit,
        "dataPoints": fetchedDataPoints,
      };
      const thresHold = 100;
      // If the no. of data points are larger than the threshold,
      // call the compute method to spawn an Isolate to do the parsing in a separate thread.
      if (fetchedDataPoints.length > thresHold) {
        return compute(_parse, msg);
      }
      return _parse(msg);
    } else {
      return <HealthDataPoint>[];
    }
  }

  /// function for fetching statistic health data
  Future<List<HealthDataPoint>> _dataIntervalQuery(
      DateTime startDate,
      DateTime endDate,
      HealthDataType dataType,
      int interval,
      List<RecordingMethod> recordingMethodsToFilter) async {
    final args = <String, dynamic>{
      'dataTypeKey': dataType.name,
      'dataUnitKey': dataTypeToUnit[dataType]!.name,
      'startTime': startDate.millisecondsSinceEpoch,
      'endTime': endDate.millisecondsSinceEpoch,
      'interval': interval,
      'recordingMethodsToFilter':
          recordingMethodsToFilter.map((e) => e.toInt()).toList(),
    };

    final fetchedDataPoints =
        await _channel.invokeMethod('getIntervalData', args);
    if (fetchedDataPoints != null) {
      final msg = <String, dynamic>{
        "dataType": dataType,
        "dataPoints": fetchedDataPoints,
      };
      return _parse(msg);
    }
    return <HealthDataPoint>[];
  }

  /// function for fetching statistic health data
  Future<List<HealthDataPoint>> _dataAggregateQuery(
      DateTime startDate,
      DateTime endDate,
      List<HealthDataType> dataTypes,
      int activitySegmentDuration,
      bool includeManualEntry) async {
    final args = <String, dynamic>{
      'dataTypeKeys': dataTypes.map((dataType) => dataType.name).toList(),
      'startTime': startDate.millisecondsSinceEpoch,
      'endTime': endDate.millisecondsSinceEpoch,
      'activitySegmentDuration': activitySegmentDuration,
      'includeManualEntry': includeManualEntry
    };

    final fetchedDataPoints =
        await _channel.invokeMethod('getAggregateData', args);

    if (fetchedDataPoints != null) {
      final msg = <String, dynamic>{
        "dataType": HealthDataType.WORKOUT,
        "dataPoints": fetchedDataPoints,
      };
      return _parse(msg);
    }
    return <HealthDataPoint>[];
  }

  List<HealthDataPoint> _parse(Map<String, dynamic> message) {
    final dataType = message["dataType"] as HealthDataType;
    final dataUnit = message["dataUnit"] as HealthDataUnit?;
    final dataPoints = message["dataPoints"] as List;

    return dataPoints
        .map<HealthDataPoint>((dataPoint) =>
            HealthDataPoint.fromHealthDataPoint(dataType, dataUnit, dataPoint))
        .toList();
  }

  /// Return a list of [HealthDataPoint] based on [points] with no duplicates.
  List<HealthDataPoint> removeDuplicates(List<HealthDataPoint> points) =>
      LinkedHashSet.of(points).toList();

  /// Get the total number of steps within a specific time period.
  /// Returns null if not successful.
  Future<int?> getTotalStepsInInterval(DateTime startTime, DateTime endTime,
      {bool includeManualEntry = true}) async {
    final args = <String, dynamic>{
      'startTime': startTime.millisecondsSinceEpoch,
      'endTime': endTime.millisecondsSinceEpoch,
      'recordingMethodsToFilter': includeManualEntry
          ? <RecordingMethod>[]
          : [RecordingMethod.manual.toInt()],
    };
    final stepsCount = await _channel.invokeMethod<int?>(
      'getTotalStepsInInterval',
      args,
    );
    return stepsCount;
  }

  /// Assigns numbers to specific [HealthDataType]s.
  int _alignValue(HealthDataType type) => switch (type) {
        HealthDataType.SLEEP_IN_BED => 0,
        HealthDataType.SLEEP_ASLEEP => 1,
        HealthDataType.SLEEP_AWAKE => 2,
        HealthDataType.SLEEP_LIGHT => 3,
        HealthDataType.SLEEP_DEEP => 4,
        HealthDataType.SLEEP_REM => 5,
        HealthDataType.HEADACHE_UNSPECIFIED => 0,
        HealthDataType.HEADACHE_NOT_PRESENT => 1,
        HealthDataType.HEADACHE_MILD => 2,
        HealthDataType.HEADACHE_MODERATE => 3,
        HealthDataType.HEADACHE_SEVERE => 4,
        _ => throw HealthException(type,
            "HealthDataType was not aligned correctly - please report bug at https://github.com/cph-cachet/flutter-plugins/issues"),
      };

  /// Write workout data to Apple Health or Google Health Connect.
  ///
  /// Returns true if the workout data was successfully added.
  ///
  /// Parameters:
  ///  - [activityType] The type of activity performed.
  ///  - [start] The start time of the workout.
  ///  - [end] The end time of the workout.
  ///  - [totalEnergyBurned] The total energy burned during the workout.
  ///  - [totalEnergyBurnedUnit] The UNIT used to measure [totalEnergyBurned]
  ///    *ONLY FOR IOS* Default value is KILOCALORIE.
  ///  - [totalDistance] The total distance traveled during the workout.
  ///  - [totalDistanceUnit] The UNIT used to measure [totalDistance]
  ///    *ONLY FOR IOS* Default value is METER.
  ///  - [title] The title of the workout.
  ///    *ONLY FOR HEALTH CONNECT* Default value is the [activityType], e.g. "STRENGTH_TRAINING".
  ///  - [recordingMethod] The recording method of the data point, automatic by default (on iOS this can only be automatic or manual).
  Future<bool> writeWorkoutData({
    required HealthWorkoutActivityType activityType,
    required DateTime start,
    required DateTime end,
    int? totalEnergyBurned,
    HealthDataUnit totalEnergyBurnedUnit = HealthDataUnit.KILOCALORIE,
    int? totalDistance,
    HealthDataUnit totalDistanceUnit = HealthDataUnit.METER,
    String? title,
    RecordingMethod recordingMethod = RecordingMethod.automatic,
  }) async {
    await _checkIfHealthConnectAvailableOnAndroid();
    if (Platform.isIOS &&
        [RecordingMethod.active, RecordingMethod.unknown]
            .contains(recordingMethod)) {
      throw ArgumentError("recordingMethod must be manual or automatic on iOS");
    }

    // Check that value is on the current Platform
    if (Platform.isIOS && !_isOnIOS(activityType)) {
      throw HealthException(activityType,
          "Workout activity type $activityType is not supported on iOS");
    } else if (Platform.isAndroid && !_isOnAndroid(activityType)) {
      throw HealthException(activityType,
          "Workout activity type $activityType is not supported on Android");
    }
    final args = <String, dynamic>{
      'activityType': activityType.name,
      'startTime': start.millisecondsSinceEpoch,
      'endTime': end.millisecondsSinceEpoch,
      'totalEnergyBurned': totalEnergyBurned,
      'totalEnergyBurnedUnit': totalEnergyBurnedUnit.name,
      'totalDistance': totalDistance,
      'totalDistanceUnit': totalDistanceUnit.name,
      'title': title,
      'recordingMethod': recordingMethod.toInt(),
    };
    return await _channel.invokeMethod('writeWorkoutData', args) == true;
  }

  /// Check if the given [HealthWorkoutActivityType] is supported on the iOS platform
  bool _isOnIOS(HealthWorkoutActivityType type) {
    // Returns true if the type is part of the iOS set
    return {
      HealthWorkoutActivityType.AMERICAN_FOOTBALL,
      HealthWorkoutActivityType.ARCHERY,
      HealthWorkoutActivityType.AUSTRALIAN_FOOTBALL,
      HealthWorkoutActivityType.BADMINTON,
      HealthWorkoutActivityType.BARRE,
      HealthWorkoutActivityType.BASEBALL,
      HealthWorkoutActivityType.BASKETBALL,
      HealthWorkoutActivityType.BIKING,
      HealthWorkoutActivityType.BOWLING,
      HealthWorkoutActivityType.BOXING,
      HealthWorkoutActivityType.CARDIO_DANCE,
      HealthWorkoutActivityType.CLIMBING,
      HealthWorkoutActivityType.COOLDOWN,
      HealthWorkoutActivityType.CORE_TRAINING,
      HealthWorkoutActivityType.CRICKET,
      HealthWorkoutActivityType.CROSS_COUNTRY_SKIING,
      HealthWorkoutActivityType.CROSS_TRAINING,
      HealthWorkoutActivityType.CURLING,
      HealthWorkoutActivityType.DISC_SPORTS,
      HealthWorkoutActivityType.DOWNHILL_SKIING,
      HealthWorkoutActivityType.ELLIPTICAL,
      HealthWorkoutActivityType.EQUESTRIAN_SPORTS,
      HealthWorkoutActivityType.FENCING,
      HealthWorkoutActivityType.FISHING,
      HealthWorkoutActivityType.FITNESS_GAMING,
      HealthWorkoutActivityType.FLEXIBILITY,
      HealthWorkoutActivityType.FUNCTIONAL_STRENGTH_TRAINING,
      HealthWorkoutActivityType.GOLF,
      HealthWorkoutActivityType.GYMNASTICS,
      HealthWorkoutActivityType.HAND_CYCLING,
      HealthWorkoutActivityType.HANDBALL,
      HealthWorkoutActivityType.HIGH_INTENSITY_INTERVAL_TRAINING,
      HealthWorkoutActivityType.HIKING,
      HealthWorkoutActivityType.HOCKEY,
      HealthWorkoutActivityType.HUNTING,
      HealthWorkoutActivityType.JUMP_ROPE,
      HealthWorkoutActivityType.KICKBOXING,
      HealthWorkoutActivityType.LACROSSE,
      HealthWorkoutActivityType.MARTIAL_ARTS,
      HealthWorkoutActivityType.MIND_AND_BODY,
      HealthWorkoutActivityType.MIXED_CARDIO,
      HealthWorkoutActivityType.OTHER,
      HealthWorkoutActivityType.PADDLE_SPORTS,
      HealthWorkoutActivityType.PICKLEBALL,
      HealthWorkoutActivityType.PILATES,
      HealthWorkoutActivityType.PLAY,
      HealthWorkoutActivityType.PREPARATION_AND_RECOVERY,
      HealthWorkoutActivityType.RACQUETBALL,
      HealthWorkoutActivityType.ROWING,
      HealthWorkoutActivityType.RUGBY,
      HealthWorkoutActivityType.RUNNING,
      HealthWorkoutActivityType.SAILING,
      HealthWorkoutActivityType.SKATING,
      HealthWorkoutActivityType.SNOW_SPORTS,
      HealthWorkoutActivityType.SNOWBOARDING,
      HealthWorkoutActivityType.SOCCER,
      HealthWorkoutActivityType.SOCIAL_DANCE,
      HealthWorkoutActivityType.SOFTBALL,
      HealthWorkoutActivityType.SQUASH,
      HealthWorkoutActivityType.STAIR_CLIMBING,
      HealthWorkoutActivityType.STAIRS,
      HealthWorkoutActivityType.STEP_TRAINING,
      HealthWorkoutActivityType.SURFING,
      HealthWorkoutActivityType.SWIMMING,
      HealthWorkoutActivityType.TABLE_TENNIS,
      HealthWorkoutActivityType.TAI_CHI,
      HealthWorkoutActivityType.TENNIS,
      HealthWorkoutActivityType.TRACK_AND_FIELD,
      HealthWorkoutActivityType.TRADITIONAL_STRENGTH_TRAINING,
      HealthWorkoutActivityType.VOLLEYBALL,
      HealthWorkoutActivityType.WALKING,
      HealthWorkoutActivityType.WATER_FITNESS,
      HealthWorkoutActivityType.WATER_POLO,
      HealthWorkoutActivityType.WATER_SPORTS,
      HealthWorkoutActivityType.WHEELCHAIR_RUN_PACE,
      HealthWorkoutActivityType.WHEELCHAIR_WALK_PACE,
      HealthWorkoutActivityType.WRESTLING,
      HealthWorkoutActivityType.YOGA,
      HealthWorkoutActivityType.SWIMMING_OPEN_WATER,
      HealthWorkoutActivityType.SWIMMING_POOL,
      HealthWorkoutActivityType.UNDERWATER_DIVING,
    }.contains(type);
  }

  /// Check if the given [HealthWorkoutActivityType] is supported on the Android platform
  bool _isOnAndroid(HealthWorkoutActivityType type) {
    // Returns true if the type is part of the Android set
    return {
      // Both
      HealthWorkoutActivityType.AMERICAN_FOOTBALL,
      HealthWorkoutActivityType.ARCHERY,
      HealthWorkoutActivityType.AUSTRALIAN_FOOTBALL,
      HealthWorkoutActivityType.BADMINTON,
      HealthWorkoutActivityType.BASEBALL,
      HealthWorkoutActivityType.BASKETBALL,
      HealthWorkoutActivityType.BIKING,
      HealthWorkoutActivityType.BOXING,
      HealthWorkoutActivityType.CARDIO_DANCE,
      HealthWorkoutActivityType.CRICKET,
      HealthWorkoutActivityType.CROSS_COUNTRY_SKIING,
      HealthWorkoutActivityType.CURLING,
      HealthWorkoutActivityType.DOWNHILL_SKIING,
      HealthWorkoutActivityType.ELLIPTICAL,
      HealthWorkoutActivityType.FENCING,
      HealthWorkoutActivityType.GOLF,
      HealthWorkoutActivityType.GYMNASTICS,
      HealthWorkoutActivityType.HANDBALL,
      HealthWorkoutActivityType.HIGH_INTENSITY_INTERVAL_TRAINING,
      HealthWorkoutActivityType.HIKING,
      HealthWorkoutActivityType.HOCKEY,
      HealthWorkoutActivityType.MARTIAL_ARTS,
      HealthWorkoutActivityType.PILATES,
      HealthWorkoutActivityType.RACQUETBALL,
      HealthWorkoutActivityType.ROWING,
      HealthWorkoutActivityType.RUGBY,
      HealthWorkoutActivityType.RUNNING,
      HealthWorkoutActivityType.SAILING,
      HealthWorkoutActivityType.SKATING,
      HealthWorkoutActivityType.SNOWBOARDING,
      HealthWorkoutActivityType.SOCCER,
      HealthWorkoutActivityType.SOCIAL_DANCE,
      HealthWorkoutActivityType.SOFTBALL,
      HealthWorkoutActivityType.SQUASH,
      HealthWorkoutActivityType.STAIR_CLIMBING,
      HealthWorkoutActivityType.TABLE_TENNIS,
      HealthWorkoutActivityType.TENNIS,
      HealthWorkoutActivityType.VOLLEYBALL,
      HealthWorkoutActivityType.WALKING,
      HealthWorkoutActivityType.WATER_POLO,
      HealthWorkoutActivityType.WHEELCHAIR_RUN_PACE,
      HealthWorkoutActivityType.WHEELCHAIR_WALK_PACE,
      HealthWorkoutActivityType.YOGA,

      // Android only
      HealthWorkoutActivityType.BIKING_STATIONARY,
      HealthWorkoutActivityType.CALISTHENICS,
      HealthWorkoutActivityType.DANCING,
      HealthWorkoutActivityType.FRISBEE_DISC,
      HealthWorkoutActivityType.GUIDED_BREATHING,
      HealthWorkoutActivityType.ICE_SKATING,
      HealthWorkoutActivityType.PARAGLIDING,
      HealthWorkoutActivityType.ROCK_CLIMBING,
      HealthWorkoutActivityType.ROWING_MACHINE,
      HealthWorkoutActivityType.RUNNING_TREADMILL,
      HealthWorkoutActivityType.SCUBA_DIVING,
      HealthWorkoutActivityType.SKIING,
      HealthWorkoutActivityType.SNOWSHOEING,
      HealthWorkoutActivityType.STAIR_CLIMBING_MACHINE,
      HealthWorkoutActivityType.STRENGTH_TRAINING,
      HealthWorkoutActivityType.SURFING,
      HealthWorkoutActivityType.SWIMMING_OPEN_WATER,
      HealthWorkoutActivityType.SWIMMING_POOL,
      HealthWorkoutActivityType.WALKING_TREADMILL,
      HealthWorkoutActivityType.WEIGHTLIFTING,
      HealthWorkoutActivityType.WHEELCHAIR,
      HealthWorkoutActivityType.OTHER,
    }.contains(type);
  }
}<|MERGE_RESOLUTION|>--- conflicted
+++ resolved
@@ -576,35 +576,11 @@
     return success ?? false;
   }
 
-<<<<<<< HEAD
-  /// Deletes all records of the given [type] for a given period of time.
-=======
   /// Deletes a specific health record by its UUID.
->>>>>>> b759a930
   ///
   /// Returns true if successful, false otherwise.
   ///
   /// Parameters:
-<<<<<<< HEAD
-  ///  * [type] - the value's HealthDataType.
-  ///  * [startTime] - the start time when this [value] is measured.
-  ///    Must be equal to or earlier than [endTime].
-  ///  * [endTime] - the end time when this [value] is measured.
-  ///    Must be equal to or later than [startTime].
-  Future<bool> deleteByIds({
-    required HealthDataType type,
-    List<String> idList = const [],
-    List<String> clientRecordIdsList = const [],
-  }) async {
-    await _checkIfHealthConnectAvailableOnAndroid();
-
-    Map<String, dynamic> args = {
-      'dataTypeKey': type.name,
-      'idList': idList,
-      'clientRecordIdsList': clientRecordIdsList
-    };
-    bool? success = await _channel.invokeMethod('deleteByIds', args);
-=======
   ///  * [uuid] - The UUID of the health record to delete.
   ///  * [type] - The health data type of the record. Required on iOS.
   ///
@@ -629,7 +605,6 @@
     };
 
     bool? success = await _channel.invokeMethod('deleteByUUID', args);
->>>>>>> b759a930
     return success ?? false;
   }
 
