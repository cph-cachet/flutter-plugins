part of '../health.dart';

/// A [HealthDataPoint] object corresponds to a data point captures from GoogleFit or Apple HealthKit
class HealthDataPoint {
  num _value;
  HealthDataType _type;
  HealthDataUnit _unit;
  DateTime _dateFrom;
  DateTime _dateTo;
  PlatformType _platform;
  String _deviceId;
  String _sourceId;
  String _sourceName;
<<<<<<< HEAD
  
  HealthDataPoint._(
=======

  @visibleForTesting
  HealthDataPoint(
>>>>>>> 1fbe8ef8
      this._value,
      this._type,
      this._unit,
      this._dateFrom,
      this._dateTo,
      this._platform,
      this._deviceId,
      this._sourceId,
      this._sourceName) {
    /// Set the value to minutes rather than the category
    /// returned by the native API
    if (type == HealthDataType.MINDFULNESS ||
        type == HealthDataType.SLEEP_IN_BED ||
        type == HealthDataType.SLEEP_ASLEEP ||
        type == HealthDataType.SLEEP_AWAKE) {
      this._value = _convertMinutes();
    }
  }

  double _convertMinutes() {
    int ms = dateTo.millisecondsSinceEpoch - dateFrom.millisecondsSinceEpoch;
    return ms / (1000 * 60);
  }
  
  /// Converts a json object to the [HealthDataPoint]
  factory HealthDataPoint.fromJson(json) =>
    HealthDataPoint._(
      json['value'],
      HealthDataTypeJsonValue.keys.toList()[HealthDataTypeJsonValue.values.toList().indexOf(json['data_type'])],
      HealthDataUnitJsonValue.keys.toList()[HealthDataUnitJsonValue.values.toList().indexOf(json['unit'])],
      DateTime.parse(json['date_from']),
      DateTime.parse(json['date_to']),
      PlatformTypeJsonValue.keys.toList()[PlatformTypeJsonValue.values.toList().indexOf(json['platform_type'])],
      json['platform_type'],
      json['source_id'],
      json['source_name']
    );
  /// Converts the [HealthDataPoint] to a json object
  Map<String, dynamic> toJson() => 
    {
      'value': value,
      'data_type': HealthDataTypeJsonValue[type],
      'unit': HealthDataUnitJsonValue[unit],
      'date_from': DateFormat('yyyy-MM-dd HH:mm:ss').format(dateFrom),
      'date_to': DateFormat('yyyy-MM-dd HH:mm:ss').format(dateTo),
      'platform_type': PlatformTypeJsonValue[platform],
      'device_id': deviceId,
      'source_id': sourceId,
      'source_name': sourceName
    };

  /// Converts the [HealthDataPoint] to a string
  String toString() => '${this.runtimeType} - '
      'value: $value, '
      'unit: $unit, '
      'dateFrom: $dateFrom, '
      'dateTo: $dateTo, '
      'dataType: $type,'
      'platform: $platform'
      'sourceId: $sourceId,'
      'sourceName: $sourceName,';

  /// Get the quantity value of the data point
  num get value => _value;

  /// Get the start of the datetime interval
  DateTime get dateFrom => _dateFrom;

  /// Get the end of the datetime interval
  DateTime get dateTo => _dateTo;

  /// Get the type of the data point
  HealthDataType get type => _type;

  /// Get the unit of the data point
  HealthDataUnit get unit => _unit;

  /// Get the software platform of the data point
  /// (i.e. Android or iOS)
  PlatformType get platform => _platform;

  /// Get the data point type as a string
  String get typeString => _enumToString(_type);

  /// Get the data point unit as a string
  String get unitString => _enumToString(_unit);

  /// Get the id of the device from which
  /// the data point was extracted
  String get deviceId => _deviceId;

  /// Get the id of the source from which
  /// the data point was extracted
  String get sourceId => _sourceId;

  /// Get the name of the source from which
  /// the data point was extracted
  String get sourceName => _sourceName;

  /// An equals (==) operator for comparing two data points
  /// This makes it possible to remove duplicate data points.
  @override
  bool operator ==(Object o) {
    return o is HealthDataPoint &&
        this.value == o.value &&
        this.unit == o.unit &&
        this.dateFrom == o.dateFrom &&
        this.dateTo == o.dateTo &&
        this.type == o.type &&
        this.platform == o.platform &&
        this.deviceId == o.deviceId &&
        this.sourceId == o.sourceId &&
        this.sourceName == o.sourceName;
  }

  /// Override required due to overriding the '==' operator
  @override
  int get hashCode => toJson().hashCode;
}<|MERGE_RESOLUTION|>--- conflicted
+++ resolved
@@ -11,14 +11,9 @@
   String _deviceId;
   String _sourceId;
   String _sourceName;
-<<<<<<< HEAD
-  
-  HealthDataPoint._(
-=======
 
   @visibleForTesting
   HealthDataPoint(
->>>>>>> 1fbe8ef8
       this._value,
       this._type,
       this._unit,
