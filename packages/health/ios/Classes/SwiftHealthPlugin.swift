import Flutter
import HealthKit
import UIKit

public class SwiftHealthPlugin: NSObject, FlutterPlugin {

    let healthStore = HKHealthStore()
    var healthDataTypes = [HKSampleType]()
    var healthDataQuantityTypes = [HKQuantityType]()
    var heartRateEventTypes = Set<HKSampleType>()
    var headacheType = Set<HKSampleType>()
    var allDataTypes = Set<HKSampleType>()
    var dataTypesDict: [String: HKSampleType] = [:]
    var dataQuantityTypesDict: [String: HKQuantityType] = [:]
    var unitDict: [String: HKUnit] = [:]
    var workoutActivityTypeMap: [String: HKWorkoutActivityType] = [:]

    // Health Data Type Keys
    let ACTIVE_ENERGY_BURNED = "ACTIVE_ENERGY_BURNED"
    let AUDIOGRAM = "AUDIOGRAM"
    let BASAL_ENERGY_BURNED = "BASAL_ENERGY_BURNED"
    let BLOOD_GLUCOSE = "BLOOD_GLUCOSE"
    let BLOOD_OXYGEN = "BLOOD_OXYGEN"
    let BLOOD_PRESSURE_DIASTOLIC = "BLOOD_PRESSURE_DIASTOLIC"
    let BLOOD_PRESSURE_SYSTOLIC = "BLOOD_PRESSURE_SYSTOLIC"
    let BODY_FAT_PERCENTAGE = "BODY_FAT_PERCENTAGE"
    let BODY_MASS_INDEX = "BODY_MASS_INDEX"
    let BODY_TEMPERATURE = "BODY_TEMPERATURE"
    let DIETARY_CARBS_CONSUMED = "DIETARY_CARBS_CONSUMED"
    let DIETARY_ENERGY_CONSUMED = "DIETARY_ENERGY_CONSUMED"
    let DIETARY_FATS_CONSUMED = "DIETARY_FATS_CONSUMED"
    let DIETARY_PROTEIN_CONSUMED = "DIETARY_PROTEIN_CONSUMED"
    let DIETARY_CAFFEINE = "DIETARY_CAFFEINE"
    let ELECTRODERMAL_ACTIVITY = "ELECTRODERMAL_ACTIVITY"
    let FORCED_EXPIRATORY_VOLUME = "FORCED_EXPIRATORY_VOLUME"
    let HEART_RATE = "HEART_RATE"
    let HEART_RATE_VARIABILITY_SDNN = "HEART_RATE_VARIABILITY_SDNN"
    let HEIGHT = "HEIGHT"
    let INSULIN_DELIVERY = "INSULIN_DELIVERY"
    let HIGH_HEART_RATE_EVENT = "HIGH_HEART_RATE_EVENT"
    let IRREGULAR_HEART_RATE_EVENT = "IRREGULAR_HEART_RATE_EVENT"
    let LOW_HEART_RATE_EVENT = "LOW_HEART_RATE_EVENT"
    let RESTING_HEART_RATE = "RESTING_HEART_RATE"
    let RESPIRATORY_RATE = "RESPIRATORY_RATE"
    let PERIPHERAL_PERFUSION_INDEX = "PERIPHERAL_PERFUSION_INDEX"
    let STEPS = "STEPS"
    let WAIST_CIRCUMFERENCE = "WAIST_CIRCUMFERENCE"
    let WALKING_HEART_RATE = "WALKING_HEART_RATE"
    let WEIGHT = "WEIGHT"
    let DISTANCE_WALKING_RUNNING = "DISTANCE_WALKING_RUNNING"
    let DISTANCE_SWIMMING = "DISTANCE_SWIMMING"
    let DISTANCE_CYCLING = "DISTANCE_CYCLING"
    let FLIGHTS_CLIMBED = "FLIGHTS_CLIMBED"
    let WATER = "WATER"
    let MINDFULNESS = "MINDFULNESS"
    let SLEEP_IN_BED = "SLEEP_IN_BED"
    let SLEEP_ASLEEP = "SLEEP_ASLEEP"
    let SLEEP_ASLEEP_CORE = "SLEEP_ASLEEP_CORE"
    let SLEEP_ASLEEP_DEEP = "SLEEP_ASLEEP_DEEP"
    let SLEEP_ASLEEP_REM = "SLEEP_ASLEEP_REM"
    let SLEEP_AWAKE = "SLEEP_AWAKE"
    let SLEEP_DEEP = "SLEEP_DEEP"
    let SLEEP_REM = "SLEEP_REM"

    let EXERCISE_TIME = "EXERCISE_TIME"
    let WORKOUT = "WORKOUT"
    let HEADACHE_UNSPECIFIED = "HEADACHE_UNSPECIFIED"
    let HEADACHE_NOT_PRESENT = "HEADACHE_NOT_PRESENT"
    let HEADACHE_MILD = "HEADACHE_MILD"
    let HEADACHE_MODERATE = "HEADACHE_MODERATE"
    let HEADACHE_SEVERE = "HEADACHE_SEVERE"
    let ELECTROCARDIOGRAM = "ELECTROCARDIOGRAM"
    let NUTRITION = "NUTRITION"

    // Health Unit types
    // MOLE_UNIT_WITH_MOLAR_MASS, // requires molar mass input - not supported yet
    // MOLE_UNIT_WITH_PREFIX_MOLAR_MASS, // requires molar mass & prefix input - not supported yet
    let GRAM = "GRAM"
    let KILOGRAM = "KILOGRAM"
    let OUNCE = "OUNCE"
    let POUND = "POUND"
    let STONE = "STONE"
    let METER = "METER"
    let INCH = "INCH"
    let FOOT = "FOOT"
    let YARD = "YARD"
    let MILE = "MILE"
    let LITER = "LITER"
    let MILLILITER = "MILLILITER"
    let FLUID_OUNCE_US = "FLUID_OUNCE_US"
    let FLUID_OUNCE_IMPERIAL = "FLUID_OUNCE_IMPERIAL"
    let CUP_US = "CUP_US"
    let CUP_IMPERIAL = "CUP_IMPERIAL"
    let PINT_US = "PINT_US"
    let PINT_IMPERIAL = "PINT_IMPERIAL"
    let PASCAL = "PASCAL"
    let MILLIMETER_OF_MERCURY = "MILLIMETER_OF_MERCURY"
    let INCHES_OF_MERCURY = "INCHES_OF_MERCURY"
    let CENTIMETER_OF_WATER = "CENTIMETER_OF_WATER"
    let ATMOSPHERE = "ATMOSPHERE"
    let DECIBEL_A_WEIGHTED_SOUND_PRESSURE_LEVEL = "DECIBEL_A_WEIGHTED_SOUND_PRESSURE_LEVEL"
    let SECOND = "SECOND"
    let MILLISECOND = "MILLISECOND"
    let MINUTE = "MINUTE"
    let HOUR = "HOUR"
    let DAY = "DAY"
    let JOULE = "JOULE"
    let KILOCALORIE = "KILOCALORIE"
    let LARGE_CALORIE = "LARGE_CALORIE"
    let SMALL_CALORIE = "SMALL_CALORIE"
    let DEGREE_CELSIUS = "DEGREE_CELSIUS"
    let DEGREE_FAHRENHEIT = "DEGREE_FAHRENHEIT"
    let KELVIN = "KELVIN"
    let DECIBEL_HEARING_LEVEL = "DECIBEL_HEARING_LEVEL"
    let HERTZ = "HERTZ"
    let SIEMEN = "SIEMEN"
    let VOLT = "VOLT"
    let INTERNATIONAL_UNIT = "INTERNATIONAL_UNIT"
    let COUNT = "COUNT"
    let PERCENT = "PERCENT"
    let BEATS_PER_MINUTE = "BEATS_PER_MINUTE"
    let RESPIRATIONS_PER_MINUTE = "RESPIRATIONS_PER_MINUTE"
    let MILLIGRAM_PER_DECILITER = "MILLIGRAM_PER_DECILITER"
    let UNKNOWN_UNIT = "UNKNOWN_UNIT"
    let NO_UNIT = "NO_UNIT"

    struct PluginError: Error {
        let message: String
    }

    public static func register(with registrar: FlutterPluginRegistrar) {
        let channel = FlutterMethodChannel(
            name: "flutter_health", binaryMessenger: registrar.messenger())
        let instance = SwiftHealthPlugin()
        registrar.addMethodCallDelegate(instance, channel: channel)
    }

    public func handle(_ call: FlutterMethodCall, result: @escaping FlutterResult) {
        // Set up all data types
        initializeTypes()

        /// Handle checkIfHealthDataAvailable
        if call.method.elementsEqual("checkIfHealthDataAvailable") {
            checkIfHealthDataAvailable(call: call, result: result)
        }/// Handle requestAuthorization
        else if call.method.elementsEqual("requestAuthorization") {
            try! requestAuthorization(call: call, result: result)
        }

        /// Handle getData
        else if call.method.elementsEqual("getData") {
            getData(call: call, result: result)
        }

        /// Handle getIntervalData
        else if (call.method.elementsEqual("getIntervalData")){
            getIntervalData(call: call, result: result)
        }

        /// Handle getTotalStepsInInterval
        else if call.method.elementsEqual("getTotalStepsInInterval") {
            getTotalStepsInInterval(call: call, result: result)
        }

        /// Handle writeData
        else if call.method.elementsEqual("writeData") {
            try! writeData(call: call, result: result)
        }

        /// Handle writeAudiogram
        else if call.method.elementsEqual("writeAudiogram") {
            try! writeAudiogram(call: call, result: result)
        }

        /// Handle writeBloodPressure
        else if call.method.elementsEqual("writeBloodPressure") {
            try! writeBloodPressure(call: call, result: result)
        }

        /// Handle writeMeal
        else if (call.method.elementsEqual("writeMeal")){
            try! writeMeal(call: call, result: result)
        }

<<<<<<< HEAD
        /// Handle writeInsulinDelivery
        else if (call.method.elementsEqual("writeInsulinDelivery")){
            try! writeInsulinDelivery(call: call, result: result)
        }
        
=======
>>>>>>> 1a09f176
        /// Handle writeWorkoutData
        else if call.method.elementsEqual("writeWorkoutData") {
            try! writeWorkoutData(call: call, result: result)
        }

        /// Handle hasPermission
        else if call.method.elementsEqual("hasPermissions") {
            try! hasPermissions(call: call, result: result)
        }

        /// Handle delete data
        else if call.method.elementsEqual("delete") {
            try! delete(call: call, result: result)
        }

        /// Disconnect
        else if (call.method.elementsEqual("disconnect")){
            // Do nothing.
            result(true)
        }

    }

    func checkIfHealthDataAvailable(call: FlutterMethodCall, result: @escaping FlutterResult) {
        result(HKHealthStore.isHealthDataAvailable())
    }

    func hasPermissions(call: FlutterMethodCall, result: @escaping FlutterResult) throws {
        let arguments = call.arguments as? NSDictionary
        guard var types = arguments?["types"] as? [String],
              var permissions = arguments?["permissions"] as? [Int],
              types.count == permissions.count
        else {
            throw PluginError(message: "Invalid Arguments!")
        }

        if let nutritionIndex = types.firstIndex(of: NUTRITION) {
            types.remove(at: nutritionIndex)
            let nutritionPermission = permissions[nutritionIndex]
            permissions.remove(at: nutritionIndex)

            types.append(DIETARY_ENERGY_CONSUMED)
            permissions.append(nutritionPermission)
            types.append(DIETARY_CARBS_CONSUMED)
            permissions.append(nutritionPermission)
            types.append(DIETARY_PROTEIN_CONSUMED)
            permissions.append(nutritionPermission)
            types.append(DIETARY_FATS_CONSUMED)
            permissions.append(nutritionPermission)
            types.append(DIETARY_CAFFEINE)
            permissions.append(nutritionPermission)
        }

        for (index, type) in types.enumerated() {
            let sampleType = dataTypeLookUp(key: type)
            let success = hasPermission(type: sampleType, access: permissions[index])
            if success == nil || success == false {
                result(success)
                return
            }
        }

        result(true)
    }

    func hasPermission(type: HKSampleType, access: Int) -> Bool? {

        if #available(iOS 13.0, *) {
            let status = healthStore.authorizationStatus(for: type)
            switch access {
            case 0:  // READ
                return nil
            case 1:  // WRITE
                return (status == HKAuthorizationStatus.sharingAuthorized)
            default:  // READ_WRITE
                return nil
            }
        } else {
            return nil
        }
    }

    func requestAuthorization(call: FlutterMethodCall, result: @escaping FlutterResult) throws {
        guard let arguments = call.arguments as? NSDictionary,
              let types = arguments["types"] as? [String],
              let permissions = arguments["permissions"] as? [Int],
              permissions.count == types.count
        else {
            throw PluginError(message: "Invalid Arguments!")
        }

        var typesToRead = Set<HKSampleType>()
        var typesToWrite = Set<HKSampleType>()
        for (index, key) in types.enumerated() {
            if (key == NUTRITION) {
                let caloriesType = dataTypeLookUp(key: DIETARY_ENERGY_CONSUMED)
                let carbsType = dataTypeLookUp(key: DIETARY_CARBS_CONSUMED)
                let proteinType = dataTypeLookUp(key: DIETARY_PROTEIN_CONSUMED)
                let fatType = dataTypeLookUp(key: DIETARY_FATS_CONSUMED)
                let caffeineType = dataTypeLookUp(key: DIETARY_CAFFEINE)
                typesToWrite.insert(caloriesType);
                typesToWrite.insert(carbsType);
                typesToWrite.insert(proteinType);
                typesToWrite.insert(fatType);
                typesToWrite.insert(caffeineType);
            } else {
                let dataType = dataTypeLookUp(key: key)
                let access = permissions[index]
                switch access {
                case 0:
                    typesToRead.insert(dataType)
                case 1:
                    typesToWrite.insert(dataType)
                default:
                    typesToRead.insert(dataType)
                    typesToWrite.insert(dataType)
                }
            }
        }

        if #available(iOS 13.0, *) {
            healthStore.requestAuthorization(toShare: typesToWrite, read: typesToRead) {
                (success, error) in
                DispatchQueue.main.async {
                    result(success)
                }
            }
        } else {
            result(false)  // Handle the error here.
        }
    }

    func writeData(call: FlutterMethodCall, result: @escaping FlutterResult) throws {
        guard let arguments = call.arguments as? NSDictionary,
              let value = (arguments["value"] as? Double),
              let type = (arguments["dataTypeKey"] as? String),
              let unit = (arguments["dataUnitKey"] as? String),
              let startTime = (arguments["startTime"] as? NSNumber),
              let endTime = (arguments["endTime"] as? NSNumber)
        else {
            throw PluginError(message: "Invalid Arguments")
        }

        let dateFrom = Date(timeIntervalSince1970: startTime.doubleValue / 1000)
        let dateTo = Date(timeIntervalSince1970: endTime.doubleValue / 1000)

        let sample: HKObject

        if dataTypeLookUp(key: type).isKind(of: HKCategoryType.self) {
            sample = HKCategorySample(
                type: dataTypeLookUp(key: type) as! HKCategoryType, value: Int(value), start: dateFrom,
                end: dateTo)
        } else {
            let quantity = HKQuantity(unit: unitDict[unit]!, doubleValue: value)
            sample = HKQuantitySample(
                type: dataTypeLookUp(key: type) as! HKQuantityType, quantity: quantity, start: dateFrom,
                end: dateTo)
        }

        HKHealthStore().save(
            sample,
            withCompletion: { (success, error) in
                if let err = error {
                    print("Error Saving \(type) Sample: \(err.localizedDescription)")
                }
                DispatchQueue.main.async {
                    result(success)
                }
            })
    }

    func writeAudiogram(call: FlutterMethodCall, result: @escaping FlutterResult) throws {
        guard let arguments = call.arguments as? NSDictionary,
              let frequencies = (arguments["frequencies"] as? [Double]),
              let leftEarSensitivities = (arguments["leftEarSensitivities"] as? [Double]),
              let rightEarSensitivities = (arguments["rightEarSensitivities"] as? [Double]),
              let startTime = (arguments["startTime"] as? NSNumber),
              let endTime = (arguments["endTime"] as? NSNumber)
        else {
            throw PluginError(message: "Invalid Arguments")
        }

        let dateFrom = Date(timeIntervalSince1970: startTime.doubleValue / 1000)
        let dateTo = Date(timeIntervalSince1970: endTime.doubleValue / 1000)

        var sensitivityPoints = [HKAudiogramSensitivityPoint]()

        for index in 0...frequencies.count - 1 {
            let frequency = HKQuantity(unit: HKUnit.hertz(), doubleValue: frequencies[index])
            let dbUnit = HKUnit.decibelHearingLevel()
            let left = HKQuantity(unit: dbUnit, doubleValue: leftEarSensitivities[index])
            let right = HKQuantity(unit: dbUnit, doubleValue: rightEarSensitivities[index])
            let sensitivityPoint = try HKAudiogramSensitivityPoint(
                frequency: frequency, leftEarSensitivity: left, rightEarSensitivity: right)
            sensitivityPoints.append(sensitivityPoint)
        }

        let audiogram: HKAudiogramSample
        let metadataReceived = (arguments["metadata"] as? [String: Any]?)

        if (metadataReceived) != nil {
            guard let deviceName = metadataReceived?!["HKDeviceName"] as? String else { return }
            guard let externalUUID = metadataReceived?!["HKExternalUUID"] as? String else { return }

            audiogram = HKAudiogramSample(
                sensitivityPoints: sensitivityPoints, start: dateFrom, end: dateTo,
                metadata: [HKMetadataKeyDeviceName: deviceName, HKMetadataKeyExternalUUID: externalUUID])

        } else {
            audiogram = HKAudiogramSample(
                sensitivityPoints: sensitivityPoints, start: dateFrom, end: dateTo, metadata: nil)
        }

        HKHealthStore().save(
            audiogram,
            withCompletion: { (success, error) in
                if let err = error {
                    print("Error Saving Audiogram. Sample: \(err.localizedDescription)")
                }
                DispatchQueue.main.async {
                    result(success)
                }
            })
    }

    func writeBloodPressure(call: FlutterMethodCall, result: @escaping FlutterResult) throws {
        guard let arguments = call.arguments as? NSDictionary,
              let systolic = (arguments["systolic"] as? Double),
              let diastolic = (arguments["diastolic"] as? Double),
              let startTime = (arguments["startTime"] as? NSNumber),
              let endTime = (arguments["endTime"] as? NSNumber)
        else {
            throw PluginError(message: "Invalid Arguments")
        }
        let dateFrom = Date(timeIntervalSince1970: startTime.doubleValue / 1000)
        let dateTo = Date(timeIntervalSince1970: endTime.doubleValue / 1000)

        let systolic_sample = HKQuantitySample(
            type: HKSampleType.quantityType(forIdentifier: .bloodPressureSystolic)!,
            quantity: HKQuantity(unit: HKUnit.millimeterOfMercury(), doubleValue: systolic),
            start: dateFrom, end: dateTo)
        let diastolic_sample = HKQuantitySample(
            type: HKSampleType.quantityType(forIdentifier: .bloodPressureDiastolic)!,
            quantity: HKQuantity(unit: HKUnit.millimeterOfMercury(), doubleValue: diastolic),
            start: dateFrom, end: dateTo)
        let bpCorrelationType = HKCorrelationType.correlationType(forIdentifier: .bloodPressure)!
        let bpCorrelation = Set(arrayLiteral: systolic_sample, diastolic_sample)
        let blood_pressure_sample = HKCorrelation(type: bpCorrelationType , start: dateFrom, end: dateTo, objects: bpCorrelation)

        HKHealthStore().save(
            [blood_pressure_sample],
            withCompletion: { (success, error) in
                if let err = error {
                    print("Error Saving Blood Pressure Sample: \(err.localizedDescription)")
                }
                DispatchQueue.main.async {
                    result(success)
                }
            })
    }

    func writeMeal(call: FlutterMethodCall, result: @escaping FlutterResult) throws {
        guard let arguments = call.arguments as? NSDictionary,
              let startTime = (arguments["startTime"] as? NSNumber),
              let endTime = (arguments["endTime"] as? NSNumber),
              let calories = (arguments["caloriesConsumed"] as? Double?) ?? 0,
              let carbs = (arguments["carbohydrates"] as? Double?) ?? 0,
              let protein = (arguments["protein"] as? Double?) ?? 0,
              let fat = (arguments["fatTotal"] as? Double?) ?? 0,
              let name = (arguments["name"] as? String?),
              let caffeine = (arguments["caffeine"] as? Double?) ?? 0,
              let mealType = (arguments["mealType"] as? String?)
        else {
            throw PluginError(message: "Invalid Arguments")
        }
        
        let dateFrom = Date(timeIntervalSince1970: startTime.doubleValue / 1000)
        let dateTo = Date(timeIntervalSince1970: endTime.doubleValue / 1000)

        var mealTypeString = mealType ?? "UNKNOWN"
        var metadata = ["HKFoodMeal": "\(mealTypeString)"]

        if(name != nil) {
            metadata[HKMetadataKeyFoodType] = "\(name!)"
        }

        var nutrition = Set<HKSample>()

        if(calories > 0) {
            let caloriesSample = HKQuantitySample(type: HKSampleType.quantityType(forIdentifier: .dietaryEnergyConsumed)!, quantity: HKQuantity(unit: HKUnit.kilocalorie(), doubleValue: calories), start: dateFrom, end: dateTo, metadata: metadata)
            nutrition.insert(caloriesSample)
        }

        if(carbs > 0) {
            let carbsSample = HKQuantitySample(type: HKSampleType.quantityType(forIdentifier: .dietaryCarbohydrates)!, quantity: HKQuantity(unit: HKUnit.gram(), doubleValue: carbs), start: dateFrom, end: dateTo, metadata: metadata)
            nutrition.insert(carbsSample)
        }

        if(protein > 0) {
            let proteinSample = HKQuantitySample(type: HKSampleType.quantityType(forIdentifier: .dietaryProtein)!, quantity: HKQuantity(unit: HKUnit.gram(), doubleValue: protein), start: dateFrom, end: dateTo, metadata: metadata)
            nutrition.insert(proteinSample)
        }

        if(fat > 0) {
            let fatSample = HKQuantitySample(type: HKSampleType.quantityType(forIdentifier: .dietaryFatTotal)!, quantity: HKQuantity(unit: HKUnit.gram(), doubleValue: fat), start: dateFrom, end: dateTo, metadata: metadata)
            nutrition.insert(fatSample)
        }

        if(caffeine > 0) {
            let caffeineSample = HKQuantitySample(type: HKSampleType.quantityType(forIdentifier: .dietaryCaffeine)!, quantity: HKQuantity(unit: HKUnit.gram(), doubleValue: caffeine), start: dateFrom, end: dateTo, metadata: metadata)
            nutrition.insert(caffeineSample)
        }
        
        if #available(iOS 15.0, *){
<<<<<<< HEAD
            let type = HKCorrelationType.correlationType(forIdentifier: HKCorrelationTypeIdentifier.food)!
            let meal = HKCorrelation(type: type, start: dateFrom, end: dateTo, objects: nutrition, metadata: metadata)
            
=======
            let meal = HKCorrelation.init(type: HKCorrelationType.init(HKCorrelationTypeIdentifier.food), start: dateFrom, end: dateTo, objects: nutrition, metadata: metadata)

>>>>>>> 1a09f176
            HKHealthStore().save(meal, withCompletion: { (success, error) in
                if let err = error {
                    print("Error Saving Meal Sample: \(err.localizedDescription)")
                }
                DispatchQueue.main.async {
                    result(success)
                }
            })
        } else {
            result(false)
        }
    }
<<<<<<< HEAD
    func writeInsulinDelivery(call: FlutterMethodCall, result: @escaping FlutterResult) throws {
        guard let arguments = call.arguments as? NSDictionary,
            let units = (arguments["units"] as? Double),
            let reason = (arguments["reason"] as? NSNumber),
            let startTime = (arguments["startTime"] as? NSNumber),
            let endTime = (arguments["endTime"] as? NSNumber)
        else {
            throw PluginError(message: "Invalid Arguments")
        }
        let dateFrom = Date(timeIntervalSince1970: startTime.doubleValue / 1000)
        let dateTo = Date(timeIntervalSince1970: endTime.doubleValue / 1000)

        let type = HKSampleType.quantityType(forIdentifier: .insulinDelivery)!
        let quantity = HKQuantity(unit: HKUnit.internationalUnit(), doubleValue: units)
        let metadata = [HKMetadataKeyInsulinDeliveryReason: reason]

        let insulin_sample = HKQuantitySample(type: type, quantity: quantity, start: dateFrom, end: dateTo, metadata: metadata)
        
        HKHealthStore().save(insulin_sample, withCompletion: { (success, error) in
            if let err = error {
                print("Error Saving Insulin Delivery Sample: \(err.localizedDescription)")
            }
            DispatchQueue.main.async {
                result(success)
            }
        })
    }
    
=======

>>>>>>> 1a09f176
    func writeWorkoutData(call: FlutterMethodCall, result: @escaping FlutterResult) throws {
        guard let arguments = call.arguments as? NSDictionary,
              let activityType = (arguments["activityType"] as? String),
              let startTime = (arguments["startTime"] as? NSNumber),
              let endTime = (arguments["endTime"] as? NSNumber),
              let ac = workoutActivityTypeMap[activityType]
        else {
            throw PluginError(message: "Invalid Arguments - activityType, startTime or endTime invalid")
        }

        var totalEnergyBurned: HKQuantity?
        var totalDistance: HKQuantity? = nil

        // Handle optional arguments
        if let teb = (arguments["totalEnergyBurned"] as? Double) {
            totalEnergyBurned = HKQuantity(
                unit: unitDict[(arguments["totalEnergyBurnedUnit"] as! String)]!, doubleValue: teb)
        }
        if let td = (arguments["totalDistance"] as? Double) {
            totalDistance = HKQuantity(
                unit: unitDict[(arguments["totalDistanceUnit"] as! String)]!, doubleValue: td)
        }

        let dateFrom = Date(timeIntervalSince1970: startTime.doubleValue / 1000)
        let dateTo = Date(timeIntervalSince1970: endTime.doubleValue / 1000)

        var workout: HKWorkout

        workout = HKWorkout(
            activityType: ac, start: dateFrom, end: dateTo, duration: dateTo.timeIntervalSince(dateFrom),
            totalEnergyBurned: totalEnergyBurned ?? nil,
            totalDistance: totalDistance ?? nil, metadata: nil)

        HKHealthStore().save(
            workout,
            withCompletion: { (success, error) in
                if let err = error {
                    print("Error Saving Workout. Sample: \(err.localizedDescription)")
                }
                DispatchQueue.main.async {
                    result(success)
                }
            })
    }

    func delete(call: FlutterMethodCall, result: @escaping FlutterResult) {
        let arguments = call.arguments as? NSDictionary
        let dataTypeKey = (arguments?["dataTypeKey"] as? String)!
        let startTime = (arguments?["startTime"] as? NSNumber) ?? 0
        let endTime = (arguments?["endTime"] as? NSNumber) ?? 0

        let dateFrom = Date(timeIntervalSince1970: startTime.doubleValue / 1000)
        let dateTo = Date(timeIntervalSince1970: endTime.doubleValue / 1000)

        let dataType = dataTypeLookUp(key: dataTypeKey)

        let predicate = HKQuery.predicateForSamples(
            withStart: dateFrom, end: dateTo, options: .strictStartDate)
        let sortDescriptor = NSSortDescriptor(key: HKSampleSortIdentifierEndDate, ascending: false)

        let deleteQuery = HKSampleQuery(
            sampleType: dataType, predicate: predicate, limit: HKObjectQueryNoLimit,
            sortDescriptors: [sortDescriptor]
        ) { [self] x, samplesOrNil, error in

            guard let samplesOrNil = samplesOrNil, error == nil else {
                // Handle the error if necessary
                print("Error deleting \(dataType)")
                return
            }

            // Delete the retrieved objects from the HealthKit store
            HKHealthStore().delete(samplesOrNil) { (success, error) in
                if let err = error {
                    print("Error deleting \(dataType) Sample: \(err.localizedDescription)")
                }
                DispatchQueue.main.async {
                    result(success)
                }
            }
        }

        HKHealthStore().execute(deleteQuery)
    }

    func getData(call: FlutterMethodCall, result: @escaping FlutterResult) {
        let arguments = call.arguments as? NSDictionary
        let dataTypeKey = (arguments?["dataTypeKey"] as? String)!
        let dataUnitKey = (arguments?["dataUnitKey"] as? String)
        let startTime = (arguments?["startTime"] as? NSNumber) ?? 0
        let endTime = (arguments?["endTime"] as? NSNumber) ?? 0
        let limit = (arguments?["limit"] as? Int) ?? HKObjectQueryNoLimit
        let includeManualEntry = (arguments?["includeManualEntry"] as? Bool) ?? true

        // Convert dates from milliseconds to Date()
        let dateFrom = Date(timeIntervalSince1970: startTime.doubleValue / 1000)
        let dateTo = Date(timeIntervalSince1970: endTime.doubleValue / 1000)

        let dataType = dataTypeLookUp(key: dataTypeKey)
        var unit: HKUnit?
        if let dataUnitKey = dataUnitKey {
            unit = unitDict[dataUnitKey]
        }

        var predicate = HKQuery.predicateForSamples(
            withStart: dateFrom, end: dateTo, options: .strictStartDate)
        if (!includeManualEntry) {
            let manualPredicate = NSPredicate(format: "metadata.%K != YES", HKMetadataKeyWasUserEntered)
            predicate = NSCompoundPredicate(type: .and, subpredicates: [predicate, manualPredicate])
        }
        let sortDescriptor = NSSortDescriptor(key: HKSampleSortIdentifierEndDate, ascending: false)

        let query = HKSampleQuery(
            sampleType: dataType, predicate: predicate, limit: limit, sortDescriptors: [sortDescriptor]
        ) {
            [self]
            x, samplesOrNil, error in

            switch samplesOrNil {
            case let (samples as [HKQuantitySample]) as Any:
                let dictionaries = samples.map { sample -> NSDictionary in
                    return [
                        "uuid": "\(sample.uuid)",
                        "value": sample.quantity.doubleValue(for: unit ?? HKUnit.internationalUnit()),
                        "date_from": Int(sample.startDate.timeIntervalSince1970 * 1000),
                        "date_to": Int(sample.endDate.timeIntervalSince1970 * 1000),
                        "source_id": sample.sourceRevision.source.bundleIdentifier,
                        "source_name": sample.sourceRevision.source.name,
<<<<<<< HEAD
                        "metadata": dataTypeKey == INSULIN_DELIVERY ? sample.metadata : nil
=======
                        "is_manual_entry": sample.metadata?[HKMetadataKeyWasUserEntered] != nil
>>>>>>> 1a09f176
                    ]
                }
                DispatchQueue.main.async {
                    result(dictionaries)
                }

            case var (samplesCategory as [HKCategorySample]) as Any:

                if dataTypeKey == self.SLEEP_IN_BED {
                    samplesCategory = samplesCategory.filter { $0.value == 0 }
                }
                if dataTypeKey == self.SLEEP_ASLEEP_CORE {
                    samplesCategory = samplesCategory.filter { $0.value == 3 }
                }
                if dataTypeKey == self.SLEEP_ASLEEP_DEEP {
                    samplesCategory = samplesCategory.filter { $0.value == 4 }
                }
                if dataTypeKey == self.SLEEP_ASLEEP_REM {
                    samplesCategory = samplesCategory.filter { $0.value == 5 }
                }
                if dataTypeKey == self.SLEEP_AWAKE {
                    samplesCategory = samplesCategory.filter { $0.value == 2 }
                }
                if dataTypeKey == self.SLEEP_ASLEEP {
                    samplesCategory = samplesCategory.filter { $0.value == 3 }
                }
                if dataTypeKey == self.SLEEP_DEEP {
                    samplesCategory = samplesCategory.filter { $0.value == 4 }
                }
                if dataTypeKey == self.SLEEP_REM {
                    samplesCategory = samplesCategory.filter { $0.value == 5 }
                }
                if dataTypeKey == self.HEADACHE_UNSPECIFIED {
                    samplesCategory = samplesCategory.filter { $0.value == 0 }
                }
                if dataTypeKey == self.HEADACHE_NOT_PRESENT {
                    samplesCategory = samplesCategory.filter { $0.value == 1 }
                }
                if dataTypeKey == self.HEADACHE_MILD {
                    samplesCategory = samplesCategory.filter { $0.value == 2 }
                }
                if dataTypeKey == self.HEADACHE_MODERATE {
                    samplesCategory = samplesCategory.filter { $0.value == 3 }
                }
                if dataTypeKey == self.HEADACHE_SEVERE {
                    samplesCategory = samplesCategory.filter { $0.value == 4 }
                }
                let categories = samplesCategory.map { sample -> NSDictionary in
                    return [
                        "uuid": "\(sample.uuid)",
                        "value": sample.value,
                        "date_from": Int(sample.startDate.timeIntervalSince1970 * 1000),
                        "date_to": Int(sample.endDate.timeIntervalSince1970 * 1000),
                        "source_id": sample.sourceRevision.source.bundleIdentifier,
                        "source_name": sample.sourceRevision.source.name,
                        "is_manual_entry": sample.metadata?[HKMetadataKeyWasUserEntered] != nil
                    ]
                }
                DispatchQueue.main.async {
                    result(categories)
                }

            case let (samplesWorkout as [HKWorkout]) as Any:

                let dictionaries = samplesWorkout.map { sample -> NSDictionary in
                    return [
                        "uuid": "\(sample.uuid)",
                        "workoutActivityType": workoutActivityTypeMap.first(where: {
                            $0.value == sample.workoutActivityType
                        })?.key,
                        "totalEnergyBurned": sample.totalEnergyBurned?.doubleValue(for: HKUnit.kilocalorie()),
                        "totalEnergyBurnedUnit": "KILOCALORIE",
                        "totalDistance": sample.totalDistance?.doubleValue(for: HKUnit.meter()),
                        "totalDistanceUnit": "METER",
                        "date_from": Int(sample.startDate.timeIntervalSince1970 * 1000),
                        "date_to": Int(sample.endDate.timeIntervalSince1970 * 1000),
                        "source_id": sample.sourceRevision.source.bundleIdentifier,
                        "source_name": sample.sourceRevision.source.name,
                        "is_manual_entry": sample.metadata?[HKMetadataKeyWasUserEntered] != nil,
                        "workout_type": self.getWorkoutType(type: sample.workoutActivityType),
                        "total_distance": sample.totalDistance != nil ? Int(sample.totalDistance!.doubleValue(for: HKUnit.meter())) : 0,
                        "total_energy_burned": sample.totalEnergyBurned != nil ? Int(sample.totalEnergyBurned!.doubleValue(for: HKUnit.kilocalorie())) : 0
                    ]
                }

                DispatchQueue.main.async {
                    result(dictionaries)
                }

            case let (samplesAudiogram as [HKAudiogramSample]) as Any:
                let dictionaries = samplesAudiogram.map { sample -> NSDictionary in
                    var frequencies = [Double]()
                    var leftEarSensitivities = [Double]()
                    var rightEarSensitivities = [Double]()
                    for samplePoint in sample.sensitivityPoints {
                        frequencies.append(samplePoint.frequency.doubleValue(for: HKUnit.hertz()))
                        leftEarSensitivities.append(
                            samplePoint.leftEarSensitivity!.doubleValue(for: HKUnit.decibelHearingLevel()))
                        rightEarSensitivities.append(
                            samplePoint.rightEarSensitivity!.doubleValue(for: HKUnit.decibelHearingLevel()))
                    }
                    return [
                        "uuid": "\(sample.uuid)",
                        "frequencies": frequencies,
                        "leftEarSensitivities": leftEarSensitivities,
                        "rightEarSensitivities": rightEarSensitivities,
                        "date_from": Int(sample.startDate.timeIntervalSince1970 * 1000),
                        "date_to": Int(sample.endDate.timeIntervalSince1970 * 1000),
                        "source_id": sample.sourceRevision.source.bundleIdentifier,
                        "source_name": sample.sourceRevision.source.name,
                    ]
                }
                DispatchQueue.main.async {
                    result(dictionaries)
                }

            case let (nutritionSample as [HKCorrelation]) as Any:

                //let samples = nutritionSample[0].objects(for: HKObjectType.quantityType(forIdentifier: .dietaryEnergyConsumed)!)
                var calories = 0.0
                var fat = 0.0
                var carbs = 0.0
                var protein = 0.0

                let name = nutritionSample[0].metadata?[HKMetadataKeyFoodType] as! String
                let mealType = nutritionSample[0].metadata?["HKFoodMeal"]
                let samples = nutritionSample[0].objects
                for sample in samples {
                    if let quantitySample = sample as? HKQuantitySample {
                        if (quantitySample.quantityType == HKObjectType.quantityType(forIdentifier: .dietaryEnergyConsumed)){
                            calories = quantitySample.quantity.doubleValue(for: HKUnit.kilocalorie())
                        }
                        if (quantitySample.quantityType == HKObjectType.quantityType(forIdentifier: .dietaryCarbohydrates)){
                            carbs = quantitySample.quantity.doubleValue(for: HKUnit.gram())
                        }
                        if (quantitySample.quantityType == HKObjectType.quantityType(forIdentifier: .dietaryProtein)){
                            protein = quantitySample.quantity.doubleValue(for: HKUnit.gram())
                        }
                        if (quantitySample.quantityType == HKObjectType.quantityType(forIdentifier: .dietaryFatTotal)){
                            fat = quantitySample.quantity.doubleValue(for: HKUnit.gram())
                        }
                    }
                }


                let dictionaries = nutritionSample.map { sample -> NSDictionary in
                    return [
                        "uuid": "\(sample.uuid)",
                        "calories": calories,
                        "carbs": carbs,
                        "protein": protein,
                        "fat": fat,
                        "name": name,
                        "mealType": mealType,
                        "date_from": Int(sample.startDate.timeIntervalSince1970 * 1000),
                        "date_to": Int(sample.endDate.timeIntervalSince1970 * 1000),
                        "source_id": sample.sourceRevision.source.bundleIdentifier,
                        "source_name": sample.sourceRevision.source.name,
                    ]
                }
                DispatchQueue.main.async {
                    result(dictionaries)
                }

            default:
                if #available(iOS 14.0, *), let ecgSamples = samplesOrNil as? [HKElectrocardiogram] {
                    let dictionaries = ecgSamples.map(fetchEcgMeasurements)
                    DispatchQueue.main.async {
                        result(dictionaries)
                    }
                } else {
                    DispatchQueue.main.async {
                        print("Error getting ECG - only available on iOS 14.0 and above!")
                        result(nil)
                    }
                }
            }
        }

        HKHealthStore().execute(query)
    }

    @available(iOS 14.0, *)
    private func fetchEcgMeasurements(_ sample: HKElectrocardiogram) -> NSDictionary {
        let semaphore = DispatchSemaphore(value: 0)
        var voltageValues = [NSDictionary]()
        let voltageQuery = HKElectrocardiogramQuery(sample) { query, result in
            switch result {
            case let .measurement(measurement):
                if let voltageQuantity = measurement.quantity(for: .appleWatchSimilarToLeadI) {
                    let voltage = voltageQuantity.doubleValue(for: HKUnit.volt())
                    let timeSinceSampleStart = measurement.timeSinceSampleStart
                    voltageValues.append(["voltage": voltage, "timeSinceSampleStart": timeSinceSampleStart])
                }
            case .done:
                semaphore.signal()
            case let .error(error):
                print(error)
            }
        }
        HKHealthStore().execute(voltageQuery)
        semaphore.wait()
        return [
            "uuid": "\(sample.uuid)",
            "voltageValues": voltageValues,
            "averageHeartRate": sample.averageHeartRate?.doubleValue(
                for: HKUnit.count().unitDivided(by: HKUnit.minute())),
            "samplingFrequency": sample.samplingFrequency?.doubleValue(for: HKUnit.hertz()),
            "classification": sample.classification.rawValue,
            "date_from": Int(sample.startDate.timeIntervalSince1970 * 1000),
            "date_to": Int(sample.endDate.timeIntervalSince1970 * 1000),
            "source_id": sample.sourceRevision.source.bundleIdentifier,
            "source_name": sample.sourceRevision.source.name,
        ]
    }

    func getIntervalData(call: FlutterMethodCall, result: @escaping FlutterResult) {
        let arguments = call.arguments as? NSDictionary
        let dataTypeKey = (arguments?["dataTypeKey"] as? String) ?? "DEFAULT"
        let dataUnitKey = (arguments?["dataUnitKey"] as? String)
        let startDate = (arguments?["startTime"] as? NSNumber) ?? 0
        let endDate = (arguments?["endTime"] as? NSNumber) ?? 0
        let intervalInSecond = (arguments?["interval"] as? Int) ?? 1
        let includeManualEntry = (arguments?["includeManualEntry"] as? Bool) ?? true

        // Set interval in seconds.
        var interval = DateComponents()
        interval.second = intervalInSecond

        // Convert dates from milliseconds to Date()
        let dateFrom = Date(timeIntervalSince1970: startDate.doubleValue / 1000)
        let dateTo = Date(timeIntervalSince1970: endDate.doubleValue / 1000)

        let quantityType: HKQuantityType! = dataQuantityTypesDict[dataTypeKey]
        var predicate = HKQuery.predicateForSamples(withStart: dateFrom, end: dateTo, options: [])
        if (!includeManualEntry) {
            let manualPredicate = NSPredicate(format: "metadata.%K != YES", HKMetadataKeyWasUserEntered)
            predicate = NSCompoundPredicate(type: .and, subpredicates: [predicate, manualPredicate])
        }

        let query = HKStatisticsCollectionQuery(quantityType: quantityType, quantitySamplePredicate: predicate, options: [.cumulativeSum, .separateBySource], anchorDate: dateFrom, intervalComponents: interval)

        query.initialResultsHandler = {
            [weak self] _, statisticCollectionOrNil, error in
            guard let self = self else {
                // Handle the case where self became nil.
                print("Self is nil")
                DispatchQueue.main.async {
                    result(nil)
                }
                return
            }

            // Error detected.
            if let error = error {
                print("Query error: \(error.localizedDescription)")
                DispatchQueue.main.async {
                    result(nil)
                }
                return
            }

            guard let collection = statisticCollectionOrNil as? HKStatisticsCollection else {
                print("Unexpected result from query")
                DispatchQueue.main.async {
                    result(nil)
                }
                return
            }

            var dictionaries = [[String: Any]]()
            collection.enumerateStatistics(from: dateFrom, to: dateTo) {
                [weak self] statisticData, _ in
                guard let self = self else {
                    // Handle the case where self became nil.
                    print("Self is nil during enumeration")
                    return
                }

                do {
                    if let quantity = statisticData.sumQuantity(),
                       let dataUnitKey = dataUnitKey,
                       let unit = self.unitDict[dataUnitKey] {
                        let dict = [
                            "value": quantity.doubleValue(for: unit),
                            "date_from": Int(statisticData.startDate.timeIntervalSince1970 * 1000),
                            "date_to": Int(statisticData.endDate.timeIntervalSince1970 * 1000),
                            "source_id": statisticData.sources?.first?.bundleIdentifier ?? "",
                            "source_name": statisticData.sources?.first?.name ?? ""
                        ]
                        dictionaries.append(dict)
                    }
                } catch {
                    print("Error during collection.enumeration: \(error)")
                }
            }
            DispatchQueue.main.async {
                result(dictionaries)
            }
        }
        HKHealthStore().execute(query)
    }

    func getTotalStepsInInterval(call: FlutterMethodCall, result: @escaping FlutterResult) {
        let arguments = call.arguments as? NSDictionary
        let startTime = (arguments?["startTime"] as? NSNumber) ?? 0
        let endTime = (arguments?["endTime"] as? NSNumber) ?? 0

        // Convert dates from milliseconds to Date()
        let dateFrom = Date(timeIntervalSince1970: startTime.doubleValue / 1000)
        let dateTo = Date(timeIntervalSince1970: endTime.doubleValue / 1000)

        let sampleType = HKQuantityType.quantityType(forIdentifier: .stepCount)!
        let predicate = HKQuery.predicateForSamples(
            withStart: dateFrom, end: dateTo, options: .strictStartDate)

        let query = HKStatisticsQuery(
            quantityType: sampleType,
            quantitySamplePredicate: predicate,
            options: .cumulativeSum
        ) { query, queryResult, error in

            guard let queryResult = queryResult else {
                let error = error! as NSError
                print("Error getting total steps in interval \(error.localizedDescription)")

                DispatchQueue.main.async {
                    result(nil)
                }
                return
            }

            var steps = 0.0

            if let quantity = queryResult.sumQuantity() {
                let unit = HKUnit.count()
                steps = quantity.doubleValue(for: unit)
            }

            let totalSteps = Int(steps)
            DispatchQueue.main.async {
                result(totalSteps)
            }
        }

        HKHealthStore().execute(query)
    }

    func unitLookUp(key: String) -> HKUnit {
        guard let unit = unitDict[key] else {
            return HKUnit.count()
        }
        return unit
    }

    func dataTypeLookUp(key: String) -> HKSampleType {
        guard let dataType_ = dataTypesDict[key] else {
            return HKSampleType.quantityType(forIdentifier: .bodyMass)!
        }
        return dataType_
    }

    func initializeTypes() {
        // Initialize units
        unitDict[GRAM] = HKUnit.gram()
        unitDict[KILOGRAM] = HKUnit.gramUnit(with: .kilo)
        unitDict[OUNCE] = HKUnit.ounce()
        unitDict[POUND] = HKUnit.pound()
        unitDict[STONE] = HKUnit.stone()
        unitDict[METER] = HKUnit.meter()
        unitDict[INCH] = HKUnit.inch()
        unitDict[FOOT] = HKUnit.foot()
        unitDict[YARD] = HKUnit.yard()
        unitDict[MILE] = HKUnit.mile()
        unitDict[LITER] = HKUnit.liter()
        unitDict[MILLILITER] = HKUnit.literUnit(with: .milli)
        unitDict[FLUID_OUNCE_US] = HKUnit.fluidOunceUS()
        unitDict[FLUID_OUNCE_IMPERIAL] = HKUnit.fluidOunceImperial()
        unitDict[CUP_US] = HKUnit.cupUS()
        unitDict[CUP_IMPERIAL] = HKUnit.cupImperial()
        unitDict[PINT_US] = HKUnit.pintUS()
        unitDict[PINT_IMPERIAL] = HKUnit.pintImperial()
        unitDict[PASCAL] = HKUnit.pascal()
        unitDict[MILLIMETER_OF_MERCURY] = HKUnit.millimeterOfMercury()
        unitDict[CENTIMETER_OF_WATER] = HKUnit.centimeterOfWater()
        unitDict[ATMOSPHERE] = HKUnit.atmosphere()
        unitDict[DECIBEL_A_WEIGHTED_SOUND_PRESSURE_LEVEL] = HKUnit.decibelAWeightedSoundPressureLevel()
        unitDict[SECOND] = HKUnit.second()
        unitDict[MILLISECOND] = HKUnit.secondUnit(with: .milli)
        unitDict[MINUTE] = HKUnit.minute()
        unitDict[HOUR] = HKUnit.hour()
        unitDict[DAY] = HKUnit.day()
        unitDict[JOULE] = HKUnit.joule()
        unitDict[KILOCALORIE] = HKUnit.kilocalorie()
        unitDict[LARGE_CALORIE] = HKUnit.largeCalorie()
        unitDict[SMALL_CALORIE] = HKUnit.smallCalorie()
        unitDict[DEGREE_CELSIUS] = HKUnit.degreeCelsius()
        unitDict[DEGREE_FAHRENHEIT] = HKUnit.degreeFahrenheit()
        unitDict[KELVIN] = HKUnit.kelvin()
        unitDict[DECIBEL_HEARING_LEVEL] = HKUnit.decibelHearingLevel()
        unitDict[HERTZ] = HKUnit.hertz()
        unitDict[SIEMEN] = HKUnit.siemen()
        unitDict[INTERNATIONAL_UNIT] = HKUnit.internationalUnit()
        unitDict[COUNT] = HKUnit.count()
        unitDict[PERCENT] = HKUnit.percent()
        unitDict[BEATS_PER_MINUTE] = HKUnit.init(from: "count/min")
        unitDict[RESPIRATIONS_PER_MINUTE] = HKUnit.init(from: "count/min")
        unitDict[MILLIGRAM_PER_DECILITER] = HKUnit.init(from: "mg/dL")
        unitDict[UNKNOWN_UNIT] = HKUnit.init(from: "")
        unitDict[NO_UNIT] = HKUnit.init(from: "")

        // Initialize workout types
        workoutActivityTypeMap["ARCHERY"] = .archery
        workoutActivityTypeMap["BOWLING"] = .bowling
        workoutActivityTypeMap["FENCING"] = .fencing
        workoutActivityTypeMap["GYMNASTICS"] = .gymnastics
        workoutActivityTypeMap["TRACK_AND_FIELD"] = .trackAndField
        workoutActivityTypeMap["AMERICAN_FOOTBALL"] = .americanFootball
        workoutActivityTypeMap["AUSTRALIAN_FOOTBALL"] = .australianFootball
        workoutActivityTypeMap["BASEBALL"] = .baseball
        workoutActivityTypeMap["BASKETBALL"] = .basketball
        workoutActivityTypeMap["CRICKET"] = .cricket
        workoutActivityTypeMap["DISC_SPORTS"] = .discSports
        workoutActivityTypeMap["HANDBALL"] = .handball
        workoutActivityTypeMap["HOCKEY"] = .hockey
        workoutActivityTypeMap["LACROSSE"] = .lacrosse
        workoutActivityTypeMap["RUGBY"] = .rugby
        workoutActivityTypeMap["SOCCER"] = .soccer
        workoutActivityTypeMap["SOFTBALL"] = .softball
        workoutActivityTypeMap["VOLLEYBALL"] = .volleyball
        workoutActivityTypeMap["PREPARATION_AND_RECOVERY"] = .preparationAndRecovery
        workoutActivityTypeMap["FLEXIBILITY"] = .flexibility
        workoutActivityTypeMap["WALKING"] = .walking
        workoutActivityTypeMap["RUNNING"] = .running
        workoutActivityTypeMap["RUNNING_JOGGING"] = .running  // Supported due to combining with Android naming
        workoutActivityTypeMap["RUNNING_SAND"] = .running  // Supported due to combining with Android naming
        workoutActivityTypeMap["RUNNING_TREADMILL"] = .running  // Supported due to combining with Android naming
        workoutActivityTypeMap["WHEELCHAIR_WALK_PACE"] = .wheelchairWalkPace
        workoutActivityTypeMap["WHEELCHAIR_RUN_PACE"] = .wheelchairRunPace
        workoutActivityTypeMap["BIKING"] = .cycling
        workoutActivityTypeMap["HAND_CYCLING"] = .handCycling
        workoutActivityTypeMap["CORE_TRAINING"] = .coreTraining
        workoutActivityTypeMap["ELLIPTICAL"] = .elliptical
        workoutActivityTypeMap["FUNCTIONAL_STRENGTH_TRAINING"] = .functionalStrengthTraining
        workoutActivityTypeMap["TRADITIONAL_STRENGTH_TRAINING"] = .traditionalStrengthTraining
        workoutActivityTypeMap["CROSS_TRAINING"] = .crossTraining
        workoutActivityTypeMap["MIXED_CARDIO"] = .mixedCardio
        workoutActivityTypeMap["HIGH_INTENSITY_INTERVAL_TRAINING"] = .highIntensityIntervalTraining
        workoutActivityTypeMap["JUMP_ROPE"] = .jumpRope
        workoutActivityTypeMap["STAIR_CLIMBING"] = .stairClimbing
        workoutActivityTypeMap["STAIRS"] = .stairs
        workoutActivityTypeMap["STEP_TRAINING"] = .stepTraining
        workoutActivityTypeMap["FITNESS_GAMING"] = .fitnessGaming
        workoutActivityTypeMap["BARRE"] = .barre
        workoutActivityTypeMap["YOGA"] = .yoga
        workoutActivityTypeMap["MIND_AND_BODY"] = .mindAndBody
        workoutActivityTypeMap["PILATES"] = .pilates
        workoutActivityTypeMap["BADMINTON"] = .badminton
        workoutActivityTypeMap["RACQUETBALL"] = .racquetball
        workoutActivityTypeMap["SQUASH"] = .squash
        workoutActivityTypeMap["TABLE_TENNIS"] = .tableTennis
        workoutActivityTypeMap["TENNIS"] = .tennis
        workoutActivityTypeMap["CLIMBING"] = .climbing
        workoutActivityTypeMap["ROCK_CLIMBING"] = .climbing  // Supported due to combining with Android naming
        workoutActivityTypeMap["EQUESTRIAN_SPORTS"] = .equestrianSports
        workoutActivityTypeMap["FISHING"] = .fishing
        workoutActivityTypeMap["GOLF"] = .golf
        workoutActivityTypeMap["HIKING"] = .hiking
        workoutActivityTypeMap["HUNTING"] = .hunting
        workoutActivityTypeMap["PLAY"] = .play
        workoutActivityTypeMap["CROSS_COUNTRY_SKIING"] = .crossCountrySkiing
        workoutActivityTypeMap["CURLING"] = .curling
        workoutActivityTypeMap["DOWNHILL_SKIING"] = .downhillSkiing
        workoutActivityTypeMap["SNOW_SPORTS"] = .snowSports
        workoutActivityTypeMap["SNOWBOARDING"] = .snowboarding
        workoutActivityTypeMap["SKATING"] = .skatingSports
        workoutActivityTypeMap["SKATING_CROSS,"] = .skatingSports  // Supported due to combining with Android naming
        workoutActivityTypeMap["SKATING_INDOOR,"] = .skatingSports  // Supported due to combining with Android naming
        workoutActivityTypeMap["SKATING_INLINE,"] = .skatingSports  // Supported due to combining with Android naming
        workoutActivityTypeMap["PADDLE_SPORTS"] = .paddleSports
        workoutActivityTypeMap["ROWING"] = .rowing
        workoutActivityTypeMap["SAILING"] = .sailing
        workoutActivityTypeMap["SURFING_SPORTS"] = .surfingSports
        workoutActivityTypeMap["SWIMMING"] = .swimming
        workoutActivityTypeMap["WATER_FITNESS"] = .waterFitness
        workoutActivityTypeMap["WATER_POLO"] = .waterPolo
        workoutActivityTypeMap["WATER_SPORTS"] = .waterSports
        workoutActivityTypeMap["BOXING"] = .boxing
        workoutActivityTypeMap["KICKBOXING"] = .kickboxing
        workoutActivityTypeMap["MARTIAL_ARTS"] = .martialArts
        workoutActivityTypeMap["TAI_CHI"] = .taiChi
        workoutActivityTypeMap["WRESTLING"] = .wrestling
        workoutActivityTypeMap["OTHER"] = .other

        // Set up iOS 13 specific types (ordinary health data types)
        if #available(iOS 13.0, *) {
            dataTypesDict[ACTIVE_ENERGY_BURNED] = HKSampleType.quantityType(
                forIdentifier: .activeEnergyBurned)!
            dataTypesDict[AUDIOGRAM] = HKSampleType.audiogramSampleType()
            dataTypesDict[BASAL_ENERGY_BURNED] = HKSampleType.quantityType(
                forIdentifier: .basalEnergyBurned)!
            dataTypesDict[BLOOD_GLUCOSE] = HKSampleType.quantityType(forIdentifier: .bloodGlucose)!
            dataTypesDict[BLOOD_OXYGEN] = HKSampleType.quantityType(forIdentifier: .oxygenSaturation)!
            dataTypesDict[RESPIRATORY_RATE] = HKSampleType.quantityType(forIdentifier: .respiratoryRate)!
            dataTypesDict[PERIPHERAL_PERFUSION_INDEX] = HKSampleType.quantityType(
                forIdentifier: .peripheralPerfusionIndex)!

            dataTypesDict[BLOOD_PRESSURE_DIASTOLIC] = HKSampleType.quantityType(
                forIdentifier: .bloodPressureDiastolic)!
            dataTypesDict[BLOOD_PRESSURE_SYSTOLIC] = HKSampleType.quantityType(
                forIdentifier: .bloodPressureSystolic)!
            dataTypesDict[BODY_FAT_PERCENTAGE] = HKSampleType.quantityType(
                forIdentifier: .bodyFatPercentage)!
            dataTypesDict[BODY_MASS_INDEX] = HKSampleType.quantityType(forIdentifier: .bodyMassIndex)!
            dataTypesDict[BODY_TEMPERATURE] = HKSampleType.quantityType(forIdentifier: .bodyTemperature)!
            dataTypesDict[DIETARY_CARBS_CONSUMED] = HKSampleType.quantityType(
                forIdentifier: .dietaryCarbohydrates)!
            dataTypesDict[DIETARY_ENERGY_CONSUMED] = HKSampleType.quantityType(
                forIdentifier: .dietaryEnergyConsumed)!
            dataTypesDict[DIETARY_CAFFEINE] = HKSampleType.quantityType(
                forIdentifier: .dietaryCaffeine)!
            dataTypesDict[DIETARY_FATS_CONSUMED] = HKSampleType.quantityType(
                forIdentifier: .dietaryFatTotal)!
            dataTypesDict[DIETARY_PROTEIN_CONSUMED] = HKSampleType.quantityType(
                forIdentifier: .dietaryProtein)!
            dataTypesDict[ELECTRODERMAL_ACTIVITY] = HKSampleType.quantityType(
                forIdentifier: .electrodermalActivity)!
            dataTypesDict[FORCED_EXPIRATORY_VOLUME] = HKSampleType.quantityType(
                forIdentifier: .forcedExpiratoryVolume1)!
            dataTypesDict[HEART_RATE] = HKSampleType.quantityType(forIdentifier: .heartRate)!
            dataTypesDict[HEART_RATE_VARIABILITY_SDNN] = HKSampleType.quantityType(
                forIdentifier: .heartRateVariabilitySDNN)!
            dataTypesDict[HEIGHT] = HKSampleType.quantityType(forIdentifier: .height)!
            dataTypesDict[INSULIN_DELIVERY] = HKSampleType.quantityType(forIdentifier: .insulinDelivery)!
            dataTypesDict[RESTING_HEART_RATE] = HKSampleType.quantityType(
                forIdentifier: .restingHeartRate)!
            dataTypesDict[STEPS] = HKSampleType.quantityType(forIdentifier: .stepCount)!
            dataTypesDict[WAIST_CIRCUMFERENCE] = HKSampleType.quantityType(
                forIdentifier: .waistCircumference)!
            dataTypesDict[WALKING_HEART_RATE] = HKSampleType.quantityType(
                forIdentifier: .walkingHeartRateAverage)!
            dataTypesDict[WEIGHT] = HKSampleType.quantityType(forIdentifier: .bodyMass)!
            dataTypesDict[DISTANCE_WALKING_RUNNING] = HKSampleType.quantityType(
                forIdentifier: .distanceWalkingRunning)!
            dataTypesDict[DISTANCE_SWIMMING] = HKSampleType.quantityType(forIdentifier: .distanceSwimming)!
            dataTypesDict[DISTANCE_CYCLING] = HKSampleType.quantityType(forIdentifier: .distanceCycling)!
            dataTypesDict[FLIGHTS_CLIMBED] = HKSampleType.quantityType(forIdentifier: .flightsClimbed)!
            dataTypesDict[WATER] = HKSampleType.quantityType(forIdentifier: .dietaryWater)!
            dataTypesDict[MINDFULNESS] = HKSampleType.categoryType(forIdentifier: .mindfulSession)!
            dataTypesDict[SLEEP_IN_BED] = HKSampleType.categoryType(forIdentifier: .sleepAnalysis)!
            dataTypesDict[SLEEP_ASLEEP] = HKSampleType.categoryType(forIdentifier: .sleepAnalysis)!
            dataTypesDict[SLEEP_ASLEEP_CORE] = HKSampleType.categoryType(forIdentifier: .sleepAnalysis)!
            dataTypesDict[SLEEP_ASLEEP_DEEP] = HKSampleType.categoryType(forIdentifier: .sleepAnalysis)!
            dataTypesDict[SLEEP_ASLEEP_REM] = HKSampleType.categoryType(forIdentifier: .sleepAnalysis)!
            dataTypesDict[SLEEP_AWAKE] = HKSampleType.categoryType(forIdentifier: .sleepAnalysis)!
            dataTypesDict[SLEEP_DEEP] = HKSampleType.categoryType(forIdentifier: .sleepAnalysis)!
            dataTypesDict[SLEEP_REM] = HKSampleType.categoryType(forIdentifier: .sleepAnalysis)!

            dataTypesDict[EXERCISE_TIME] = HKSampleType.quantityType(forIdentifier: .appleExerciseTime)!
            dataTypesDict[WORKOUT] = HKSampleType.workoutType()
            dataTypesDict[NUTRITION] = HKSampleType.correlationType(
                forIdentifier: .food)!

            healthDataTypes = Array(dataTypesDict.values)
        }

        // Set up iOS 11 specific types (ordinary health data quantity types)
        if #available(iOS 11.0, *) {
            dataQuantityTypesDict[ACTIVE_ENERGY_BURNED] = HKQuantityType.quantityType(forIdentifier: .activeEnergyBurned)!
            dataQuantityTypesDict[BASAL_ENERGY_BURNED] = HKQuantityType.quantityType(forIdentifier: .basalEnergyBurned)!
            dataQuantityTypesDict[BLOOD_GLUCOSE] = HKQuantityType.quantityType(forIdentifier: .bloodGlucose)!
            dataQuantityTypesDict[BLOOD_OXYGEN] = HKQuantityType.quantityType(forIdentifier: .oxygenSaturation)!
            dataQuantityTypesDict[BLOOD_PRESSURE_DIASTOLIC] = HKQuantityType.quantityType(forIdentifier: .bloodPressureDiastolic)!
            dataQuantityTypesDict[BLOOD_PRESSURE_SYSTOLIC] = HKQuantityType.quantityType(forIdentifier: .bloodPressureSystolic)!
            dataQuantityTypesDict[BODY_FAT_PERCENTAGE] = HKQuantityType.quantityType(forIdentifier: .bodyFatPercentage)!
            dataQuantityTypesDict[BODY_MASS_INDEX] = HKQuantityType.quantityType(forIdentifier: .bodyMassIndex)!
            dataQuantityTypesDict[BODY_TEMPERATURE] = HKQuantityType.quantityType(forIdentifier: .bodyTemperature)!
            dataQuantityTypesDict[DIETARY_CARBS_CONSUMED] = HKQuantityType.quantityType(forIdentifier: .dietaryCarbohydrates)!
            dataQuantityTypesDict[DIETARY_ENERGY_CONSUMED] = HKQuantityType.quantityType(forIdentifier: .dietaryEnergyConsumed)!
            dataQuantityTypesDict[DIETARY_FATS_CONSUMED] = HKQuantityType.quantityType(forIdentifier: .dietaryFatTotal)!
            dataQuantityTypesDict[DIETARY_PROTEIN_CONSUMED] = HKQuantityType.quantityType(forIdentifier: .dietaryProtein)!
            dataQuantityTypesDict[ELECTRODERMAL_ACTIVITY] = HKQuantityType.quantityType(forIdentifier: .electrodermalActivity)!
            dataQuantityTypesDict[FORCED_EXPIRATORY_VOLUME] = HKQuantityType.quantityType(forIdentifier: .forcedExpiratoryVolume1)!
            dataQuantityTypesDict[HEART_RATE] = HKQuantityType.quantityType(forIdentifier: .heartRate)!
            dataQuantityTypesDict[HEART_RATE_VARIABILITY_SDNN] = HKQuantityType.quantityType(forIdentifier: .heartRateVariabilitySDNN)!
            dataQuantityTypesDict[HEIGHT] = HKQuantityType.quantityType(forIdentifier: .height)!
            dataQuantityTypesDict[RESTING_HEART_RATE] = HKQuantityType.quantityType(forIdentifier: .restingHeartRate)!
            dataQuantityTypesDict[STEPS] = HKQuantityType.quantityType(forIdentifier: .stepCount)!
            dataQuantityTypesDict[WAIST_CIRCUMFERENCE] = HKQuantityType.quantityType(forIdentifier: .waistCircumference)!
            dataQuantityTypesDict[WALKING_HEART_RATE] = HKQuantityType.quantityType(forIdentifier: .walkingHeartRateAverage)!
            dataQuantityTypesDict[WEIGHT] = HKQuantityType.quantityType(forIdentifier: .bodyMass)!
            dataQuantityTypesDict[DISTANCE_WALKING_RUNNING] = HKQuantityType.quantityType(forIdentifier: .distanceWalkingRunning)!
            dataQuantityTypesDict[DISTANCE_SWIMMING] = HKQuantityType.quantityType(forIdentifier: .distanceSwimming)!
            dataQuantityTypesDict[DISTANCE_CYCLING] = HKQuantityType.quantityType(forIdentifier: .distanceCycling)!
            dataQuantityTypesDict[FLIGHTS_CLIMBED] = HKQuantityType.quantityType(forIdentifier: .flightsClimbed)!
            dataQuantityTypesDict[WATER] = HKQuantityType.quantityType(forIdentifier: .dietaryWater)!

            healthDataQuantityTypes = Array(dataQuantityTypesDict.values)
        }

        // Set up heart rate data types specific to the apple watch, requires iOS 12
        if #available(iOS 12.2, *) {
            dataTypesDict[HIGH_HEART_RATE_EVENT] = HKSampleType.categoryType(
                forIdentifier: .highHeartRateEvent)!
            dataTypesDict[LOW_HEART_RATE_EVENT] = HKSampleType.categoryType(
                forIdentifier: .lowHeartRateEvent)!
            dataTypesDict[IRREGULAR_HEART_RATE_EVENT] = HKSampleType.categoryType(
                forIdentifier: .irregularHeartRhythmEvent)!

            heartRateEventTypes = Set([
                HKSampleType.categoryType(forIdentifier: .highHeartRateEvent)!,
                HKSampleType.categoryType(forIdentifier: .lowHeartRateEvent)!,
                HKSampleType.categoryType(forIdentifier: .irregularHeartRhythmEvent)!,
            ])
        }

        if #available(iOS 13.6, *) {
            dataTypesDict[HEADACHE_UNSPECIFIED] = HKSampleType.categoryType(forIdentifier: .headache)!
            dataTypesDict[HEADACHE_NOT_PRESENT] = HKSampleType.categoryType(forIdentifier: .headache)!
            dataTypesDict[HEADACHE_MILD] = HKSampleType.categoryType(forIdentifier: .headache)!
            dataTypesDict[HEADACHE_MODERATE] = HKSampleType.categoryType(forIdentifier: .headache)!
            dataTypesDict[HEADACHE_SEVERE] = HKSampleType.categoryType(forIdentifier: .headache)!

            headacheType = Set([
                HKSampleType.categoryType(forIdentifier: .headache)!
            ])
        }

        if #available(iOS 14.0, *) {
            dataTypesDict[ELECTROCARDIOGRAM] = HKSampleType.electrocardiogramType()

            unitDict[VOLT] = HKUnit.volt()
            unitDict[INCHES_OF_MERCURY] = HKUnit.inchesOfMercury()

            workoutActivityTypeMap["CARDIO_DANCE"] = HKWorkoutActivityType.cardioDance
            workoutActivityTypeMap["SOCIAL_DANCE"] = HKWorkoutActivityType.socialDance
            workoutActivityTypeMap["PICKLEBALL"] = HKWorkoutActivityType.pickleball
            workoutActivityTypeMap["COOLDOWN"] = HKWorkoutActivityType.cooldown
        }

        // Concatenate heart events, headache and health data types (both may be empty)
        allDataTypes = Set(heartRateEventTypes + healthDataTypes)
        allDataTypes = allDataTypes.union(headacheType)
    }

    func getWorkoutType(type: HKWorkoutActivityType) -> String {
        switch type {
        case .americanFootball:
            return "americanFootball"
        case .archery:
            return "archery"
        case .australianFootball:
            return "australianFootball"
        case .badminton:
            return "badminton"
        case .baseball:
            return "baseball"
        case .basketball:
            return "basketball"
        case .bowling:
            return "bowling"
        case .boxing:
            return "boxing"
        case .climbing:
            return "climbing"
        case .cricket:
            return "cricket"
        case .crossTraining:
            return "crossTraining"
        case .curling:
            return "curling"
        case .cycling:
            return "cycling"
        case .dance:
            return "dance"
        case .danceInspiredTraining:
            return "danceInspiredTraining"
        case .elliptical:
            return "elliptical"
        case .equestrianSports:
            return "equestrianSports"
        case .fencing:
            return "fencing"
        case .fishing:
            return "fishing"
        case .functionalStrengthTraining:
            return "functionalStrengthTraining"
        case .golf:
            return "golf"
        case .gymnastics:
            return "gymnastics"
        case .handball:
            return "handball"
        case .hiking:
            return "hiking"
        case .hockey:
            return "hockey"
        case .hunting:
            return "hunting"
        case .lacrosse:
            return "lacrosse"
        case .martialArts:
            return "martialArts"
        case .mindAndBody:
            return "mindAndBody"
        case .mixedMetabolicCardioTraining:
            return "mixedMetabolicCardioTraining"
        case .paddleSports:
            return "paddleSports"
        case .play:
            return "play"
        case .preparationAndRecovery:
            return "preparationAndRecovery"
        case .racquetball:
            return "racquetball"
        case .rowing:
            return "rowing"
        case .rugby:
            return "rugby"
        case .running:
            return "running"
        case .sailing:
            return "sailing"
        case .skatingSports:
            return "skatingSports"
        case .snowSports:
            return "snowSports"
        case .soccer:
            return "soccer"
        case .softball:
            return "softball"
        case .squash:
            return "squash"
        case .stairClimbing:
            return "stairClimbing"
        case .surfingSports:
            return "surfingSports"
        case .swimming:
            return "swimming"
        case .tableTennis:
            return "tableTennis"
        case .tennis:
            return "tennis"
        case .trackAndField:
            return "trackAndField"
        case .traditionalStrengthTraining:
            return "traditionalStrengthTraining"
        case .volleyball:
            return "volleyball"
        case .walking:
            return "walking"
        case .waterFitness:
            return "waterFitness"
        case .waterPolo:
            return "waterPolo"
        case .waterSports:
            return "waterSports"
        case .wrestling:
            return "wrestling"
        case .yoga:
            return "yoga"
        case .barre:
            return "barre"
        case .coreTraining:
            return "coreTraining"
        case .crossCountrySkiing:
            return "crossCountrySkiing"
        case .downhillSkiing:
            return "downhillSkiing"
        case .flexibility:
            return "flexibility"
        case .highIntensityIntervalTraining:
            return "highIntensityIntervalTraining"
        case .jumpRope:
            return "jumpRope"
        case .kickboxing:
            return "kickboxing"
        case .pilates:
            return "pilates"
        case .snowboarding:
            return "snowboarding"
        case .stairs:
            return "stairs"
        case .stepTraining:
            return "stepTraining"
        case .wheelchairWalkPace:
            return "wheelchairWalkPace"
        case .wheelchairRunPace:
            return "wheelchairRunPace"
        case .taiChi:
            return "taiChi"
        case .mixedCardio:
            return "mixedCardio"
        case .handCycling:
            return "handCycling"
        default:
            return "other"
        }
    }
}<|MERGE_RESOLUTION|>--- conflicted
+++ resolved
@@ -182,14 +182,11 @@
             try! writeMeal(call: call, result: result)
         }
 
-<<<<<<< HEAD
         /// Handle writeInsulinDelivery
         else if (call.method.elementsEqual("writeInsulinDelivery")){
             try! writeInsulinDelivery(call: call, result: result)
         }
         
-=======
->>>>>>> 1a09f176
         /// Handle writeWorkoutData
         else if call.method.elementsEqual("writeWorkoutData") {
             try! writeWorkoutData(call: call, result: result)
@@ -504,14 +501,8 @@
         }
         
         if #available(iOS 15.0, *){
-<<<<<<< HEAD
-            let type = HKCorrelationType.correlationType(forIdentifier: HKCorrelationTypeIdentifier.food)!
-            let meal = HKCorrelation(type: type, start: dateFrom, end: dateTo, objects: nutrition, metadata: metadata)
-            
-=======
             let meal = HKCorrelation.init(type: HKCorrelationType.init(HKCorrelationTypeIdentifier.food), start: dateFrom, end: dateTo, objects: nutrition, metadata: metadata)
 
->>>>>>> 1a09f176
             HKHealthStore().save(meal, withCompletion: { (success, error) in
                 if let err = error {
                     print("Error Saving Meal Sample: \(err.localizedDescription)")
@@ -524,7 +515,6 @@
             result(false)
         }
     }
-<<<<<<< HEAD
     func writeInsulinDelivery(call: FlutterMethodCall, result: @escaping FlutterResult) throws {
         guard let arguments = call.arguments as? NSDictionary,
             let units = (arguments["units"] as? Double),
@@ -553,9 +543,6 @@
         })
     }
     
-=======
-
->>>>>>> 1a09f176
     func writeWorkoutData(call: FlutterMethodCall, result: @escaping FlutterResult) throws {
         guard let arguments = call.arguments as? NSDictionary,
               let activityType = (arguments["activityType"] as? String),
@@ -684,11 +671,8 @@
                         "date_to": Int(sample.endDate.timeIntervalSince1970 * 1000),
                         "source_id": sample.sourceRevision.source.bundleIdentifier,
                         "source_name": sample.sourceRevision.source.name,
-<<<<<<< HEAD
+                        "is_manual_entry": sample.metadata?[HKMetadataKeyWasUserEntered] != nil,
                         "metadata": dataTypeKey == INSULIN_DELIVERY ? sample.metadata : nil
-=======
-                        "is_manual_entry": sample.metadata?[HKMetadataKeyWasUserEntered] != nil
->>>>>>> 1a09f176
                     ]
                 }
                 DispatchQueue.main.async {
