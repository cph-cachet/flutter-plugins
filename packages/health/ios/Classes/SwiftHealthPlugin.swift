import Flutter
import UIKit
import HealthKit

public class SwiftHealthPlugin: NSObject, FlutterPlugin {
    
    let healthStore = HKHealthStore()
    var healthDataTypes = [HKSampleType]()
    var heartRateEventTypes = Set<HKSampleType>()
    var headacheType = Set<HKSampleType>()
    var allDataTypes = Set<HKSampleType>()
    var dataTypesDict: [String: HKSampleType] = [:]
    var unitDict: [String: HKUnit] = [:]
    var workoutActivityTypeMap: [String: HKWorkoutActivityType] = [:]
    
    // Health Data Type Keys
    let ACTIVE_ENERGY_BURNED = "ACTIVE_ENERGY_BURNED"
    let AUDIOGRAM = "AUDIOGRAM"
    let BASAL_ENERGY_BURNED = "BASAL_ENERGY_BURNED"
    let BLOOD_GLUCOSE = "BLOOD_GLUCOSE"
    let BLOOD_OXYGEN = "BLOOD_OXYGEN"
    let BLOOD_PRESSURE_DIASTOLIC = "BLOOD_PRESSURE_DIASTOLIC"
    let BLOOD_PRESSURE_SYSTOLIC = "BLOOD_PRESSURE_SYSTOLIC"
    let BODY_FAT_PERCENTAGE = "BODY_FAT_PERCENTAGE"
    let BODY_MASS_INDEX = "BODY_MASS_INDEX"
    let BODY_TEMPERATURE = "BODY_TEMPERATURE"
    let DIETARY_CARBS_CONSUMED = "DIETARY_CARBS_CONSUMED"
    let DIETARY_ENERGY_CONSUMED = "DIETARY_ENERGY_CONSUMED"
    let DIETARY_FATS_CONSUMED = "DIETARY_FATS_CONSUMED"
    let DIETARY_PROTEIN_CONSUMED = "DIETARY_PROTEIN_CONSUMED"
    let ELECTRODERMAL_ACTIVITY = "ELECTRODERMAL_ACTIVITY"
    let FORCED_EXPIRATORY_VOLUME = "FORCED_EXPIRATORY_VOLUME"
    let HEART_RATE = "HEART_RATE"
    let HEART_RATE_VARIABILITY_SDNN = "HEART_RATE_VARIABILITY_SDNN"
    let HEIGHT = "HEIGHT"
    let HIGH_HEART_RATE_EVENT = "HIGH_HEART_RATE_EVENT"
    let IRREGULAR_HEART_RATE_EVENT = "IRREGULAR_HEART_RATE_EVENT"
    let LOW_HEART_RATE_EVENT = "LOW_HEART_RATE_EVENT"
    let RESTING_HEART_RATE = "RESTING_HEART_RATE"
    let STEPS = "STEPS"
    let WAIST_CIRCUMFERENCE = "WAIST_CIRCUMFERENCE"
    let WALKING_HEART_RATE = "WALKING_HEART_RATE"
    let WEIGHT = "WEIGHT"
    let DISTANCE_WALKING_RUNNING = "DISTANCE_WALKING_RUNNING"
    let FLIGHTS_CLIMBED = "FLIGHTS_CLIMBED"
    let WATER = "WATER"
    let MINDFULNESS = "MINDFULNESS"
    let SLEEP_IN_BED = "SLEEP_IN_BED"
    let SLEEP_ASLEEP = "SLEEP_ASLEEP"
    let SLEEP_AWAKE = "SLEEP_AWAKE"
    let EXERCISE_TIME = "EXERCISE_TIME"
    let WORKOUT = "WORKOUT"
    let HEADACHE_UNSPECIFIED = "HEADACHE_UNSPECIFIED"
    let HEADACHE_NOT_PRESENT = "HEADACHE_NOT_PRESENT"
    let HEADACHE_MILD = "HEADACHE_MILD"
    let HEADACHE_MODERATE = "HEADACHE_MODERATE"
    let HEADACHE_SEVERE = "HEADACHE_SEVERE"
<<<<<<< HEAD

    let WALKING_SPEED = "WALKING_SPEED"
=======
    let ELECTROCARDIOGRAM = "ELECTROCARDIOGRAM"
>>>>>>> 677b88a2
    
    // Health Unit types
    // MOLE_UNIT_WITH_MOLAR_MASS, // requires molar mass input - not supported yet
    // MOLE_UNIT_WITH_PREFIX_MOLAR_MASS, // requires molar mass & prefix input - not supported yet
    let GRAM = "GRAM"
    let KILOGRAM = "KILOGRAM"
    let OUNCE = "OUNCE"
    let POUND = "POUND"
    let STONE = "STONE"
    let METER = "METER"
    let INCH = "INCH"
    let FOOT = "FOOT"
    let YARD = "YARD"
    let MILE = "MILE"
    let LITER = "LITER"
    let MILLILITER = "MILLILITER"
    let FLUID_OUNCE_US = "FLUID_OUNCE_US"
    let FLUID_OUNCE_IMPERIAL = "FLUID_OUNCE_IMPERIAL"
    let CUP_US = "CUP_US"
    let CUP_IMPERIAL = "CUP_IMPERIAL"
    let PINT_US = "PINT_US"
    let PINT_IMPERIAL = "PINT_IMPERIAL"
    let PASCAL = "PASCAL"
    let MILLIMETER_OF_MERCURY = "MILLIMETER_OF_MERCURY"
    let INCHES_OF_MERCURY = "INCHES_OF_MERCURY"
    let CENTIMETER_OF_WATER = "CENTIMETER_OF_WATER"
    let ATMOSPHERE = "ATMOSPHERE"
    let DECIBEL_A_WEIGHTED_SOUND_PRESSURE_LEVEL = "DECIBEL_A_WEIGHTED_SOUND_PRESSURE_LEVEL"
    let SECOND = "SECOND"
    let MILLISECOND = "MILLISECOND"
    let MINUTE = "MINUTE"
    let HOUR = "HOUR"
    let DAY = "DAY"
    let JOULE = "JOULE"
    let KILOCALORIE = "KILOCALORIE"
    let LARGE_CALORIE = "LARGE_CALORIE"
    let SMALL_CALORIE = "SMALL_CALORIE"
    let DEGREE_CELSIUS = "DEGREE_CELSIUS"
    let DEGREE_FAHRENHEIT = "DEGREE_FAHRENHEIT"
    let KELVIN = "KELVIN"
    let DECIBEL_HEARING_LEVEL = "DECIBEL_HEARING_LEVEL"
    let HERTZ = "HERTZ"
    let SIEMEN = "SIEMEN"
    let VOLT = "VOLT"
    let INTERNATIONAL_UNIT = "INTERNATIONAL_UNIT"
    let COUNT = "COUNT"
    let PERCENT = "PERCENT"
    let BEATS_PER_MINUTE = "BEATS_PER_MINUTE"
    let MILLIGRAM_PER_DECILITER = "MILLIGRAM_PER_DECILITER"
    let UNKNOWN_UNIT = "UNKNOWN_UNIT"
    let NO_UNIT = "NO_UNIT"

    let METER_PER_SECOND = "METER_PER_SECOND"
    
    struct PluginError: Error {
        let message: String
    }
    
    public static func register(with registrar: FlutterPluginRegistrar) {
        let channel = FlutterMethodChannel(name: "flutter_health", binaryMessenger: registrar.messenger())
        let instance = SwiftHealthPlugin()
        registrar.addMethodCallDelegate(instance, channel: channel)
    }
    
    public func handle(_ call: FlutterMethodCall, result: @escaping FlutterResult) {
        // Set up all data types
        initializeTypes()
        
        /// Handle checkIfHealthDataAvailable
        if (call.method.elementsEqual("checkIfHealthDataAvailable")){
            checkIfHealthDataAvailable(call: call, result: result)
        }
        /// Handle requestAuthorization
        else if (call.method.elementsEqual("requestAuthorization")){
            try! requestAuthorization(call: call, result: result)
        }
        
        /// Handle getData
        else if (call.method.elementsEqual("getData")){
            getData(call: call, result: result)
        }
        
        /// Handle getTotalStepsInInterval
        else if (call.method.elementsEqual("getTotalStepsInInterval")){
            getTotalStepsInInterval(call: call, result: result)
        }
        
        /// Handle writeData
        else if (call.method.elementsEqual("writeData")){
            try! writeData(call: call, result: result)
        }
        
        /// Handle writeAudiogram
        else if (call.method.elementsEqual("writeAudiogram")){
            try! writeAudiogram(call: call, result: result)
        }
        
        /// Handle writeBloodPressure
        else if (call.method.elementsEqual("writeBloodPressure")){
            try! writeBloodPressure(call: call, result: result)
        }
        
        /// Handle writeWorkoutData
        else if (call.method.elementsEqual("writeWorkoutData")){
            try! writeWorkoutData(call: call, result: result)
        }
        
        /// Handle hasPermission
        else if (call.method.elementsEqual("hasPermissions")){
            try! hasPermissions(call: call, result: result)
        }
        
        /// Handle delete data
        else if (call.method.elementsEqual("delete")){
            try! delete(call: call, result: result)
        }
        
    }
    
    func checkIfHealthDataAvailable(call: FlutterMethodCall, result: @escaping FlutterResult) {
        result(HKHealthStore.isHealthDataAvailable())
    }
    
    func hasPermissions(call: FlutterMethodCall, result: @escaping FlutterResult) throws {
        let arguments = call.arguments as? NSDictionary
        guard let types = arguments?["types"] as? Array<String>,
              let permissions = arguments?["permissions"] as? Array<Int>,
              types.count == permissions.count
        else {
            throw PluginError(message: "Invalid Arguments!")
        }
        
        for (index, type) in types.enumerated() {
            let sampleType = dataTypeLookUp(key: type)
            let success = hasPermission(type: sampleType, access: permissions[index])
            if (success == nil || success == false) {
                result(success)
                return
            }
        }
        
        result(true)
    }
    
    
    func hasPermission(type: HKSampleType, access: Int) -> Bool? {
        
        if #available(iOS 13.0, *) {
            let status = healthStore.authorizationStatus(for: type)
            switch access {
            case 0: // READ
                return nil
            case 1: // WRITE
                return  (status == HKAuthorizationStatus.sharingAuthorized)
            default: // READ_WRITE
                return nil
            }
        }
        else {
            return nil
        }
    }
    
    func requestAuthorization(call: FlutterMethodCall, result: @escaping FlutterResult) throws {
        guard let arguments = call.arguments as? NSDictionary,
              let types = arguments["types"] as? Array<String>,
              let permissions = arguments["permissions"] as? Array<Int>,
              permissions.count == types.count
        else {
            throw PluginError(message: "Invalid Arguments!")
        }
        
        
        var typesToRead = Set<HKSampleType>()
        var typesToWrite = Set<HKSampleType>()
        for (index, key) in types.enumerated() {
            let dataType = dataTypeLookUp(key: key)
            let access = permissions[index]
            switch access {
            case 0:
                typesToRead.insert(dataType)
            case 1:
                typesToWrite.insert(dataType)
            default:
                typesToRead.insert(dataType)
                typesToWrite.insert(dataType)
            }
        }
        
        if #available(iOS 13.0, *) {
            healthStore.requestAuthorization(toShare: typesToWrite, read: typesToRead) { (success, error) in
                DispatchQueue.main.async {
                    result(success ? "" : nil)
                }
            }
        }
        else {
            result(nil)// Handle the error here.
        }
    }
    
    func writeData(call: FlutterMethodCall, result: @escaping FlutterResult) throws {
        guard let arguments = call.arguments as? NSDictionary,
              let value = (arguments["value"] as? Double),
              let type = (arguments["dataTypeKey"] as? String),
              let unit = (arguments["dataUnitKey"] as? String),
              let startTime = (arguments["startTime"] as? NSNumber),
              let endTime = (arguments["endTime"] as? NSNumber)
        else {
            throw PluginError(message: "Invalid Arguments")
        }
        
        let dateFrom = Date(timeIntervalSince1970: startTime.doubleValue / 1000)
        let dateTo = Date(timeIntervalSince1970: endTime.doubleValue / 1000)
        
        let sample: HKObject
        
        if (unitLookUp(key: type) == HKUnit.init(from: "")) {
            sample = HKCategorySample(type: dataTypeLookUp(key: type) as! HKCategoryType, value: Int(value), start: dateFrom, end: dateTo)
        } else {
            let quantity = HKQuantity(unit: unitDict[unit]!, doubleValue: value)
            
            sample = HKQuantitySample(type: dataTypeLookUp(key: type) as! HKQuantityType, quantity: quantity, start: dateFrom, end: dateTo)
        }
        
        HKHealthStore().save(sample, withCompletion: { (success, error) in
            if let err = error {
                print("Error Saving \(type) Sample: \(err.localizedDescription)")
            }
            DispatchQueue.main.async {
                result(success)
            }
        })
    }
    
    func writeAudiogram(call: FlutterMethodCall, result: @escaping FlutterResult) throws {
        guard let arguments = call.arguments as? NSDictionary,
              let frequencies = (arguments["frequencies"] as? Array<Double>),
              let leftEarSensitivities = (arguments["leftEarSensitivities"] as? Array<Double>),
              let rightEarSensitivities = (arguments["rightEarSensitivities"] as? Array<Double>),
              let startTime = (arguments["startTime"] as? NSNumber),
              let endTime = (arguments["endTime"] as? NSNumber)
        else {
            throw PluginError(message: "Invalid Arguments")
        }
        
        let dateFrom = Date(timeIntervalSince1970: startTime.doubleValue / 1000)
        let dateTo = Date(timeIntervalSince1970: endTime.doubleValue / 1000)
        
        var sensitivityPoints = [HKAudiogramSensitivityPoint]()
        
        for index in 0...frequencies.count-1 {
            let frequency = HKQuantity(unit: HKUnit.hertz(), doubleValue: frequencies[index])
            let dbUnit = HKUnit.decibelHearingLevel()
            let left = HKQuantity(unit: dbUnit, doubleValue: leftEarSensitivities[index])
            let right = HKQuantity(unit: dbUnit, doubleValue: rightEarSensitivities[index])
            let sensitivityPoint = try HKAudiogramSensitivityPoint(frequency: frequency,  leftEarSensitivity: left, rightEarSensitivity: right)
            sensitivityPoints.append(sensitivityPoint)
        }
        
        let audiogram: HKAudiogramSample;
        let metadataReceived = (arguments["metadata"] as? [String: Any]?)
        
        if((metadataReceived) != nil) {
            guard let deviceName = metadataReceived?!["HKDeviceName"] as? String else { return }
            guard let externalUUID = metadataReceived?!["HKExternalUUID"] as? String else { return }
            
            audiogram = HKAudiogramSample(sensitivityPoints:sensitivityPoints, start: dateFrom, end: dateTo, metadata: [HKMetadataKeyDeviceName: deviceName, HKMetadataKeyExternalUUID: externalUUID])
            
        } else {
            audiogram = HKAudiogramSample(sensitivityPoints:sensitivityPoints, start: dateFrom, end: dateTo, metadata: nil)
        }
        
        HKHealthStore().save(audiogram, withCompletion: { (success, error) in
            if let err = error {
                print("Error Saving Audiogram. Sample: \(err.localizedDescription)")
            }
            DispatchQueue.main.async {
                result(success)
            }
        })
    }

    func writeBloodPressure(call: FlutterMethodCall, result: @escaping FlutterResult) throws {
        guard let arguments = call.arguments as? NSDictionary,
            let systolic = (arguments["systolic"] as? Double),
            let diastolic = (arguments["diastolic"] as? Double),
            let startTime = (arguments["startTime"] as? NSNumber),
            let endTime = (arguments["endTime"] as? NSNumber)
        else {
            throw PluginError(message: "Invalid Arguments")
        }
        let dateFrom = Date(timeIntervalSince1970: startTime.doubleValue / 1000)
        let dateTo = Date(timeIntervalSince1970: endTime.doubleValue / 1000)

        let systolic_sample = HKQuantitySample(type: HKSampleType.quantityType(forIdentifier: .bloodPressureSystolic)!, quantity: HKQuantity(unit: HKUnit.millimeterOfMercury(), doubleValue: systolic), start: dateFrom, end: dateTo)
        let diastolic_sample = HKQuantitySample(type: HKSampleType.quantityType(forIdentifier: .bloodPressureDiastolic)!, quantity: HKQuantity(unit: HKUnit.millimeterOfMercury(), doubleValue: diastolic), start: dateFrom, end: dateTo)
        
        HKHealthStore().save([systolic_sample, diastolic_sample], withCompletion: { (success, error) in
            if let err = error {
                print("Error Saving Blood Pressure Sample: \(err.localizedDescription)")
            }
            DispatchQueue.main.async {
                result(success)
            }
        })
    }

    
    func writeWorkoutData(call: FlutterMethodCall, result: @escaping FlutterResult) throws {
        guard let arguments = call.arguments as? NSDictionary,
              let activityType = (arguments["activityType"] as? String),
              let startTime = (arguments["startTime"] as? NSNumber),
              let endTime = (arguments["endTime"] as? NSNumber),
              let ac = workoutActivityTypeMap[activityType]
        else {
            throw PluginError(message: "Invalid Arguments - activityType, startTime or endTime invalid")
        }
        
        var totalEnergyBurned: HKQuantity?
        var totalDistance: HKQuantity? = nil
        
        // Handle optional arguments
        if let teb = (arguments["totalEnergyBurned"] as? Double) {
            totalEnergyBurned = HKQuantity(unit: unitDict[(arguments["totalEnergyBurnedUnit"] as! String)]!, doubleValue: teb)
        }
        if let td = (arguments["totalDistance"] as? Double) {
            totalDistance = HKQuantity(unit: unitDict[(arguments["totalDistanceUnit"] as! String)]!, doubleValue: td)
        }
        
       let dateFrom = Date(timeIntervalSince1970: startTime.doubleValue / 1000)
       let dateTo = Date(timeIntervalSince1970: endTime.doubleValue / 1000)
        
        var workout: HKWorkout
        
        workout = HKWorkout(activityType: ac, start: dateFrom, end: dateTo, duration: dateTo.timeIntervalSince(dateFrom),
                            totalEnergyBurned: totalEnergyBurned ?? nil,
                            totalDistance: totalDistance ?? nil, metadata: nil)
        
        HKHealthStore().save(workout, withCompletion: { (success, error) in
            if let err = error {
                print("Error Saving Workout. Sample: \(err.localizedDescription)")
            }
            DispatchQueue.main.async {
                result(success)
            }
        })
    }
    
    func delete(call: FlutterMethodCall, result: @escaping FlutterResult) {
        let arguments = call.arguments as? NSDictionary
        let dataTypeKey = (arguments?["dataTypeKey"] as? String)!
        let startTime = (arguments?["startTime"] as? NSNumber) ?? 0
        let endTime = (arguments?["endTime"] as? NSNumber) ?? 0

        let dateFrom = Date(timeIntervalSince1970: startTime.doubleValue / 1000)
        let dateTo = Date(timeIntervalSince1970: endTime.doubleValue / 1000)

        let dataType = dataTypeLookUp(key: dataTypeKey)
        
        let predicate = HKQuery.predicateForSamples(withStart: dateFrom, end: dateTo, options: .strictStartDate)
        let sortDescriptor = NSSortDescriptor(key: HKSampleSortIdentifierEndDate, ascending: false)

        let deleteQuery = HKSampleQuery(sampleType: dataType, predicate: predicate, limit: HKObjectQueryNoLimit, sortDescriptors: [sortDescriptor]) { [self] x, samplesOrNil, error in

            guard let samplesOrNil = samplesOrNil, error == nil else {
                // Handle the error if necessary
                print("Error deleting \(dataType)")
                return
            }

            // Delete the retrieved objects from the HealthKit store
            HKHealthStore().delete(samplesOrNil) { (success, error) in
                if let err = error {
                        print("Error deleting \(dataType) Sample: \(err.localizedDescription)")
                    }
                    DispatchQueue.main.async {
                        result(success)
                    }
            }
        }

        HKHealthStore().execute(deleteQuery)
    }
    
    func getData(call: FlutterMethodCall, result: @escaping FlutterResult) {
        let arguments = call.arguments as? NSDictionary
        let dataTypeKey = (arguments?["dataTypeKey"] as? String)!
        let dataUnitKey = (arguments?["dataUnitKey"] as? String)
        let startTime = (arguments?["startTime"] as? NSNumber) ?? 0
        let endTime = (arguments?["endTime"] as? NSNumber) ?? 0
        let limit = (arguments?["limit"] as? Int) ?? HKObjectQueryNoLimit
        
        // Convert dates from milliseconds to Date()
        let dateFrom = Date(timeIntervalSince1970: startTime.doubleValue / 1000)
        let dateTo = Date(timeIntervalSince1970: endTime.doubleValue / 1000)
        
        // update
        let dataType = dataTypeLookUp(key: dataTypeKey)
        var unit: HKUnit?
        if let dataUnitKey = dataUnitKey {
            unit = unitDict[dataUnitKey]
        }
        
        let predicate = HKQuery.predicateForSamples(withStart: dateFrom, end: dateTo, options: .strictStartDate)
        let sortDescriptor = NSSortDescriptor(key: HKSampleSortIdentifierEndDate, ascending: false)
        
        let query = HKSampleQuery(sampleType: dataType, predicate: predicate, limit: limit, sortDescriptors: [sortDescriptor]) { [self]
            x, samplesOrNil, error in
            
            switch samplesOrNil {
            case let (samples as [HKQuantitySample]) as Any:
                let dictionaries = samples.map { sample -> NSDictionary in
                    return [
                        "uuid": "\(sample.uuid)",
                        "value": sample.quantity.doubleValue(for: unit!),
                        "date_from": Int(sample.startDate.timeIntervalSince1970 * 1000),
                        "date_to": Int(sample.endDate.timeIntervalSince1970 * 1000),
                        "source_id": sample.sourceRevision.source.bundleIdentifier,
                        "source_name": sample.sourceRevision.source.name
                    ]
                }
                DispatchQueue.main.async {
                    result(dictionaries)
                }
                
            case var (samplesCategory as [HKCategorySample]) as Any:
                if (dataTypeKey == self.SLEEP_IN_BED) {
                    samplesCategory = samplesCategory.filter { $0.value == 0 }
                }
                if (dataTypeKey == self.SLEEP_ASLEEP) {
                    samplesCategory = samplesCategory.filter { $0.value == 1 }
                }
                if (dataTypeKey == self.SLEEP_AWAKE) {
                    samplesCategory = samplesCategory.filter { $0.value == 2 }
                }
                if (dataTypeKey == self.HEADACHE_UNSPECIFIED) {
                    samplesCategory = samplesCategory.filter { $0.value == 0 }
                }
                if (dataTypeKey == self.HEADACHE_NOT_PRESENT) {
                    samplesCategory = samplesCategory.filter { $0.value == 1 }
                }
                if (dataTypeKey == self.HEADACHE_MILD) {
                    samplesCategory = samplesCategory.filter { $0.value == 2 }
                }
                if (dataTypeKey == self.HEADACHE_MODERATE) {
                    samplesCategory = samplesCategory.filter { $0.value == 3 }
                }
                if (dataTypeKey == self.HEADACHE_SEVERE) {
                    samplesCategory = samplesCategory.filter { $0.value == 4 }
                }
                let categories = samplesCategory.map { sample -> NSDictionary in
                    return [
                        "uuid": "\(sample.uuid)",
                        "value": sample.value,
                        "date_from": Int(sample.startDate.timeIntervalSince1970 * 1000),
                        "date_to": Int(sample.endDate.timeIntervalSince1970 * 1000),
                        "source_id": sample.sourceRevision.source.bundleIdentifier,
                        "source_name": sample.sourceRevision.source.name
                    ]
                }
                DispatchQueue.main.async {
                    result(categories)
                }
                
            case let (samplesWorkout as [HKWorkout]) as Any:
                
                let dictionaries = samplesWorkout.map { sample -> NSDictionary in
                    return [
                        "uuid": "\(sample.uuid)",
                        "workoutActivityType": workoutActivityTypeMap.first(where: {$0.value == sample.workoutActivityType})?.key,
                        "totalEnergyBurned": sample.totalEnergyBurned?.doubleValue(for: HKUnit.kilocalorie()),
                        "totalEnergyBurnedUnit": "KILOCALORIE",
                        "totalDistance": sample.totalDistance?.doubleValue(for: HKUnit.meter()),
                        "totalDistanceUnit": "METER",
                        "date_from": Int(sample.startDate.timeIntervalSince1970 * 1000),
                        "date_to": Int(sample.endDate.timeIntervalSince1970 * 1000),
                        "source_id": sample.sourceRevision.source.bundleIdentifier,
                        "source_name": sample.sourceRevision.source.name
                    ]
                }
                
                DispatchQueue.main.async {
                    result(dictionaries)
                }
                
            case let (samplesAudiogram as [HKAudiogramSample]) as Any:
                let dictionaries = samplesAudiogram.map { sample -> NSDictionary in
                    var frequencies = [Double]()
                    var leftEarSensitivities = [Double]()
                    var rightEarSensitivities = [Double]()
                    for samplePoint in sample.sensitivityPoints {
                        frequencies.append(samplePoint.frequency.doubleValue(for: HKUnit.hertz()))
                        leftEarSensitivities.append(samplePoint.leftEarSensitivity!.doubleValue(for: HKUnit.decibelHearingLevel()))
                        rightEarSensitivities.append(samplePoint.rightEarSensitivity!.doubleValue(for: HKUnit.decibelHearingLevel()))
                    }
                    return [
                        "uuid": "\(sample.uuid)",
                        "frequencies": frequencies,
                        "leftEarSensitivities": leftEarSensitivities,
                        "rightEarSensitivities": rightEarSensitivities,
                        "date_from": Int(sample.startDate.timeIntervalSince1970 * 1000),
                        "date_to": Int(sample.endDate.timeIntervalSince1970 * 1000),
                        "source_id": sample.sourceRevision.source.bundleIdentifier,
                        "source_name": sample.sourceRevision.source.name
                    ]
                }
                DispatchQueue.main.async {
                    result(dictionaries)
                }
                
            default:
                if #available(iOS 14.0, *), let ecgSamples = samplesOrNil as? [HKElectrocardiogram] {
                    let dictionaries = ecgSamples.map(fetchEcgMeasurements)
                    DispatchQueue.main.async {
                        result(dictionaries)
                    }
                } else {
                    DispatchQueue.main.async {
                        print("Error getting ECG - only available on iOS 14.0 and above!")
                        result(nil)
                    }
                }
            }
        }
        
        HKHealthStore().execute(query)
    }
    
    @available(iOS 14.0, *)
    private func fetchEcgMeasurements(_ sample: HKElectrocardiogram) -> NSDictionary {
        let semaphore = DispatchSemaphore(value: 0)
        var voltageValues = [NSDictionary]()
        let voltageQuery = HKElectrocardiogramQuery(sample) { query, result in
            switch (result) {
            case let .measurement(measurement):
                if let voltageQuantity = measurement.quantity(for: .appleWatchSimilarToLeadI) {
                    let voltage = voltageQuantity.doubleValue(for: HKUnit.volt())
                    let timeSinceSampleStart = measurement.timeSinceSampleStart
                    voltageValues.append(["voltage": voltage, "timeSinceSampleStart": timeSinceSampleStart])
                }
            case .done:
                semaphore.signal()
            case let .error(error):
                print(error)
            }
        }
        HKHealthStore().execute(voltageQuery)
        semaphore.wait()
        return [
            "uuid": "\(sample.uuid)",
            "voltageValues": voltageValues,
            "averageHeartRate": sample.averageHeartRate?.doubleValue(for: HKUnit.count().unitDivided(by: HKUnit.minute())),
            "samplingFrequency": sample.samplingFrequency?.doubleValue(for: HKUnit.hertz()),
            "classification": sample.classification.rawValue,
            "date_from": Int(sample.startDate.timeIntervalSince1970 * 1000),
            "date_to": Int(sample.endDate.timeIntervalSince1970 * 1000),
            "source_id": sample.sourceRevision.source.bundleIdentifier,
            "source_name": sample.sourceRevision.source.name
        ]
    }
    
    func getTotalStepsInInterval(call: FlutterMethodCall, result: @escaping FlutterResult) {
        let arguments = call.arguments as? NSDictionary
        let startTime = (arguments?["startTime"] as? NSNumber) ?? 0
        let endTime = (arguments?["endTime"] as? NSNumber) ?? 0
        
        // Convert dates from milliseconds to Date()
        let dateFrom = Date(timeIntervalSince1970: startTime.doubleValue / 1000)
        let dateTo = Date(timeIntervalSince1970: endTime.doubleValue / 1000)
        
        let sampleType = HKQuantityType.quantityType(forIdentifier: .stepCount)!
        let predicate = HKQuery.predicateForSamples(withStart: dateFrom, end: dateTo, options: .strictStartDate)
        
        let query = HKStatisticsQuery(quantityType: sampleType,
                                      quantitySamplePredicate: predicate,
                                      options: .cumulativeSum) { query, queryResult, error in
            
            guard let queryResult = queryResult else {
                let error = error! as NSError
                print("Error getting total steps in interval \(error.localizedDescription)")
                
                DispatchQueue.main.async {
                    result(nil)
                }
                return
            }
            
            var steps = 0.0
            
            if let quantity = queryResult.sumQuantity() {
                let unit = HKUnit.count()
                steps = quantity.doubleValue(for: unit)
            }
            
            let totalSteps = Int(steps)
            DispatchQueue.main.async {
                result(totalSteps)
            }
        }
        
        HKHealthStore().execute(query)
    }
    
    func unitLookUp(key: String) -> HKUnit {
        guard let unit = unitDict[key] else {
            return HKUnit.count()
        }
        return unit
    }
    
    func dataTypeLookUp(key: String) -> HKSampleType {
        guard let dataType_ = dataTypesDict[key] else {
            return HKSampleType.quantityType(forIdentifier: .bodyMass)!
        }
        return dataType_
    }
    
    func initializeTypes() {
        // Initialize units
        unitDict[GRAM] = HKUnit.gram()
        unitDict[KILOGRAM] = HKUnit.gramUnit(with: .kilo)
        unitDict[OUNCE] = HKUnit.ounce()
        unitDict[POUND] = HKUnit.pound()
        unitDict[STONE] = HKUnit.stone()
        unitDict[METER] = HKUnit.meter()
        unitDict[INCH] = HKUnit.inch()
        unitDict[FOOT] = HKUnit.foot()
        unitDict[YARD] = HKUnit.yard()
        unitDict[MILE] = HKUnit.mile()
        unitDict[LITER] = HKUnit.liter()
        unitDict[MILLILITER] = HKUnit.literUnit(with: .milli)
        unitDict[FLUID_OUNCE_US] = HKUnit.fluidOunceUS()
        unitDict[FLUID_OUNCE_IMPERIAL] = HKUnit.fluidOunceImperial()
        unitDict[CUP_US] = HKUnit.cupUS()
        unitDict[CUP_IMPERIAL] = HKUnit.cupImperial()
        unitDict[PINT_US] = HKUnit.pintUS()
        unitDict[PINT_IMPERIAL] = HKUnit.pintImperial()
        unitDict[PASCAL] = HKUnit.pascal()
        unitDict[MILLIMETER_OF_MERCURY] = HKUnit.millimeterOfMercury()
        unitDict[CENTIMETER_OF_WATER] = HKUnit.centimeterOfWater()
        unitDict[ATMOSPHERE] = HKUnit.atmosphere()
        unitDict[DECIBEL_A_WEIGHTED_SOUND_PRESSURE_LEVEL] = HKUnit.decibelAWeightedSoundPressureLevel()
        unitDict[SECOND] = HKUnit.second()
        unitDict[MILLISECOND] = HKUnit.secondUnit(with: .milli)
        unitDict[MINUTE] = HKUnit.minute()
        unitDict[HOUR] = HKUnit.hour()
        unitDict[DAY] = HKUnit.day()
        unitDict[JOULE] = HKUnit.joule()
        unitDict[KILOCALORIE] = HKUnit.kilocalorie()
        unitDict[LARGE_CALORIE] = HKUnit.largeCalorie()
        unitDict[SMALL_CALORIE] = HKUnit.smallCalorie()
        unitDict[DEGREE_CELSIUS] = HKUnit.degreeCelsius()
        unitDict[DEGREE_FAHRENHEIT] = HKUnit.degreeFahrenheit()
        unitDict[KELVIN] = HKUnit.kelvin()
        unitDict[DECIBEL_HEARING_LEVEL] = HKUnit.decibelHearingLevel()
        unitDict[HERTZ] = HKUnit.hertz()
        unitDict[SIEMEN] = HKUnit.siemen()
        unitDict[INTERNATIONAL_UNIT] = HKUnit.internationalUnit()
        unitDict[COUNT] = HKUnit.count()
        unitDict[PERCENT] = HKUnit.percent()
        unitDict[BEATS_PER_MINUTE] = HKUnit.init(from: "count/min")
        unitDict[MILLIGRAM_PER_DECILITER] = HKUnit.init(from: "mg/dL")
        unitDict[UNKNOWN_UNIT] = HKUnit.init(from: "")
        unitDict[NO_UNIT] = HKUnit.init(from: "")

        // add
        unitDict[METER_PER_SECOND] = HKUnit.init(from: "m/s")
        
        // Initialize workout types
        workoutActivityTypeMap["ARCHERY"] = .archery
        workoutActivityTypeMap["BOWLING"] = .bowling
        workoutActivityTypeMap["FENCING"] = .fencing
        workoutActivityTypeMap["GYMNASTICS"] = .gymnastics
        workoutActivityTypeMap["TRACK_AND_FIELD"] = .trackAndField
        workoutActivityTypeMap["AMERICAN_FOOTBALL"] = .americanFootball
        workoutActivityTypeMap["AUSTRALIAN_FOOTBALL"] = .australianFootball
        workoutActivityTypeMap["BASEBALL"] = .baseball
        workoutActivityTypeMap["BASKETBALL"] = .basketball
        workoutActivityTypeMap["CRICKET"] = .cricket
        workoutActivityTypeMap["DISC_SPORTS"] = .discSports
        workoutActivityTypeMap["HANDBALL"] = .handball
        workoutActivityTypeMap["HOCKEY"] = .hockey
        workoutActivityTypeMap["LACROSSE"] = .lacrosse
        workoutActivityTypeMap["RUGBY"] = .rugby
        workoutActivityTypeMap["SOCCER"] = .soccer
        workoutActivityTypeMap["SOFTBALL"] = .softball
        workoutActivityTypeMap["VOLLEYBALL"] = .volleyball
        workoutActivityTypeMap["PREPARATION_AND_RECOVERY"] = .preparationAndRecovery
        workoutActivityTypeMap["FLEXIBILITY"] = .flexibility
        workoutActivityTypeMap["WALKING"] = .walking
        workoutActivityTypeMap["RUNNING"] = .running
        workoutActivityTypeMap["RUNNING_JOGGING"] = .running // Supported due to combining with Android naming
        workoutActivityTypeMap["RUNNING_SAND"] = .running // Supported due to combining with Android naming
        workoutActivityTypeMap["RUNNING_TREADMILL"] = .running // Supported due to combining with Android naming
        workoutActivityTypeMap["WHEELCHAIR_WALK_PACE"] = .wheelchairWalkPace
        workoutActivityTypeMap["WHEELCHAIR_RUN_PACE"] = .wheelchairRunPace
        workoutActivityTypeMap["BIKING"] = .cycling
        workoutActivityTypeMap["HAND_CYCLING"] = .handCycling
        workoutActivityTypeMap["CORE_TRAINING"] = .coreTraining
        workoutActivityTypeMap["ELLIPTICAL"] = .elliptical
        workoutActivityTypeMap["FUNCTIONAL_STRENGTH_TRAINING"] = .functionalStrengthTraining
        workoutActivityTypeMap["TRADITIONAL_STRENGTH_TRAINING"] = .traditionalStrengthTraining
        workoutActivityTypeMap["CROSS_TRAINING"] = .crossTraining
        workoutActivityTypeMap["MIXED_CARDIO"] = .mixedCardio
        workoutActivityTypeMap["HIGH_INTENSITY_INTERVAL_TRAINING"] = .highIntensityIntervalTraining
        workoutActivityTypeMap["JUMP_ROPE"] = .jumpRope
        workoutActivityTypeMap["STAIR_CLIMBING"] = .stairClimbing
        workoutActivityTypeMap["STAIRS"] = .stairs
        workoutActivityTypeMap["STEP_TRAINING"] = .stepTraining
        workoutActivityTypeMap["FITNESS_GAMING"] = .fitnessGaming
        workoutActivityTypeMap["BARRE"] = .barre
        workoutActivityTypeMap["YOGA"] = .yoga
        workoutActivityTypeMap["MIND_AND_BODY"] = .mindAndBody
        workoutActivityTypeMap["PILATES"] = .pilates
        workoutActivityTypeMap["BADMINTON"] = .badminton
        workoutActivityTypeMap["RACQUETBALL"] = .racquetball
        workoutActivityTypeMap["SQUASH"] = .squash
        workoutActivityTypeMap["TABLE_TENNIS"] = .tableTennis
        workoutActivityTypeMap["TENNIS"] = .tennis
        workoutActivityTypeMap["CLIMBING"] = .climbing
        workoutActivityTypeMap["ROCK_CLIMBING"] = .climbing // Supported due to combining with Android naming
        workoutActivityTypeMap["EQUESTRIAN_SPORTS"] = .equestrianSports
        workoutActivityTypeMap["FISHING"] = .fishing
        workoutActivityTypeMap["GOLF"] = .golf
        workoutActivityTypeMap["HIKING"] = .hiking
        workoutActivityTypeMap["HUNTING"] = .hunting
        workoutActivityTypeMap["PLAY"] = .play
        workoutActivityTypeMap["CROSS_COUNTRY_SKIING"] = .crossCountrySkiing
        workoutActivityTypeMap["CURLING"] = .curling
        workoutActivityTypeMap["DOWNHILL_SKIING"] = .downhillSkiing
        workoutActivityTypeMap["SNOW_SPORTS"] = .snowSports
        workoutActivityTypeMap["SNOWBOARDING"] = .snowboarding
        workoutActivityTypeMap["SKATING"] = .skatingSports
        workoutActivityTypeMap["SKATING_CROSS,"] = .skatingSports // Supported due to combining with Android naming
        workoutActivityTypeMap["SKATING_INDOOR,"] = .skatingSports // Supported due to combining with Android naming
        workoutActivityTypeMap["SKATING_INLINE,"] = .skatingSports // Supported due to combining with Android naming
        workoutActivityTypeMap["PADDLE_SPORTS"] = .paddleSports
        workoutActivityTypeMap["ROWING"] = .rowing
        workoutActivityTypeMap["SAILING"] = .sailing
        workoutActivityTypeMap["SURFING_SPORTS"] = .surfingSports
        workoutActivityTypeMap["SWIMMING"] = .swimming
        workoutActivityTypeMap["WATER_FITNESS"] = .waterFitness
        workoutActivityTypeMap["WATER_POLO"] = .waterPolo
        workoutActivityTypeMap["WATER_SPORTS"] = .waterSports
        workoutActivityTypeMap["BOXING"] = .boxing
        workoutActivityTypeMap["KICKBOXING"] = .kickboxing
        workoutActivityTypeMap["MARTIAL_ARTS"] = .martialArts
        workoutActivityTypeMap["TAI_CHI"] = .taiChi
        workoutActivityTypeMap["WRESTLING"] = .wrestling
        workoutActivityTypeMap["OTHER"] = .other
        
        
        
        // Set up iOS 13 specific types (ordinary health data types)
        if #available(iOS 13.0, *) {
            dataTypesDict[ACTIVE_ENERGY_BURNED] = HKSampleType.quantityType(forIdentifier: .activeEnergyBurned)!
            dataTypesDict[AUDIOGRAM] = HKSampleType.audiogramSampleType()
            dataTypesDict[BASAL_ENERGY_BURNED] = HKSampleType.quantityType(forIdentifier: .basalEnergyBurned)!
            dataTypesDict[BLOOD_GLUCOSE] = HKSampleType.quantityType(forIdentifier: .bloodGlucose)!
            dataTypesDict[BLOOD_OXYGEN] = HKSampleType.quantityType(forIdentifier: .oxygenSaturation)!
            dataTypesDict[BLOOD_PRESSURE_DIASTOLIC] = HKSampleType.quantityType(forIdentifier: .bloodPressureDiastolic)!
            dataTypesDict[BLOOD_PRESSURE_SYSTOLIC] = HKSampleType.quantityType(forIdentifier: .bloodPressureSystolic)!
            dataTypesDict[BODY_FAT_PERCENTAGE] = HKSampleType.quantityType(forIdentifier: .bodyFatPercentage)!
            dataTypesDict[BODY_MASS_INDEX] = HKSampleType.quantityType(forIdentifier: .bodyMassIndex)!
            dataTypesDict[BODY_TEMPERATURE] = HKSampleType.quantityType(forIdentifier: .bodyTemperature)!
            dataTypesDict[DIETARY_CARBS_CONSUMED] = HKSampleType.quantityType(forIdentifier: .dietaryCarbohydrates)!
            dataTypesDict[DIETARY_ENERGY_CONSUMED] = HKSampleType.quantityType(forIdentifier: .dietaryEnergyConsumed)!
            dataTypesDict[DIETARY_FATS_CONSUMED] = HKSampleType.quantityType(forIdentifier: .dietaryFatTotal)!
            dataTypesDict[DIETARY_PROTEIN_CONSUMED] = HKSampleType.quantityType(forIdentifier: .dietaryProtein)!
            dataTypesDict[ELECTRODERMAL_ACTIVITY] = HKSampleType.quantityType(forIdentifier: .electrodermalActivity)!
            dataTypesDict[FORCED_EXPIRATORY_VOLUME] = HKSampleType.quantityType(forIdentifier: .forcedExpiratoryVolume1)!
            dataTypesDict[HEART_RATE] = HKSampleType.quantityType(forIdentifier: .heartRate)!
            dataTypesDict[HEART_RATE_VARIABILITY_SDNN] = HKSampleType.quantityType(forIdentifier: .heartRateVariabilitySDNN)!
            dataTypesDict[HEIGHT] = HKSampleType.quantityType(forIdentifier: .height)!
            dataTypesDict[RESTING_HEART_RATE] = HKSampleType.quantityType(forIdentifier: .restingHeartRate)!
            dataTypesDict[STEPS] = HKSampleType.quantityType(forIdentifier: .stepCount)!
            dataTypesDict[WAIST_CIRCUMFERENCE] = HKSampleType.quantityType(forIdentifier: .waistCircumference)!
            dataTypesDict[WALKING_HEART_RATE] = HKSampleType.quantityType(forIdentifier: .walkingHeartRateAverage)!
            dataTypesDict[WEIGHT] = HKSampleType.quantityType(forIdentifier: .bodyMass)!
            dataTypesDict[DISTANCE_WALKING_RUNNING] = HKSampleType.quantityType(forIdentifier: .distanceWalkingRunning)!
            dataTypesDict[FLIGHTS_CLIMBED] = HKSampleType.quantityType(forIdentifier: .flightsClimbed)!
            dataTypesDict[WATER] = HKSampleType.quantityType(forIdentifier: .dietaryWater)!
            dataTypesDict[MINDFULNESS] = HKSampleType.categoryType(forIdentifier: .mindfulSession)!
            dataTypesDict[SLEEP_IN_BED] = HKSampleType.categoryType(forIdentifier: .sleepAnalysis)!
            dataTypesDict[SLEEP_ASLEEP] = HKSampleType.categoryType(forIdentifier: .sleepAnalysis)!
            dataTypesDict[SLEEP_AWAKE] = HKSampleType.categoryType(forIdentifier: .sleepAnalysis)!
            dataTypesDict[EXERCISE_TIME] = HKSampleType.quantityType(forIdentifier: .appleExerciseTime)!
            dataTypesDict[WORKOUT] = HKSampleType.workoutType()
            
            healthDataTypes = Array(dataTypesDict.values)
        }
        // Set up heart rate data types specific to the apple watch, requires iOS 12
        if #available(iOS 12.2, *){
            dataTypesDict[HIGH_HEART_RATE_EVENT] = HKSampleType.categoryType(forIdentifier: .highHeartRateEvent)!
            dataTypesDict[LOW_HEART_RATE_EVENT] = HKSampleType.categoryType(forIdentifier: .lowHeartRateEvent)!
            dataTypesDict[IRREGULAR_HEART_RATE_EVENT] = HKSampleType.categoryType(forIdentifier: .irregularHeartRhythmEvent)!
            
            heartRateEventTypes =  Set([
                HKSampleType.categoryType(forIdentifier: .highHeartRateEvent)!,
                HKSampleType.categoryType(forIdentifier: .lowHeartRateEvent)!,
                HKSampleType.categoryType(forIdentifier: .irregularHeartRhythmEvent)!,
            ])
        }
        
        if #available(iOS 13.6, *){
            dataTypesDict[HEADACHE_UNSPECIFIED] = HKSampleType.categoryType(forIdentifier: .headache)!
            dataTypesDict[HEADACHE_NOT_PRESENT] = HKSampleType.categoryType(forIdentifier: .headache)!
            dataTypesDict[HEADACHE_MILD] = HKSampleType.categoryType(forIdentifier: .headache)!
            dataTypesDict[HEADACHE_MODERATE] = HKSampleType.categoryType(forIdentifier: .headache)!
            dataTypesDict[HEADACHE_SEVERE] = HKSampleType.categoryType(forIdentifier: .headache)!
            
            headacheType = Set([
                HKSampleType.categoryType(forIdentifier: .headache)!,
            ])
        }
        
        if #available(iOS 14.0, *) {
            dataTypesDict[ELECTROCARDIOGRAM] = HKSampleType.electrocardiogramType()
            
            unitDict[VOLT] = HKUnit.volt()
            unitDict[INCHES_OF_MERCURY] = HKUnit.inchesOfMercury()

            dataTypesDict[WALKING_SPEED] = HKSampleType.quantityType(forIdentifier: .walkingSpeed) // add
            
            workoutActivityTypeMap["CARDIO_DANCE"] = HKWorkoutActivityType.cardioDance
            workoutActivityTypeMap["SOCIAL_DANCE"] = HKWorkoutActivityType.socialDance
            workoutActivityTypeMap["PICKLEBALL"] = HKWorkoutActivityType.pickleball
            workoutActivityTypeMap["COOLDOWN"] = HKWorkoutActivityType.cooldown
        }
        
        // Concatenate heart events, headache and health data types (both may be empty)
        allDataTypes = Set(heartRateEventTypes + healthDataTypes)
        allDataTypes = allDataTypes.union(headacheType)
    }
}



<|MERGE_RESOLUTION|>--- conflicted
+++ resolved
@@ -55,12 +55,9 @@
     let HEADACHE_MILD = "HEADACHE_MILD"
     let HEADACHE_MODERATE = "HEADACHE_MODERATE"
     let HEADACHE_SEVERE = "HEADACHE_SEVERE"
-<<<<<<< HEAD
+    let ELECTROCARDIOGRAM = "ELECTROCARDIOGRAM"
 
     let WALKING_SPEED = "WALKING_SPEED"
-=======
-    let ELECTROCARDIOGRAM = "ELECTROCARDIOGRAM"
->>>>>>> 677b88a2
     
     // Health Unit types
     // MOLE_UNIT_WITH_MOLAR_MASS, // requires molar mass input - not supported yet
