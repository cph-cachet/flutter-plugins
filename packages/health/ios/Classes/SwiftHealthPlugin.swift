--- conflicted
+++ resolved
@@ -58,39 +58,6 @@
     }
     
     public func handle(_ call: FlutterMethodCall, result: @escaping FlutterResult) {
-<<<<<<< HEAD
-        // Set up all data types
-        initializeTypes()
-        
-        /// Handle checkIfHealthDataAvailable
-        if call.method.elementsEqual("checkIfHealthDataAvailable") {
-            checkIfHealthDataAvailable(call: call, result: result)
-        }/// Handle requestAuthorization
-        else if call.method.elementsEqual("requestAuthorization") {
-            try! requestAuthorization(call: call, result: result)
-        }
-        
-        /// Handle getData
-        else if call.method.elementsEqual("getData") {
-            getData(call: call, result: result)
-        }
-
-        /// Handle getDataByUUID
-        else if call.method.elementsEqual("getDataByUUID") {
-            try! getDataByUUID(call: call, result: result)
-        }
-        
-        /// Handle getIntervalData
-        else if (call.method.elementsEqual("getIntervalData")){
-            getIntervalData(call: call, result: result)
-        }
-        
-        /// Handle getTotalStepsInInterval
-        else if call.method.elementsEqual("getTotalStepsInInterval") {
-            getTotalStepsInInterval(call: call, result: result)
-        }
-=======
->>>>>>> 93851f9c
         
         initializeTypes()
         
@@ -329,266 +296,8 @@
             initializeIOS13_6Types()
         }
         
-<<<<<<< HEAD
-        HKHealthStore().execute(query)
-    }
-
-    func getDataByUUID(call: FlutterMethodCall, result: @escaping FlutterResult) throws {
-
-        guard let arguments = call.arguments as? NSDictionary,
-                let uuidarg = arguments["uuid"] as? String,
-                let dataTypeKey = arguments["dataTypeKey"] as? String else {
-            throw PluginError(message: "Invalid Arguments - UUID or DataTypeKey invalid")
-        }
-
-        let dataUnitKey = arguments["dataUnitKey"] as? String
-        let recordingMethodsToFilter = (arguments["recordingMethodsToFilter"] as? [Int]) ?? []
-        let includeManualEntry = !recordingMethodsToFilter.contains(RecordingMethod.manual.rawValue)
-
-        var unit: HKUnit?
-        if let dataUnitKey = dataUnitKey {
-            unit = unitDict[dataUnitKey] // Ensure unitDict exists and contains the key
-        }
-
-        let dataTypeToFetch = dataTypeLookUp(key: dataTypeKey)
-        guard let uuid = UUID(uuidString: uuidarg) else {
-            result(false)
-            return
-        }
-
-        var predicate = HKQuery.predicateForObjects(with: [uuid])
-
-        let sourceIdForCharacteristic = "com.apple.Health"
-        let sourceNameForCharacteristic = "Health"
-
-        if (!includeManualEntry) {
-            let manualPredicate = NSPredicate(format: "metadata.%K != YES", HKMetadataKeyWasUserEntered)
-            predicate = NSCompoundPredicate(type: .and, subpredicates: [predicate, manualPredicate])
-        }
-
-        let query = HKSampleQuery(
-            sampleType: dataTypeToFetch,
-            predicate: predicate,
-            limit: 1,
-            sortDescriptors: nil
-        ) {
-            [self]
-            x, samplesOrNil, error in
-
-            switch samplesOrNil {
-            case let (samples as [HKQuantitySample]) as Any:
-                let dictionaries = samples.map { sample -> NSDictionary in
-                    return [
-                        "uuid": "\(sample.uuid)",
-                        "value": sample.quantity.doubleValue(for: unit ?? HKUnit.internationalUnit()),
-                        "date_from": Int(sample.startDate.timeIntervalSince1970 * 1000),
-                        "date_to": Int(sample.endDate.timeIntervalSince1970 * 1000),
-                        "source_id": sample.sourceRevision.source.bundleIdentifier,
-                        "source_name": sample.sourceRevision.source.name,
-                        "recording_method": (sample.metadata?[HKMetadataKeyWasUserEntered] as? Bool == true)
-                            ? RecordingMethod.manual.rawValue
-                            : RecordingMethod.automatic.rawValue,
-                        "metadata": dataTypeKey == INSULIN_DELIVERY ? sample.metadata : nil,
-                        "dataUnitKey": unit?.unitString
-                    ]
-                }
-                DispatchQueue.main.async {
-                    result(dictionaries.first)
-                }
-
-            case var (samplesCategory as [HKCategorySample]) as Any:
-
-                if dataTypeKey == self.SLEEP_IN_BED {
-                    samplesCategory = samplesCategory.filter { $0.value == 0 }
-                }
-                if dataTypeKey == self.SLEEP_ASLEEP {
-                    samplesCategory = samplesCategory.filter { $0.value == 1 }
-                }
-                if dataTypeKey == self.SLEEP_AWAKE {
-                    samplesCategory = samplesCategory.filter { $0.value == 2 }
-                }
-                if dataTypeKey == self.SLEEP_LIGHT {
-                    samplesCategory = samplesCategory.filter { $0.value == 3 }
-                }
-                if dataTypeKey == self.SLEEP_DEEP {
-                    samplesCategory = samplesCategory.filter { $0.value == 4 }
-                }
-                if dataTypeKey == self.SLEEP_REM {
-                    samplesCategory = samplesCategory.filter { $0.value == 5 }
-                }
-                if dataTypeKey == self.HEADACHE_UNSPECIFIED {
-                    samplesCategory = samplesCategory.filter { $0.value == 0 }
-                }
-                if dataTypeKey == self.HEADACHE_NOT_PRESENT {
-                    samplesCategory = samplesCategory.filter { $0.value == 1 }
-                }
-                if dataTypeKey == self.HEADACHE_MILD {
-                    samplesCategory = samplesCategory.filter { $0.value == 2 }
-                }
-                if dataTypeKey == self.HEADACHE_MODERATE {
-                    samplesCategory = samplesCategory.filter { $0.value == 3 }
-                }
-                if dataTypeKey == self.HEADACHE_SEVERE {
-                    samplesCategory = samplesCategory.filter { $0.value == 4 }
-                }
-                let categories = samplesCategory.map { sample -> NSDictionary in
-                    var metadata: [String: Any] = [:]
-
-                    if let sampleMetadata = sample.metadata {
-                        for (key, value) in sampleMetadata {
-                            metadata[key] = value
-                        }
-                    }
-
-                    return [
-                        "uuid": "\(sample.uuid)",
-                        "value": sample.value,
-                        "date_from": Int(sample.startDate.timeIntervalSince1970 * 1000),
-                        "date_to": Int(sample.endDate.timeIntervalSince1970 * 1000),
-                        "source_id": sample.sourceRevision.source.bundleIdentifier,
-                        "source_name": sample.sourceRevision.source.name,
-                        "recording_method": (sample.metadata?[HKMetadataKeyWasUserEntered] as? Bool == true) ? RecordingMethod.manual.rawValue : RecordingMethod.automatic.rawValue,
-                        "metadata": metadata
-                    ]
-                }
-                DispatchQueue.main.async {
-                    result(categories.first)
-                }
-
-            case let (samplesWorkout as [HKWorkout]) as Any:
-
-                let dictionaries = samplesWorkout.map { sample -> NSDictionary in
-                    return [
-                        "uuid": "\(sample.uuid)",
-                        "workoutActivityType": workoutActivityTypeMap.first(where: {
-                            $0.value == sample.workoutActivityType
-                        })?.key,
-                        "totalEnergyBurned": sample.totalEnergyBurned?.doubleValue(for: HKUnit.kilocalorie()),
-                        "totalEnergyBurnedUnit": "KILOCALORIE",
-                        "totalDistance": sample.totalDistance?.doubleValue(for: HKUnit.meter()),
-                        "totalDistanceUnit": "METER",
-                        "date_from": Int(sample.startDate.timeIntervalSince1970 * 1000),
-                        "date_to": Int(sample.endDate.timeIntervalSince1970 * 1000),
-                        "source_id": sample.sourceRevision.source.bundleIdentifier,
-                        "source_name": sample.sourceRevision.source.name,
-                        "recording_method": (sample.metadata?[HKMetadataKeyWasUserEntered] as? Bool == true) ? RecordingMethod.manual.rawValue : RecordingMethod.automatic.rawValue,
-                        "workout_type": self.getWorkoutType(type: sample.workoutActivityType),
-                        "total_distance": sample.totalDistance != nil ? Int(sample.totalDistance!.doubleValue(for: HKUnit.meter())) : 0,
-                        "total_energy_burned": sample.totalEnergyBurned != nil ? Int(sample.totalEnergyBurned!.doubleValue(for: HKUnit.kilocalorie())) : 0
-                    ]
-                }
-
-                DispatchQueue.main.async {
-                    result(dictionaries.first)
-                }
-
-            case let (samplesAudiogram as [HKAudiogramSample]) as Any:
-                let dictionaries = samplesAudiogram.map { sample -> NSDictionary in
-                    var frequencies = [Double]()
-                    var leftEarSensitivities = [Double]()
-                    var rightEarSensitivities = [Double]()
-                    for samplePoint in sample.sensitivityPoints {
-                        frequencies.append(samplePoint.frequency.doubleValue(for: HKUnit.hertz()))
-                        leftEarSensitivities.append(
-                            samplePoint.leftEarSensitivity!.doubleValue(for: HKUnit.decibelHearingLevel()))
-                        rightEarSensitivities.append(
-                            samplePoint.rightEarSensitivity!.doubleValue(for: HKUnit.decibelHearingLevel()))
-                    }
-                    return [
-                        "uuid": "\(sample.uuid)",
-                        "frequencies": frequencies,
-                        "leftEarSensitivities": leftEarSensitivities,
-                        "rightEarSensitivities": rightEarSensitivities,
-                        "date_from": Int(sample.startDate.timeIntervalSince1970 * 1000),
-                        "date_to": Int(sample.endDate.timeIntervalSince1970 * 1000),
-                        "source_id": sample.sourceRevision.source.bundleIdentifier,
-                        "source_name": sample.sourceRevision.source.name,
-                    ]
-                }
-                DispatchQueue.main.async {
-                    result(dictionaries.first)
-                }
-
-            case let (nutritionSample as [HKCorrelation]) as Any:
-                var foods: [[String: Any?]] = []
-                for food in nutritionSample {
-                    let name = food.metadata?[HKMetadataKeyFoodType] as? String
-                    let mealType = food.metadata?["HKFoodMeal"]
-                    let samples = food.objects
-                    // get first sample if it exists
-                    if let sample = samples.first as? HKQuantitySample {
-                        var sampleDict = [
-                            "uuid": "\(sample.uuid)",
-                            "name": name,
-                            "meal_type": mealType,
-                            "date_from": Int(sample.startDate.timeIntervalSince1970 * 1000),
-                            "date_to": Int(sample.endDate.timeIntervalSince1970 * 1000),
-                            "source_id": sample.sourceRevision.source.bundleIdentifier,
-                            "source_name": sample.sourceRevision.source.name,
-                            "recording_method": (sample.metadata?[HKMetadataKeyWasUserEntered] as? Bool == true)
-                                ? RecordingMethod.manual.rawValue
-                                : RecordingMethod.automatic.rawValue
-                        ]
-                        for sample in samples {
-                            if let quantitySample = sample as? HKQuantitySample {
-                                for (key, identifier) in NUTRITION_KEYS {
-                                    if (quantitySample.quantityType == HKObjectType.quantityType(forIdentifier: identifier)){
-                                        let unit = key == "calories" ? HKUnit.kilocalorie() : key == "water" ? HKUnit.literUnit(with: .milli) : HKUnit.gram()
-                                        sampleDict[key] = quantitySample.quantity.doubleValue(for: unit)
-                                    }
-                                }
-                            }
-                        }
-                        foods.append(sampleDict)
-                    }
-                }
-
-                DispatchQueue.main.async {
-                    result(foods.first)
-                }
-
-            default:
-                if #available(iOS 14.0, *), let ecgSamples = samplesOrNil as? [HKElectrocardiogram] {
-                    let dictionaries = ecgSamples.map(fetchEcgMeasurements)
-                    DispatchQueue.main.async {
-                        result(dictionaries.first)
-                    }
-                } else {
-                    DispatchQueue.main.async {
-                        print("Error getting ECG - only available on iOS 14.0 and above!")
-                        result(nil)
-                    }
-                }
-            }
-        }
-
-        HKHealthStore().execute(query)
-    }
-    
-    private func sanitizeMetadata(_ metadata: [String: Any]?) -> [String: Any] {
-        guard let metadata = metadata else { return [:] }
-        
-        var sanitized = [String: Any]()
-        
-        for (key, value) in metadata {
-            switch value {
-            case let stringValue as String:
-                sanitized[key] = stringValue
-            case let numberValue as NSNumber:
-                sanitized[key] = numberValue
-            case let boolValue as Bool:
-                sanitized[key] = boolValue
-            case let arrayValue as [Any]:
-                sanitized[key] = sanitizeArray(arrayValue)
-            case let mapValue as [String: Any]:
-                sanitized[key] = sanitizeMetadata(mapValue)
-            default:
-                continue
-            }
-=======
         if #available(iOS 14.0, *) {
             initializeIOS14Types()
->>>>>>> 93851f9c
         }
         
         if #available(iOS 16.0, *) {
