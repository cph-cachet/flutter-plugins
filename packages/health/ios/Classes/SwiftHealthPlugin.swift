--- conflicted
+++ resolved
@@ -163,15 +163,15 @@
         else if call.method.elementsEqual("writeBloodPressure") {
             try! writeBloodPressure(call: call, result: result)
         }
+        
+        /// Handle writeMeal
+        else if (call.method.elementsEqual("writeMeal")){
+            try! writeMeal(call: call, result: result)
+        }
 
         /// Handle writeInsulinDelivery
         else if (call.method.elementsEqual("writeInsulinDelivery")){
             try! writeInsulinDelivery(call: call, result: result)
-        }
-        
-        /// Handle writeMeal
-        else if (call.method.elementsEqual("writeMeal")){
-            try! writeMeal(call: call, result: result)
         }
         
         /// Handle writeWorkoutData
@@ -481,8 +481,6 @@
             result(false)
         }
     }
-<<<<<<< HEAD
-
     func writeInsulinDelivery(call: FlutterMethodCall, result: @escaping FlutterResult) throws {
         guard let arguments = call.arguments as? NSDictionary,
             let units = (arguments["units"] as? Double),
@@ -510,8 +508,6 @@
             }
         })
     }
-=======
->>>>>>> 3aef0e22
     
     func writeWorkoutData(call: FlutterMethodCall, result: @escaping FlutterResult) throws {
         guard let arguments = call.arguments as? NSDictionary,
@@ -635,11 +631,8 @@
                         "date_from": Int(sample.startDate.timeIntervalSince1970 * 1000),
                         "date_to": Int(sample.endDate.timeIntervalSince1970 * 1000),
                         "source_id": sample.sourceRevision.source.bundleIdentifier,
-                        "source_name": sample.sourceRevision.source.name,
-<<<<<<< HEAD
+                        "source_name": sample.sourceRevision.source.name,,
                         "metadata": sample.metadata
-=======
->>>>>>> 3aef0e22
                     ]
                 }
                 DispatchQueue.main.async {
@@ -1070,13 +1063,9 @@
             dataTypesDict[HEART_RATE_VARIABILITY_SDNN] = HKSampleType.quantityType(
                 forIdentifier: .heartRateVariabilitySDNN)!
             dataTypesDict[HEIGHT] = HKSampleType.quantityType(forIdentifier: .height)!
-<<<<<<< HEAD
             dataTypesDict[INSULIN_DELIVERY] = HKSampleType.quantityType(forIdentifier: .insulinDelivery)!
-            dataTypesDict[RESTING_HEART_RATE] = HKSampleType.quantityType(forIdentifier: .restingHeartRate)!
-=======
             dataTypesDict[RESTING_HEART_RATE] = HKSampleType.quantityType(
                 forIdentifier: .restingHeartRate)!
->>>>>>> 3aef0e22
             dataTypesDict[STEPS] = HKSampleType.quantityType(forIdentifier: .stepCount)!
             dataTypesDict[WAIST_CIRCUMFERENCE] = HKSampleType.quantityType(
                 forIdentifier: .waistCircumference)!
