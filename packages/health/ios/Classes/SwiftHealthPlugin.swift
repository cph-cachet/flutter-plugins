--- conflicted
+++ resolved
@@ -15,11 +15,8 @@
     var dataQuantityTypesDict: [String: HKQuantityType] = [:]
     var unitDict: [String: HKUnit] = [:]
     var workoutActivityTypeMap: [String: HKWorkoutActivityType] = [:]
-<<<<<<< HEAD
     var characteristicsTypesDict: [String: HKCharacteristicType] = [:]
-=======
     var nutritionList: [String] = []
->>>>>>> e6b493e1
 
     // Health Data Type Keys
     let ACTIVE_ENERGY_BURNED = "ACTIVE_ENERGY_BURNED"
