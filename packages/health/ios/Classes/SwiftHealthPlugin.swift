--- conflicted
+++ resolved
@@ -162,22 +162,6 @@
             default:
                 return
             }
-<<<<<<< HEAD
-            result(samples.map { sample -> NSDictionary in
-                let unit = self.unitLookUp(key: dataTypeKey)
-
-                return [
-                    "uuid": "\(sample.uuid)",
-                    "value": sample.quantity.doubleValue(for: unit),
-                    "date_from": Int(sample.startDate.timeIntervalSince1970 * 1000),
-                    "date_to": Int(sample.endDate.timeIntervalSince1970 * 1000),
-                    "source_id": sample.sourceRevision.source.bundleIdentifier,
-                    "source_name": sample.sourceRevision.source.name
-                ]
-            })
-            return
-=======
->>>>>>> 7f7b1d07
         }
 
         HKHealthStore().execute(query)
