import Flutter
import HealthKit
import UIKit

enum RecordingMethod: Int {
    case unknown = 0           // RECORDING_METHOD_UNKNOWN (not supported on iOS)
    case active = 1            // RECORDING_METHOD_ACTIVELY_RECORDED (not supported on iOS)
    case automatic = 2         // RECORDING_METHOD_AUTOMATICALLY_RECORDED
    case manual = 3            // RECORDING_METHOD_MANUAL_ENTRY
}

public class SwiftHealthPlugin: NSObject, FlutterPlugin {
    
    let healthStore = HKHealthStore()
    var healthDataTypes = [HKSampleType]()
    var healthDataQuantityTypes = [HKQuantityType]()
    var characteristicsDataTypes = [HKCharacteristicType]()
    var heartRateEventTypes = Set<HKSampleType>()
    var headacheType = Set<HKSampleType>()
    var allDataTypes = Set<HKSampleType>()
    var dataTypesDict: [String: HKSampleType] = [:]
    var dataQuantityTypesDict: [String: HKQuantityType] = [:]
    var unitDict: [String: HKUnit] = [:]
    var workoutActivityTypeMap: [String: HKWorkoutActivityType] = [:]
    var characteristicsTypesDict: [String: HKCharacteristicType] = [:]
    var nutritionList: [String] = []
    
    // Health Data Type Keys
    let ACTIVE_ENERGY_BURNED = "ACTIVE_ENERGY_BURNED"
    let ATRIAL_FIBRILLATION_BURDEN = "ATRIAL_FIBRILLATION_BURDEN"
    let AUDIOGRAM = "AUDIOGRAM"
    let BASAL_ENERGY_BURNED = "BASAL_ENERGY_BURNED"
    let BLOOD_GLUCOSE = "BLOOD_GLUCOSE"
    let BLOOD_OXYGEN = "BLOOD_OXYGEN"
    let BLOOD_PRESSURE_DIASTOLIC = "BLOOD_PRESSURE_DIASTOLIC"
    let BLOOD_PRESSURE_SYSTOLIC = "BLOOD_PRESSURE_SYSTOLIC"
    let BODY_FAT_PERCENTAGE = "BODY_FAT_PERCENTAGE"
    let LEAN_BODY_MASS = "LEAN_BODY_MASS"
    let BODY_MASS_INDEX = "BODY_MASS_INDEX"
    let BODY_TEMPERATURE = "BODY_TEMPERATURE"
    // Nutrition
    let DIETARY_CARBS_CONSUMED = "DIETARY_CARBS_CONSUMED"
    let DIETARY_ENERGY_CONSUMED = "DIETARY_ENERGY_CONSUMED"
    let DIETARY_FATS_CONSUMED = "DIETARY_FATS_CONSUMED"
    let DIETARY_PROTEIN_CONSUMED = "DIETARY_PROTEIN_CONSUMED"
    let DIETARY_CAFFEINE = "DIETARY_CAFFEINE"
    let DIETARY_FIBER = "DIETARY_FIBER"
    let DIETARY_SUGAR = "DIETARY_SUGAR"
    let DIETARY_FAT_MONOUNSATURATED = "DIETARY_FAT_MONOUNSATURATED"
    let DIETARY_FAT_POLYUNSATURATED = "DIETARY_FAT_POLYUNSATURATED"
    let DIETARY_FAT_SATURATED = "DIETARY_FAT_SATURATED"
    let DIETARY_CHOLESTEROL = "DIETARY_CHOLESTEROL"
    let DIETARY_VITAMIN_A = "DIETARY_VITAMIN_A"
    let DIETARY_THIAMIN = "DIETARY_THIAMIN"
    let DIETARY_RIBOFLAVIN = "DIETARY_RIBOFLAVIN"
    let DIETARY_NIACIN = "DIETARY_NIACIN"
    let DIETARY_PANTOTHENIC_ACID = "DIETARY_PANTOTHENIC_ACID"
    let DIETARY_VITAMIN_B6 = "DIETARY_VITAMIN_B6"
    let DIETARY_BIOTIN = "DIETARY_BIOTIN"
    let DIETARY_VITAMIN_B12 = "DIETARY_VITAMIN_B12"
    let DIETARY_VITAMIN_C = "DIETARY_VITAMIN_C"
    let DIETARY_VITAMIN_D = "DIETARY_VITAMIN_D"
    let DIETARY_VITAMIN_E = "DIETARY_VITAMIN_E"
    let DIETARY_VITAMIN_K = "DIETARY_VITAMIN_K"
    let DIETARY_FOLATE = "DIETARY_FOLATE"
    let DIETARY_CALCIUM = "DIETARY_CALCIUM"
    let DIETARY_CHLORIDE = "DIETARY_CHLORIDE"
    let DIETARY_IRON = "DIETARY_IRON"
    let DIETARY_MAGNESIUM = "DIETARY_MAGNESIUM"
    let DIETARY_PHOSPHORUS = "DIETARY_PHOSPHORUS"
    let DIETARY_POTASSIUM = "DIETARY_POTASSIUM"
    let DIETARY_SODIUM = "DIETARY_SODIUM"
    let DIETARY_ZINC = "DIETARY_ZINC"
    let DIETARY_WATER = "WATER"
    let DIETARY_CHROMIUM = "DIETARY_CHROMIUM"
    let DIETARY_COPPER = "DIETARY_COPPER"
    let DIETARY_IODINE = "DIETARY_IODINE"
    let DIETARY_MANGANESE = "DIETARY_MANGANESE"
    let DIETARY_MOLYBDENUM = "DIETARY_MOLYBDENUM"
    let DIETARY_SELENIUM = "DIETARY_SELENIUM"
    let NUTRITION_KEYS: [String: HKQuantityTypeIdentifier] = [
        "calories": .dietaryEnergyConsumed,
        "protein": .dietaryProtein,
        "carbs": .dietaryCarbohydrates,
        "fat": .dietaryFatTotal,
        "caffeine": .dietaryCaffeine,
        "vitamin_a": .dietaryVitaminA,
        "b1_thiamine": .dietaryThiamin,
        "b2_riboflavin": .dietaryRiboflavin,
        "b3_niacin" : .dietaryNiacin,
        "b5_pantothenic_acid" : .dietaryPantothenicAcid,
        "b6_pyridoxine" : .dietaryVitaminB6,
        "b7_biotin" : .dietaryBiotin,
        "b9_folate" : .dietaryFolate,
        "b12_cobalamin": .dietaryVitaminB12,
        "vitamin_c": .dietaryVitaminC,
        "vitamin_d": .dietaryVitaminD,
        "vitamin_e": .dietaryVitaminE,
        "vitamin_k": .dietaryVitaminK,
        "calcium": .dietaryCalcium,
        "chloride": .dietaryChloride,
        "cholesterol": .dietaryCholesterol,
        "chromium": .dietaryChromium,
        "copper": .dietaryCopper,
        "fat_unsaturated": .dietaryFatMonounsaturated,
        "fat_monounsaturated": .dietaryFatMonounsaturated,
        "fat_polyunsaturated": .dietaryFatPolyunsaturated,
        "fat_saturated": .dietaryFatSaturated,
        // "fat_trans_monoenoic": .dietaryFatTransMonoenoic,
        "fiber": .dietaryFiber,
        "iodine": .dietaryIodine,
        "iron": .dietaryIron,
        "magnesium": .dietaryMagnesium,
        "manganese": .dietaryManganese,
        "molybdenum": .dietaryMolybdenum,
        "phosphorus": .dietaryPhosphorus,
        "potassium": .dietaryPotassium,
        "selenium": .dietarySelenium,
        "sodium": .dietarySodium,
        "sugar": .dietarySugar,
        "water": .dietaryWater,
        "zinc": .dietaryZinc,
    ]
    let ELECTRODERMAL_ACTIVITY = "ELECTRODERMAL_ACTIVITY"
    let FORCED_EXPIRATORY_VOLUME = "FORCED_EXPIRATORY_VOLUME"
    let HEART_RATE = "HEART_RATE"
    let HEART_RATE_VARIABILITY_SDNN = "HEART_RATE_VARIABILITY_SDNN"
    let HEIGHT = "HEIGHT"
    let INSULIN_DELIVERY = "INSULIN_DELIVERY"
    let HIGH_HEART_RATE_EVENT = "HIGH_HEART_RATE_EVENT"
    let IRREGULAR_HEART_RATE_EVENT = "IRREGULAR_HEART_RATE_EVENT"
    let LOW_HEART_RATE_EVENT = "LOW_HEART_RATE_EVENT"
    let RESTING_HEART_RATE = "RESTING_HEART_RATE"
    let RESPIRATORY_RATE = "RESPIRATORY_RATE"
    let PERIPHERAL_PERFUSION_INDEX = "PERIPHERAL_PERFUSION_INDEX"
    let STEPS = "STEPS"
    let WAIST_CIRCUMFERENCE = "WAIST_CIRCUMFERENCE"
    let WALKING_HEART_RATE = "WALKING_HEART_RATE"
    let WEIGHT = "WEIGHT"
    let DISTANCE_WALKING_RUNNING = "DISTANCE_WALKING_RUNNING"
    let DISTANCE_SWIMMING = "DISTANCE_SWIMMING"
    let DISTANCE_CYCLING = "DISTANCE_CYCLING"
    let FLIGHTS_CLIMBED = "FLIGHTS_CLIMBED"
    let MINDFULNESS = "MINDFULNESS"
    let SLEEP_ASLEEP = "SLEEP_ASLEEP"
    let SLEEP_AWAKE = "SLEEP_AWAKE"
    let SLEEP_DEEP = "SLEEP_DEEP"
    let SLEEP_IN_BED = "SLEEP_IN_BED"
    let SLEEP_LIGHT = "SLEEP_LIGHT"
    let SLEEP_REM = "SLEEP_REM"
    
    let EXERCISE_TIME = "EXERCISE_TIME"
    let WORKOUT = "WORKOUT"
    let HEADACHE_UNSPECIFIED = "HEADACHE_UNSPECIFIED"
    let HEADACHE_NOT_PRESENT = "HEADACHE_NOT_PRESENT"
    let HEADACHE_MILD = "HEADACHE_MILD"
    let HEADACHE_MODERATE = "HEADACHE_MODERATE"
    let HEADACHE_SEVERE = "HEADACHE_SEVERE"
    let ELECTROCARDIOGRAM = "ELECTROCARDIOGRAM"
    let NUTRITION = "NUTRITION"
    let BIRTH_DATE = "BIRTH_DATE"
    let GENDER = "GENDER"
    let BLOOD_TYPE = "BLOOD_TYPE"
    let MENSTRUATION_FLOW = "MENSTRUATION_FLOW"
<<<<<<< HEAD
    let UV_EXPOSURE = "UV_EXPOSURE"
=======
    let WATER_TEMPERATURE = "WATER_TEMPERATURE"
    let UNDERWATER_DEPTH = "UNDERWATER_DEPTH"
    
>>>>>>> 44aae2c6
    
    // Health Unit types
    // MOLE_UNIT_WITH_MOLAR_MASS, // requires molar mass input - not supported yet
    // MOLE_UNIT_WITH_PREFIX_MOLAR_MASS, // requires molar mass & prefix input - not supported yet
    let GRAM = "GRAM"
    let KILOGRAM = "KILOGRAM"
    let OUNCE = "OUNCE"
    let POUND = "POUND"
    let STONE = "STONE"
    let METER = "METER"
    let INCH = "INCH"
    let FOOT = "FOOT"
    let YARD = "YARD"
    let MILE = "MILE"
    let LITER = "LITER"
    let MILLILITER = "MILLILITER"
    let FLUID_OUNCE_US = "FLUID_OUNCE_US"
    let FLUID_OUNCE_IMPERIAL = "FLUID_OUNCE_IMPERIAL"
    let CUP_US = "CUP_US"
    let CUP_IMPERIAL = "CUP_IMPERIAL"
    let PINT_US = "PINT_US"
    let PINT_IMPERIAL = "PINT_IMPERIAL"
    let PASCAL = "PASCAL"
    let MILLIMETER_OF_MERCURY = "MILLIMETER_OF_MERCURY"
    let INCHES_OF_MERCURY = "INCHES_OF_MERCURY"
    let CENTIMETER_OF_WATER = "CENTIMETER_OF_WATER"
    let ATMOSPHERE = "ATMOSPHERE"
    let DECIBEL_A_WEIGHTED_SOUND_PRESSURE_LEVEL = "DECIBEL_A_WEIGHTED_SOUND_PRESSURE_LEVEL"
    let SECOND = "SECOND"
    let MILLISECOND = "MILLISECOND"
    let MINUTE = "MINUTE"
    let HOUR = "HOUR"
    let DAY = "DAY"
    let JOULE = "JOULE"
    let KILOCALORIE = "KILOCALORIE"
    let LARGE_CALORIE = "LARGE_CALORIE"
    let SMALL_CALORIE = "SMALL_CALORIE"
    let DEGREE_CELSIUS = "DEGREE_CELSIUS"
    let DEGREE_FAHRENHEIT = "DEGREE_FAHRENHEIT"
    let KELVIN = "KELVIN"
    let DECIBEL_HEARING_LEVEL = "DECIBEL_HEARING_LEVEL"
    let HERTZ = "HERTZ"
    let SIEMEN = "SIEMEN"
    let VOLT = "VOLT"
    let INTERNATIONAL_UNIT = "INTERNATIONAL_UNIT"
    let COUNT = "COUNT"
    let PERCENT = "PERCENT"
    let BEATS_PER_MINUTE = "BEATS_PER_MINUTE"
    let RESPIRATIONS_PER_MINUTE = "RESPIRATIONS_PER_MINUTE"
    let MILLIGRAM_PER_DECILITER = "MILLIGRAM_PER_DECILITER"
    let UNKNOWN_UNIT = "UNKNOWN_UNIT"
    let NO_UNIT = "NO_UNIT"
    
    struct PluginError: Error {
        let message: String
    }
    
    public static func register(with registrar: FlutterPluginRegistrar) {
        let channel = FlutterMethodChannel(
            name: "flutter_health", binaryMessenger: registrar.messenger())
        let instance = SwiftHealthPlugin()
        registrar.addMethodCallDelegate(instance, channel: channel)
    }
    
    public func handle(_ call: FlutterMethodCall, result: @escaping FlutterResult) {
        // Set up all data types
        initializeTypes()
        
        /// Handle checkIfHealthDataAvailable
        if call.method.elementsEqual("checkIfHealthDataAvailable") {
            checkIfHealthDataAvailable(call: call, result: result)
        }/// Handle requestAuthorization
        else if call.method.elementsEqual("requestAuthorization") {
            try! requestAuthorization(call: call, result: result)
        }
        
        /// Handle getData
        else if call.method.elementsEqual("getData") {
            getData(call: call, result: result)
        }
        
        /// Handle getIntervalData
        else if (call.method.elementsEqual("getIntervalData")){
            getIntervalData(call: call, result: result)
        }
        
        /// Handle getTotalStepsInInterval
        else if call.method.elementsEqual("getTotalStepsInInterval") {
            getTotalStepsInInterval(call: call, result: result)
        }
        
        /// Handle writeData
        else if call.method.elementsEqual("writeData") {
            try! writeData(call: call, result: result)
        }
        
        /// Handle writeAudiogram
        else if call.method.elementsEqual("writeAudiogram") {
            try! writeAudiogram(call: call, result: result)
        }
        
        /// Handle writeBloodPressure
        else if call.method.elementsEqual("writeBloodPressure") {
            try! writeBloodPressure(call: call, result: result)
        }
        
        /// Handle writeMeal
        else if (call.method.elementsEqual("writeMeal")){
            try! writeMeal(call: call, result: result)
        }

        /// Handle writeUVExposure
        else if (call.method.elementsEqual("writeUVExposure")){
            try! writeUVExposure(call: call, result: result)
        }

         /// Handle writeBatchUVExposure
        else if (call.method.elementsEqual("writeBatchUVExposure")){
            try! writeBatchUVExposure(call: call, result: result)
        }
        
        /// Handle writeInsulinDelivery
        else if (call.method.elementsEqual("writeInsulinDelivery")){
            try! writeInsulinDelivery(call: call, result: result)
        }
        
        /// Handle writeWorkoutData
        else if call.method.elementsEqual("writeWorkoutData") {
            try! writeWorkoutData(call: call, result: result)
        }
        
        /// Handle writeMenstruationFlow
        else if call.method.elementsEqual("writeMenstruationFlow") {
            try! writeMenstruationFlow(call: call, result: result)
        }
        
        /// Handle hasPermission
        else if call.method.elementsEqual("hasPermissions") {
            try! hasPermissions(call: call, result: result)
        }
        
        /// Handle delete data
        else if call.method.elementsEqual("delete") {
            try! delete(call: call, result: result)
        }
    }
    
    func checkIfHealthDataAvailable(call: FlutterMethodCall, result: @escaping FlutterResult) {
        result(HKHealthStore.isHealthDataAvailable())
    }
    
    func hasPermissions(call: FlutterMethodCall, result: @escaping FlutterResult) throws {
        let arguments = call.arguments as? NSDictionary
        guard var types = arguments?["types"] as? [String],
              var permissions = arguments?["permissions"] as? [Int],
              types.count == permissions.count
        else {
            throw PluginError(message: "Invalid Arguments!")
        }
        
        if let nutritionIndex = types.firstIndex(of: NUTRITION) {
            types.remove(at: nutritionIndex)
            let nutritionPermission = permissions[nutritionIndex]
            permissions.remove(at: nutritionIndex)
            
            for nutritionType in nutritionList {
                types.append(nutritionType)
                permissions.append(nutritionPermission)
            }
        }
        
        for (index, type) in types.enumerated() {
            let sampleType = dataTypeLookUp(key: type)
            let success = hasPermission(type: sampleType, access: permissions[index])
            if success == nil || success == false {
                result(success)
                return
            }
            if let characteristicType = characteristicsTypesDict[type] {
                let characteristicSuccess = hasPermission(type: characteristicType, access: permissions[index])
                if (characteristicSuccess == nil || characteristicSuccess == false) {
                    result(characteristicSuccess)
                    return
                }
            }
        }
        
        result(true)
    }
    
    func hasPermission(type: HKObjectType, access: Int) -> Bool? {
        
        if #available(iOS 13.0, *) {
            let status = healthStore.authorizationStatus(for: type)
            switch access {
            case 0:  // READ
                return nil
            case 1:  // WRITE
                return (status == HKAuthorizationStatus.sharingAuthorized)
            default:  // READ_WRITE
                return nil
            }
        } else {
            return nil
        }
    }
    
    func requestAuthorization(call: FlutterMethodCall, result: @escaping FlutterResult) throws {
        guard let arguments = call.arguments as? NSDictionary,
              let types = arguments["types"] as? [String],
              let permissions = arguments["permissions"] as? [Int],
              permissions.count == types.count
        else {
            throw PluginError(message: "Invalid Arguments!")
        }

        var typesToRead = Set<HKObjectType>()
        var typesToWrite = Set<HKSampleType>()
        for (index, key) in types.enumerated() {
            if (key == NUTRITION) {
                for nutritionType in nutritionList {
                    let nutritionData = dataTypeLookUp(key: nutritionType)
                    typesToWrite.insert(nutritionData)
                }
            } else {
                let dataType = dataTypeLookUp(key: key)
                let access = permissions[index]
                switch access {
                case 0:
                    typesToRead.insert(dataType)
                case 1:
                    typesToWrite.insert(dataType)
                default:
                    typesToRead.insert(dataType)
                    typesToWrite.insert(dataType)
                }
                if let characteristicsType = characteristicsTypesDict[key] {
                    let access = permissions[index]
                    switch access {
                    case 0:
                        typesToRead.insert(characteristicsType)
                    case 1:
                        throw PluginError(message: "Can not ask for reading permissions to the type of \(characteristicsType)")
                    default:
                        break
                    }
                }
            }
        }
        
        if #available(iOS 13.0, *) {
            healthStore.requestAuthorization(toShare: typesToWrite, read: typesToRead) {
                (success, error) in
                DispatchQueue.main.async {
                    result(success)
                }
            }
        } else {
            result(false)  // Handle the error here.
        }
    }
    
    func writeData(call: FlutterMethodCall, result: @escaping FlutterResult) throws {
        guard let arguments = call.arguments as? NSDictionary,
              let value = (arguments["value"] as? Double),
              let type = (arguments["dataTypeKey"] as? String),
              let unit = (arguments["dataUnitKey"] as? String),
              let startTime = (arguments["startTime"] as? NSNumber),
              let endTime = (arguments["endTime"] as? NSNumber),
              let recordingMethod = (arguments["recordingMethod"] as? Int)
        else {
            throw PluginError(message: "Invalid Arguments")
        }
        
        let dateFrom = Date(timeIntervalSince1970: startTime.doubleValue / 1000)
        let dateTo = Date(timeIntervalSince1970: endTime.doubleValue / 1000)

        let isManualEntry = recordingMethod == RecordingMethod.manual.rawValue
        let metadata: [String: Any] = [
            HKMetadataKeyWasUserEntered: NSNumber(value: isManualEntry)
        ]
        
        let sample: HKObject
        
        if dataTypeLookUp(key: type).isKind(of: HKCategoryType.self) {
            sample = HKCategorySample(
                type: dataTypeLookUp(key: type) as! HKCategoryType, value: Int(value), start: dateFrom,
                end: dateTo, metadata: metadata)
        } else {
            let quantity = HKQuantity(unit: unitDict[unit]!, doubleValue: value)
            sample = HKQuantitySample(
                type: dataTypeLookUp(key: type) as! HKQuantityType, quantity: quantity, start: dateFrom,
                end: dateTo, metadata: metadata)
        }
        
        HKHealthStore().save(
            sample,
            withCompletion: { (success, error) in
                if let err = error {
                    print("Error Saving \(type) Sample: \(err.localizedDescription)")
                }
                DispatchQueue.main.async {
                    result(success)
                }
            })
    }
    
    func writeAudiogram(call: FlutterMethodCall, result: @escaping FlutterResult) throws {
        guard let arguments = call.arguments as? NSDictionary,
              let frequencies = (arguments["frequencies"] as? [Double]),
              let leftEarSensitivities = (arguments["leftEarSensitivities"] as? [Double]),
              let rightEarSensitivities = (arguments["rightEarSensitivities"] as? [Double]),
              let startTime = (arguments["startTime"] as? NSNumber),
              let endTime = (arguments["endTime"] as? NSNumber)
        else {
            throw PluginError(message: "Invalid Arguments")
        }
        
        let dateFrom = Date(timeIntervalSince1970: startTime.doubleValue / 1000)
        let dateTo = Date(timeIntervalSince1970: endTime.doubleValue / 1000)
        
        var sensitivityPoints = [HKAudiogramSensitivityPoint]()
        
        for index in 0...frequencies.count - 1 {
            let frequency = HKQuantity(unit: HKUnit.hertz(), doubleValue: frequencies[index])
            let dbUnit = HKUnit.decibelHearingLevel()
            let left = HKQuantity(unit: dbUnit, doubleValue: leftEarSensitivities[index])
            let right = HKQuantity(unit: dbUnit, doubleValue: rightEarSensitivities[index])
            let sensitivityPoint = try HKAudiogramSensitivityPoint(
                frequency: frequency, leftEarSensitivity: left, rightEarSensitivity: right)
            sensitivityPoints.append(sensitivityPoint)
        }
        
        let audiogram: HKAudiogramSample
        let metadataReceived = (arguments["metadata"] as? [String: Any]?)
        
        if (metadataReceived) != nil {
            guard let deviceName = metadataReceived?!["HKDeviceName"] as? String else { return }
            guard let externalUUID = metadataReceived?!["HKExternalUUID"] as? String else { return }
            
            audiogram = HKAudiogramSample(
                sensitivityPoints: sensitivityPoints, start: dateFrom, end: dateTo,
                metadata: [HKMetadataKeyDeviceName: deviceName, HKMetadataKeyExternalUUID: externalUUID])
            
        } else {
            audiogram = HKAudiogramSample(
                sensitivityPoints: sensitivityPoints, start: dateFrom, end: dateTo, metadata: nil)
        }
        
        HKHealthStore().save(
            audiogram,
            withCompletion: { (success, error) in
                if let err = error {
                    print("Error Saving Audiogram. Sample: \(err.localizedDescription)")
                }
                DispatchQueue.main.async {
                    result(success)
                }
            })
    }
    
    func writeBloodPressure(call: FlutterMethodCall, result: @escaping FlutterResult) throws {
        guard let arguments = call.arguments as? NSDictionary,
              let systolic = (arguments["systolic"] as? Double),
              let diastolic = (arguments["diastolic"] as? Double),
              let startTime = (arguments["startTime"] as? NSNumber),
              let endTime = (arguments["endTime"] as? NSNumber),
              let recordingMethod = (arguments["recordingMethod"] as? Int)
        else {
            throw PluginError(message: "Invalid Arguments")
        }
        let dateFrom = Date(timeIntervalSince1970: startTime.doubleValue / 1000)
        let dateTo = Date(timeIntervalSince1970: endTime.doubleValue / 1000)

        let isManualEntry = recordingMethod == RecordingMethod.manual.rawValue
        let metadata = [
            HKMetadataKeyWasUserEntered: NSNumber(value: isManualEntry)
        ]
        
        let systolic_sample = HKQuantitySample(
            type: HKSampleType.quantityType(forIdentifier: .bloodPressureSystolic)!,
            quantity: HKQuantity(unit: HKUnit.millimeterOfMercury(), doubleValue: systolic),
            start: dateFrom, end: dateTo, metadata: metadata)
        let diastolic_sample = HKQuantitySample(
            type: HKSampleType.quantityType(forIdentifier: .bloodPressureDiastolic)!,
            quantity: HKQuantity(unit: HKUnit.millimeterOfMercury(), doubleValue: diastolic),
            start: dateFrom, end: dateTo, metadata: metadata)
        let bpCorrelationType = HKCorrelationType.correlationType(forIdentifier: .bloodPressure)!
        let bpCorrelation = Set(arrayLiteral: systolic_sample, diastolic_sample)
        let blood_pressure_sample = HKCorrelation(type: bpCorrelationType , start: dateFrom, end: dateTo, objects: bpCorrelation)
        
        HKHealthStore().save(
            [blood_pressure_sample],
            withCompletion: { (success, error) in
                if let err = error {
                    print("Error Saving Blood Pressure Sample: \(err.localizedDescription)")
                }
                DispatchQueue.main.async {
                    result(success)
                }
            })
    }


    func writeUVExposure(call: FlutterMethodCall, result: @escaping FlutterResult) throws {
        guard let arguments = call.arguments as? NSDictionary,
              let value = (arguments["value"] as? Double),
              let startTime = (arguments["startTime"] as? NSNumber),
              let endTime = (arguments["endTime"] as? NSNumber),
              let recordingMethod = (arguments["recordingMethod"] as? Int)
        else {
            throw PluginError(message: "Invalid Arguments")
        }

        let dateFrom = Date(timeIntervalSince1970: startTime.doubleValue / 1000)
        let dateTo = Date(timeIntervalSince1970: endTime.doubleValue / 1000)

        let isManualEntry = recordingMethod == RecordingMethod.manual.rawValue
        let metadata: [String: Any] = [
            HKMetadataKeyWasUserEntered: NSNumber(value: isManualEntry)
        ]

        let quantity = HKQuantity(unit: HKUnit.count(), doubleValue: value)
        let sample = HKQuantitySample(
            type: HKQuantityType.quantityType(forIdentifier: .uvExposure)!,
            quantity: quantity, start: dateFrom, end: dateTo, metadata: metadata)

        HKHealthStore().save(sample, withCompletion: { (success, error) in
            if let err = error {
                print("Error Saving UV Exposure Sample: \(err.localizedDescription)")
            }
            DispatchQueue.main.async {
                result(success)
            }
        })
    }

    func writeBatchUVExposure(call: FlutterMethodCall, result: @escaping FlutterResult) throws {
        guard let arguments = call.arguments as? NSDictionary,
              let samplesData = arguments["samples"] as? [[String: Any]] else {
            throw PluginError(message: "Invalid Arguments")
        }

        var samplesToSave: [HKQuantitySample] = []

        for sampleData in samplesData {
            guard let value = sampleData["value"] as? Double,
                  let startTime = sampleData["startTime"] as? NSNumber,
                  let endTime = sampleData["endTime"] as? NSNumber,
                  let recordingMethod = sampleData["recordingMethod"] as? Int else {
                throw PluginError(message: "Invalid Sample Data")
            }

            let dateFrom = Date(timeIntervalSince1970: startTime.doubleValue / 1000)
            let dateTo = Date(timeIntervalSince1970: endTime.doubleValue / 1000)
            let isManualEntry = recordingMethod == RecordingMethod.manual.rawValue

            let metadata: [String: Any] = [
                HKMetadataKeyWasUserEntered: NSNumber(value: isManualEntry)
            ]

            let quantity = HKQuantity(unit: HKUnit.count(), doubleValue: value)
            if let uvExposureType = HKQuantityType.quantityType(forIdentifier: .uvExposure) {
                let sample = HKQuantitySample(
                    type: uvExposureType,
                    quantity: quantity,
                    start: dateFrom,
                    end: dateTo,
                    metadata: metadata)
                samplesToSave.append(sample)
            } else {
                throw PluginError(message: "UV Exposure Type Not Available")
            }
        }

        // Save all samples in one operation
        HKHealthStore().save(samplesToSave) { (success, error) in
            if let err = error {
                print("Error Saving UV Exposure Samples: \(err.localizedDescription)")
            }
            DispatchQueue.main.async {
                result(success)
            }
        }
    }
    
    func writeMeal(call: FlutterMethodCall, result: @escaping FlutterResult) throws {
        guard let arguments = call.arguments as? NSDictionary,
              let name = (arguments["name"] as? String?),
              let startTime = (arguments["start_time"] as? NSNumber),
              let endTime = (arguments["end_time"] as? NSNumber),
              let mealType = (arguments["meal_type"] as? String?),
              let recordingMethod = arguments["recordingMethod"] as? Int
        else {
            throw PluginError(message: "Invalid Arguments")
        }
        
        let dateFrom = Date(timeIntervalSince1970: startTime.doubleValue / 1000)
        let dateTo = Date(timeIntervalSince1970: endTime.doubleValue / 1000)
        
        let mealTypeString = mealType ?? "UNKNOWN"

        let isManualEntry = recordingMethod == RecordingMethod.manual.rawValue
        
        var metadata = ["HKFoodMeal": mealTypeString, HKMetadataKeyWasUserEntered: NSNumber(value: isManualEntry)] as [String : Any]
        if (name != nil) {
            metadata[HKMetadataKeyFoodType] = "\(name!)"
        }

        var nutrition = Set<HKSample>()
        for (key, identifier) in NUTRITION_KEYS {
            let value = arguments[key] as? Double
            guard let unwrappedValue = value else { continue }
            let unit = key == "calories" ? HKUnit.kilocalorie() : key == "water" ? HKUnit.literUnit(with: .milli) : HKUnit.gram()
            let nutritionSample = HKQuantitySample(
                type: HKSampleType.quantityType(forIdentifier: identifier)!, quantity: HKQuantity(unit: unit, doubleValue: unwrappedValue), start: dateFrom, end: dateTo, metadata: metadata)
            nutrition.insert(nutritionSample)
        }
        
        if #available(iOS 15.0, *){
            let type = HKCorrelationType.correlationType(forIdentifier: HKCorrelationTypeIdentifier.food)!
            let meal = HKCorrelation(type: type, start: dateFrom, end: dateTo, objects: nutrition, metadata: metadata)
            
            HKHealthStore().save(meal, withCompletion: { (success, error) in
                if let err = error {
                    print("Error Saving Meal Sample: \(err.localizedDescription)")
                }
                DispatchQueue.main.async {
                    result(success)
                }
            })
        } else {
            result(false)
        }
    }
    func writeInsulinDelivery(call: FlutterMethodCall, result: @escaping FlutterResult) throws {
        guard let arguments = call.arguments as? NSDictionary,
              let units = (arguments["units"] as? Double),
              let reason = (arguments["reason"] as? NSNumber),
              let startTime = (arguments["startTime"] as? NSNumber),
              let endTime = (arguments["endTime"] as? NSNumber)
        else {
            throw PluginError(message: "Invalid Arguments")
        }
        let dateFrom = Date(timeIntervalSince1970: startTime.doubleValue / 1000)
        let dateTo = Date(timeIntervalSince1970: endTime.doubleValue / 1000)
        
        let type = HKSampleType.quantityType(forIdentifier: .insulinDelivery)!
        let quantity = HKQuantity(unit: HKUnit.internationalUnit(), doubleValue: units)
        let metadata = [HKMetadataKeyInsulinDeliveryReason: reason]
        
        let insulin_sample = HKQuantitySample(type: type, quantity: quantity, start: dateFrom, end: dateTo, metadata: metadata)
        
        HKHealthStore().save(insulin_sample, withCompletion: { (success, error) in
            if let err = error {
                print("Error Saving Insulin Delivery Sample: \(err.localizedDescription)")
            }
            DispatchQueue.main.async {
                result(success)
            }
        })
    }
    
    func writeMenstruationFlow(call: FlutterMethodCall, result: @escaping FlutterResult) throws {
        guard let arguments = call.arguments as? NSDictionary,
              let flow = (arguments["value"] as? Int),
              let endTime = (arguments["endTime"] as? NSNumber),
              let isStartOfCycle = (arguments["isStartOfCycle"] as? NSNumber),
              let recordingMethod = (arguments["recordingMethod"] as? Int)
        else {
            throw PluginError(message: "Invalid Arguments - value, startTime, endTime or isStartOfCycle invalid")
        }
        guard let menstrualFlowType = HKCategoryValueMenstrualFlow(rawValue: flow) else {
            throw PluginError(message: "Invalid Menstrual Flow Type")
        }
        
        let dateTime = Date(timeIntervalSince1970: endTime.doubleValue / 1000)

        let isManualEntry = recordingMethod == RecordingMethod.manual.rawValue

        guard let categoryType = HKSampleType.categoryType(forIdentifier: .menstrualFlow) else {
            throw PluginError(message: "Invalid Menstrual Flow Type")
        }

        let metadata = [HKMetadataKeyMenstrualCycleStart: isStartOfCycle, HKMetadataKeyWasUserEntered: NSNumber(value: isManualEntry)] as [String : Any]
        
        let sample = HKCategorySample(
            type: categoryType,
            value: menstrualFlowType.rawValue, 
            start: dateTime, 
            end: dateTime,
            metadata: metadata
        )
        
        HKHealthStore().save(
            sample,
            withCompletion: { (success, error) in
                if let err = error {
                    print("Error Saving Menstruation Flow Sample: \(err.localizedDescription)")
                }
                DispatchQueue.main.async {
                    result(success)
                }
            })
    }
    
    func writeWorkoutData(call: FlutterMethodCall, result: @escaping FlutterResult) throws {
        guard let arguments = call.arguments as? NSDictionary,
              let activityType = (arguments["activityType"] as? String),
              let startTime = (arguments["startTime"] as? NSNumber),
              let endTime = (arguments["endTime"] as? NSNumber),
              let ac = workoutActivityTypeMap[activityType]
        else {
            throw PluginError(message: "Invalid Arguments - activityType, startTime or endTime invalid")
        }
        
        var totalEnergyBurned: HKQuantity?
        var totalDistance: HKQuantity? = nil
        
        // Handle optional arguments
        if let teb = (arguments["totalEnergyBurned"] as? Double) {
            totalEnergyBurned = HKQuantity(
                unit: unitDict[(arguments["totalEnergyBurnedUnit"] as! String)]!, doubleValue: teb)
        }
        if let td = (arguments["totalDistance"] as? Double) {
            totalDistance = HKQuantity(
                unit: unitDict[(arguments["totalDistanceUnit"] as! String)]!, doubleValue: td)
        }
        
        let dateFrom = Date(timeIntervalSince1970: startTime.doubleValue / 1000)
        let dateTo = Date(timeIntervalSince1970: endTime.doubleValue / 1000)
        
        var workout: HKWorkout
        
        workout = HKWorkout(
            activityType: ac, start: dateFrom, end: dateTo, duration: dateTo.timeIntervalSince(dateFrom),
            totalEnergyBurned: totalEnergyBurned ?? nil,
            totalDistance: totalDistance ?? nil, metadata: nil)
        
        HKHealthStore().save(
            workout,
            withCompletion: { (success, error) in
                if let err = error {
                    print("Error Saving Workout. Sample: \(err.localizedDescription)")
                }
                DispatchQueue.main.async {
                    result(success)
                }
            })
    }
    
    func delete(call: FlutterMethodCall, result: @escaping FlutterResult) {
        let arguments = call.arguments as? NSDictionary
        let dataTypeKey = (arguments?["dataTypeKey"] as? String)!
        let startTime = (arguments?["startTime"] as? NSNumber) ?? 0
        let endTime = (arguments?["endTime"] as? NSNumber) ?? 0
        
        let dateFrom = Date(timeIntervalSince1970: startTime.doubleValue / 1000)
        let dateTo = Date(timeIntervalSince1970: endTime.doubleValue / 1000)
        
        let dataType = dataTypeLookUp(key: dataTypeKey)
        
        let samplePredicate = HKQuery.predicateForSamples(
            withStart: dateFrom, end: dateTo, options: .strictStartDate)
        let ownerPredicate = HKQuery.predicateForObjects(from: HKSource.default())
        let sortDescriptor = NSSortDescriptor(key: HKSampleSortIdentifierEndDate, ascending: false)
        
        let deleteQuery = HKSampleQuery(
            sampleType: dataType,
            predicate: NSCompoundPredicate(andPredicateWithSubpredicates: [samplePredicate, ownerPredicate]),
            limit: HKObjectQueryNoLimit,
            sortDescriptors: [sortDescriptor]
        ) { [self] x, samplesOrNil, error in
            
            guard let samplesOrNil = samplesOrNil, error == nil else {
                // Handle the error if necessary
                print("Error deleting \(dataType)")
                return
            }
            
            // Delete the retrieved objects from the HealthKit store
            HKHealthStore().delete(samplesOrNil) { (success, error) in
                if let err = error {
                    print("Error deleting \(dataType) Sample: \(err.localizedDescription)")
                }
                DispatchQueue.main.async {
                    result(success)
                }
            }
        }
        
        HKHealthStore().execute(deleteQuery)
    }
    
    func getData(call: FlutterMethodCall, result: @escaping FlutterResult) {
        let arguments = call.arguments as? NSDictionary
        let dataTypeKey = (arguments?["dataTypeKey"] as? String)!
        let dataUnitKey = (arguments?["dataUnitKey"] as? String)
        let startTime = (arguments?["startTime"] as? NSNumber) ?? 0
        let endTime = (arguments?["endTime"] as? NSNumber) ?? 0
        let limit = (arguments?["limit"] as? Int) ?? HKObjectQueryNoLimit
        let recordingMethodsToFilter = (arguments?["recordingMethodsToFilter"] as? [Int]) ?? []
        let includeManualEntry = !recordingMethodsToFilter.contains(RecordingMethod.manual.rawValue)
        
        // Convert dates from milliseconds to Date()
        let dateFrom = Date(timeIntervalSince1970: startTime.doubleValue / 1000)
        let dateTo = Date(timeIntervalSince1970: endTime.doubleValue / 1000)
        
        let dataType = dataTypeLookUp(key: dataTypeKey)
        var unit: HKUnit?
        if let dataUnitKey = dataUnitKey {
            unit = unitDict[dataUnitKey]
        }
        
        let sourceIdForCharacteristic = "com.apple.Health"
        let sourceNameForCharacteristic = "Health"
        
        switch(dataTypeKey) {
        case "BIRTH_DATE":
            let dateOfBirth = getBirthDate()
            result([
                [
                    "value": dateOfBirth?.timeIntervalSince1970,
                    "date_from": Int(dateFrom.timeIntervalSince1970 * 1000),
                    "date_to": Int(dateTo.timeIntervalSince1970 * 1000),
                    "source_id": sourceIdForCharacteristic,
                    "source_name": sourceNameForCharacteristic,
                    "recording_method": RecordingMethod.manual.rawValue
                ]
            ])
            return
        case "GENDER":
            let gender = getGender()
            result([
                [
                    "value": gender?.rawValue,
                    "date_from": Int(dateFrom.timeIntervalSince1970 * 1000),
                    "date_to": Int(dateTo.timeIntervalSince1970 * 1000),
                    "source_id": sourceIdForCharacteristic,
                    "source_name": sourceNameForCharacteristic,
                    "recording_method": RecordingMethod.manual.rawValue
                ]
            ])
            return
        case "BLOOD_TYPE":
            let bloodType = getBloodType()
            result([
                [
                    "value": bloodType?.rawValue,
                    "date_from": Int(dateFrom.timeIntervalSince1970 * 1000),
                    "date_to": Int(dateTo.timeIntervalSince1970 * 1000),
                    "source_id": sourceIdForCharacteristic,
                    "source_name": sourceNameForCharacteristic,
                    "recording_method": RecordingMethod.manual.rawValue
                ]
            ])
            return
        default:
            break
        }
        
        var predicate = HKQuery.predicateForSamples(
            withStart: dateFrom, end: dateTo, options: .strictStartDate)
        if (!includeManualEntry) {
            let manualPredicate = NSPredicate(format: "metadata.%K != YES", HKMetadataKeyWasUserEntered)
            predicate = NSCompoundPredicate(type: .and, subpredicates: [predicate, manualPredicate])
        }
        let sortDescriptor = NSSortDescriptor(key: HKSampleSortIdentifierEndDate, ascending: false)
        
        let query = HKSampleQuery(
            sampleType: dataType, predicate: predicate, limit: limit, sortDescriptors: [sortDescriptor]
        ) {
            [self]
            x, samplesOrNil, error in
            
            switch samplesOrNil {
            case let (samples as [HKQuantitySample]) as Any:
                let dictionaries = samples.map { sample -> NSDictionary in
                    return [
                        "uuid": "\(sample.uuid)",
                        "value": sample.quantity.doubleValue(for: unit ?? HKUnit.internationalUnit()),
                        "date_from": Int(sample.startDate.timeIntervalSince1970 * 1000),
                        "date_to": Int(sample.endDate.timeIntervalSince1970 * 1000),
                        "source_id": sample.sourceRevision.source.bundleIdentifier,
                        "source_name": sample.sourceRevision.source.name,
                        "recording_method": (sample.metadata?[HKMetadataKeyWasUserEntered] as? Bool == true)
                            ? RecordingMethod.manual.rawValue
                            : RecordingMethod.automatic.rawValue,
                        "metadata": dataTypeKey == INSULIN_DELIVERY ? sample.metadata : nil,
                        "dataUnitKey": unit?.unitString
                    ]
                }
                DispatchQueue.main.async {
                    result(dictionaries)
                }
                
            case var (samplesCategory as [HKCategorySample]) as Any:
                
                if dataTypeKey == self.SLEEP_IN_BED {
                    samplesCategory = samplesCategory.filter { $0.value == 0 }
                }
                if dataTypeKey == self.SLEEP_ASLEEP {
                    samplesCategory = samplesCategory.filter { $0.value == 1 }
                }
                if dataTypeKey == self.SLEEP_AWAKE {
                    samplesCategory = samplesCategory.filter { $0.value == 2 }
                }
                if dataTypeKey == self.SLEEP_LIGHT {
                    samplesCategory = samplesCategory.filter { $0.value == 3 }
                }
                if dataTypeKey == self.SLEEP_DEEP {
                    samplesCategory = samplesCategory.filter { $0.value == 4 }
                }
                if dataTypeKey == self.SLEEP_REM {
                    samplesCategory = samplesCategory.filter { $0.value == 5 }
                }
                if dataTypeKey == self.HEADACHE_UNSPECIFIED {
                    samplesCategory = samplesCategory.filter { $0.value == 0 }
                }
                if dataTypeKey == self.HEADACHE_NOT_PRESENT {
                    samplesCategory = samplesCategory.filter { $0.value == 1 }
                }
                if dataTypeKey == self.HEADACHE_MILD {
                    samplesCategory = samplesCategory.filter { $0.value == 2 }
                }
                if dataTypeKey == self.HEADACHE_MODERATE {
                    samplesCategory = samplesCategory.filter { $0.value == 3 }
                }
                if dataTypeKey == self.HEADACHE_SEVERE {
                    samplesCategory = samplesCategory.filter { $0.value == 4 }
                }
                let categories = samplesCategory.map { sample -> NSDictionary in
                    var metadata: [String: Any] = [:]
                    
                    if let sampleMetadata = sample.metadata {
                        for (key, value) in sampleMetadata {
                            metadata[key] = value
                        }
                    }
                    
                    return [
                        "uuid": "\(sample.uuid)",
                        "value": sample.value,
                        "date_from": Int(sample.startDate.timeIntervalSince1970 * 1000),
                        "date_to": Int(sample.endDate.timeIntervalSince1970 * 1000),
                        "source_id": sample.sourceRevision.source.bundleIdentifier,
                        "source_name": sample.sourceRevision.source.name,
                        "recording_method": (sample.metadata?[HKMetadataKeyWasUserEntered] as? Bool == true) ? RecordingMethod.manual.rawValue : RecordingMethod.automatic.rawValue,
                        "metadata": metadata
                    ]
                }
                DispatchQueue.main.async {
                    result(categories)
                }
                
            case let (samplesWorkout as [HKWorkout]) as Any:
                
                let dictionaries = samplesWorkout.map { sample -> NSDictionary in
                    return [
                        "uuid": "\(sample.uuid)",
                        "workoutActivityType": workoutActivityTypeMap.first(where: {
                            $0.value == sample.workoutActivityType
                        })?.key,
                        "totalEnergyBurned": sample.totalEnergyBurned?.doubleValue(for: HKUnit.kilocalorie()),
                        "totalEnergyBurnedUnit": "KILOCALORIE",
                        "totalDistance": sample.totalDistance?.doubleValue(for: HKUnit.meter()),
                        "totalDistanceUnit": "METER",
                        "date_from": Int(sample.startDate.timeIntervalSince1970 * 1000),
                        "date_to": Int(sample.endDate.timeIntervalSince1970 * 1000),
                        "source_id": sample.sourceRevision.source.bundleIdentifier,
                        "source_name": sample.sourceRevision.source.name,
                        "recording_method": (sample.metadata?[HKMetadataKeyWasUserEntered] as? Bool == true) ? RecordingMethod.manual.rawValue : RecordingMethod.automatic.rawValue,
                        "workout_type": self.getWorkoutType(type: sample.workoutActivityType),
                        "total_distance": sample.totalDistance != nil ? Int(sample.totalDistance!.doubleValue(for: HKUnit.meter())) : 0,
                        "total_energy_burned": sample.totalEnergyBurned != nil ? Int(sample.totalEnergyBurned!.doubleValue(for: HKUnit.kilocalorie())) : 0
                    ]
                }
                
                DispatchQueue.main.async {
                    result(dictionaries)
                }
                
            case let (samplesAudiogram as [HKAudiogramSample]) as Any:
                let dictionaries = samplesAudiogram.map { sample -> NSDictionary in
                    var frequencies = [Double]()
                    var leftEarSensitivities = [Double]()
                    var rightEarSensitivities = [Double]()
                    for samplePoint in sample.sensitivityPoints {
                        frequencies.append(samplePoint.frequency.doubleValue(for: HKUnit.hertz()))
                        leftEarSensitivities.append(
                            samplePoint.leftEarSensitivity!.doubleValue(for: HKUnit.decibelHearingLevel()))
                        rightEarSensitivities.append(
                            samplePoint.rightEarSensitivity!.doubleValue(for: HKUnit.decibelHearingLevel()))
                    }
                    return [
                        "uuid": "\(sample.uuid)",
                        "frequencies": frequencies,
                        "leftEarSensitivities": leftEarSensitivities,
                        "rightEarSensitivities": rightEarSensitivities,
                        "date_from": Int(sample.startDate.timeIntervalSince1970 * 1000),
                        "date_to": Int(sample.endDate.timeIntervalSince1970 * 1000),
                        "source_id": sample.sourceRevision.source.bundleIdentifier,
                        "source_name": sample.sourceRevision.source.name,
                    ]
                }
                DispatchQueue.main.async {
                    result(dictionaries)
                }
                
            case let (nutritionSample as [HKCorrelation]) as Any:
                var foods: [[String: Any?]] = []
                for food in nutritionSample {
                    let name = food.metadata?[HKMetadataKeyFoodType] as? String
                    let mealType = food.metadata?["HKFoodMeal"]
                    let samples = food.objects
                    // get first sample if it exists
                    if let sample = samples.first as? HKQuantitySample {
                        var sampleDict = [
                            "uuid": "\(sample.uuid)",
                            "name": name,
                            "meal_type": mealType,
                            "date_from": Int(sample.startDate.timeIntervalSince1970 * 1000),
                            "date_to": Int(sample.endDate.timeIntervalSince1970 * 1000),
                            "source_id": sample.sourceRevision.source.bundleIdentifier,
                            "source_name": sample.sourceRevision.source.name,
                            "recording_method": (sample.metadata?[HKMetadataKeyWasUserEntered] as? Bool == true)
                                ? RecordingMethod.manual.rawValue
                                : RecordingMethod.automatic.rawValue
                        ]
                        for sample in samples {
                            if let quantitySample = sample as? HKQuantitySample {
                                for (key, identifier) in NUTRITION_KEYS {
                                    if (quantitySample.quantityType == HKObjectType.quantityType(forIdentifier: identifier)){
                                        let unit = key == "calories" ? HKUnit.kilocalorie() : key == "water" ? HKUnit.literUnit(with: .milli) : HKUnit.gram()
                                        sampleDict[key] = quantitySample.quantity.doubleValue(for: unit)
                                    }
                                }
                            }
                        }
                        foods.append(sampleDict)
                    }
                }
                
                DispatchQueue.main.async {
                    result(foods)
                }
                
            default:
                if #available(iOS 14.0, *), let ecgSamples = samplesOrNil as? [HKElectrocardiogram] {
                    let dictionaries = ecgSamples.map(fetchEcgMeasurements)
                    DispatchQueue.main.async {
                        result(dictionaries)
                    }
                } else {
                    DispatchQueue.main.async {
                        print("Error getting ECG - only available on iOS 14.0 and above!")
                        result(nil)
                    }
                }
            }
        }
        
        HKHealthStore().execute(query)
    }
    
    @available(iOS 14.0, *)
    private func fetchEcgMeasurements(_ sample: HKElectrocardiogram) -> NSDictionary {
        let semaphore = DispatchSemaphore(value: 0)
        var voltageValues = [NSDictionary]()
        let voltageQuery = HKElectrocardiogramQuery(sample) { query, result in
            switch result {
            case let .measurement(measurement):
                if let voltageQuantity = measurement.quantity(for: .appleWatchSimilarToLeadI) {
                    let voltage = voltageQuantity.doubleValue(for: HKUnit.volt())
                    let timeSinceSampleStart = measurement.timeSinceSampleStart
                    voltageValues.append(["voltage": voltage, "timeSinceSampleStart": timeSinceSampleStart])
                }
            case .done:
                semaphore.signal()
            case let .error(error):
                print(error)
            }
        }
        HKHealthStore().execute(voltageQuery)
        semaphore.wait()
        return [
            "uuid": "\(sample.uuid)",
            "voltageValues": voltageValues,
            "averageHeartRate": sample.averageHeartRate?.doubleValue(
                for: HKUnit.count().unitDivided(by: HKUnit.minute())),
            "samplingFrequency": sample.samplingFrequency?.doubleValue(for: HKUnit.hertz()),
            "classification": sample.classification.rawValue,
            "date_from": Int(sample.startDate.timeIntervalSince1970 * 1000),
            "date_to": Int(sample.endDate.timeIntervalSince1970 * 1000),
            "source_id": sample.sourceRevision.source.bundleIdentifier,
            "source_name": sample.sourceRevision.source.name,
        ]
    }
    
    func getIntervalData(call: FlutterMethodCall, result: @escaping FlutterResult) {
        let arguments = call.arguments as? NSDictionary
        let dataTypeKey = (arguments?["dataTypeKey"] as? String) ?? "DEFAULT"
        let dataUnitKey = (arguments?["dataUnitKey"] as? String)
        let startDate = (arguments?["startTime"] as? NSNumber) ?? 0
        let endDate = (arguments?["endTime"] as? NSNumber) ?? 0
        let intervalInSecond = (arguments?["interval"] as? Int) ?? 1
        let recordingMethodsToFilter = (arguments?["recordingMethodsToFilter"] as? [Int]) ?? []
        let includeManualEntry = !recordingMethodsToFilter.contains(RecordingMethod.manual.rawValue)
        
        // Set interval in seconds.
        var interval = DateComponents()
        interval.second = intervalInSecond
        
        // Convert dates from milliseconds to Date()
        let dateFrom = Date(timeIntervalSince1970: startDate.doubleValue / 1000)
        let dateTo = Date(timeIntervalSince1970: endDate.doubleValue / 1000)
        
        let quantityType: HKQuantityType! = dataQuantityTypesDict[dataTypeKey]
        var predicate = HKQuery.predicateForSamples(withStart: dateFrom, end: dateTo, options: [])
        if (!includeManualEntry) {
            let manualPredicate = NSPredicate(format: "metadata.%K != YES", HKMetadataKeyWasUserEntered)
            predicate = NSCompoundPredicate(type: .and, subpredicates: [predicate, manualPredicate])
        }
        
        let query = HKStatisticsCollectionQuery(quantityType: quantityType, quantitySamplePredicate: predicate, options: [.cumulativeSum, .separateBySource], anchorDate: dateFrom, intervalComponents: interval)
        
        query.initialResultsHandler = {
            [weak self] _, statisticCollectionOrNil, error in
            guard let self = self else {
                // Handle the case where self became nil.
                print("Self is nil")
                DispatchQueue.main.async {
                    result(nil)
                }
                return
            }
            
            // Error detected.
            if let error = error {
                print("Query error: \(error.localizedDescription)")
                DispatchQueue.main.async {
                    result(nil)
                }
                return
            }
            
            guard let collection = statisticCollectionOrNil as? HKStatisticsCollection else {
                print("Unexpected result from query")
                DispatchQueue.main.async {
                    result(nil)
                }
                return
            }
            
            var dictionaries = [[String: Any]]()
            collection.enumerateStatistics(from: dateFrom, to: dateTo) {
                [weak self] statisticData, _ in
                guard let self = self else {
                    // Handle the case where self became nil.
                    print("Self is nil during enumeration")
                    return
                }
                
                do {
                    if let quantity = statisticData.sumQuantity(),
                       let dataUnitKey = dataUnitKey,
                       let unit = self.unitDict[dataUnitKey] {
                        let dict = [
                            "value": quantity.doubleValue(for: unit),
                            "date_from": Int(statisticData.startDate.timeIntervalSince1970 * 1000),
                            "date_to": Int(statisticData.endDate.timeIntervalSince1970 * 1000),
                            "source_id": statisticData.sources?.first?.bundleIdentifier ?? "",
                            "source_name": statisticData.sources?.first?.name ?? ""
                        ]
                        dictionaries.append(dict)
                    }
                } catch {
                    print("Error during collection.enumeration: \(error)")
                }
            }
            DispatchQueue.main.async {
                result(dictionaries)
            }
        }
        HKHealthStore().execute(query)
    }
    
    func getTotalStepsInInterval(call: FlutterMethodCall, result: @escaping FlutterResult) {
        let arguments = call.arguments as? NSDictionary
        let startTime = (arguments?["startTime"] as? NSNumber) ?? 0
        let endTime = (arguments?["endTime"] as? NSNumber) ?? 0
        let recordingMethodsToFilter = (arguments?["recordingMethodsToFilter"] as? [Int]) ?? []
        let includeManualEntry = !recordingMethodsToFilter.contains(RecordingMethod.manual.rawValue)
        
        // Convert dates from milliseconds to Date()
        let dateFrom = Date(timeIntervalSince1970: startTime.doubleValue / 1000)
        let dateTo = Date(timeIntervalSince1970: endTime.doubleValue / 1000)
        
        let sampleType = HKQuantityType.quantityType(forIdentifier: .stepCount)!
        var predicate = HKQuery.predicateForSamples(
            withStart: dateFrom, end: dateTo, options: .strictStartDate)
        if (!includeManualEntry) {
            let manualPredicate = NSPredicate(format: "metadata.%K != YES", HKMetadataKeyWasUserEntered)
            predicate = NSCompoundPredicate(type: .and, subpredicates: [predicate, manualPredicate])
        }
        
        // TODO: [NOTE] Computational heavy
        let query = HKStatisticsCollectionQuery(
            quantityType: sampleType,
            quantitySamplePredicate: predicate,
            options: .cumulativeSum,
            anchorDate: dateFrom,
            intervalComponents: DateComponents(day: 1)
        )
        query.initialResultsHandler = { query, results, error in
            guard let results = results else { 
                let error = error! as NSError
                print("Error getting total steps in interval \(error.localizedDescription)")

                DispatchQueue.main.async {
                    result(nil)
                }
                return
             }

             var totalSteps = 0.0
             results.enumerateStatistics(from: dateFrom, to: dateTo) { statistics, stop in
                if let quantity = statistics.sumQuantity() {
                    let unit = HKUnit.count()
                    totalSteps += quantity.doubleValue(for: unit)
                }
             }

             DispatchQueue.main.async {
                result(Int(totalSteps))
             }
        }
        
        HKHealthStore().execute(query)
    }
    
    func unitLookUp(key: String) -> HKUnit {
        guard let unit = unitDict[key] else {
            return HKUnit.count()
        }
        return unit
    }
    
    func dataTypeLookUp(key: String) -> HKSampleType {
        guard let dataType_ = dataTypesDict[key] else {
            return HKSampleType.quantityType(forIdentifier: .bodyMass)!
        }
        return dataType_
    }
    
    func getGender() -> HKBiologicalSex? {
        var bioSex:HKBiologicalSex?
        do {
            bioSex = try healthStore.biologicalSex().biologicalSex
        } catch {
            bioSex = nil
            print("Error retrieving biologicalSex: \(error)")
        }
        return bioSex
    }
    
    func getBirthDate() -> Date? {
        var dob:Date?
        do {
            dob = try healthStore.dateOfBirthComponents().date
        } catch {
            dob = nil
            print("Error retrieving date of birth: \(error)")
        }
        return dob
    }
    
    func getBloodType() -> HKBloodType? {
        var bloodType:HKBloodType?
        do {
            bloodType = try healthStore.bloodType().bloodType
        } catch {
            bloodType = nil
            print("Error retrieving blood type: \(error)")
        }
        return bloodType
    }
    
    func initializeTypes() {
        // Initialize units
        unitDict[GRAM] = HKUnit.gram()
        unitDict[KILOGRAM] = HKUnit.gramUnit(with: .kilo)
        unitDict[OUNCE] = HKUnit.ounce()
        unitDict[POUND] = HKUnit.pound()
        unitDict[STONE] = HKUnit.stone()
        unitDict[METER] = HKUnit.meter()
        unitDict[INCH] = HKUnit.inch()
        unitDict[FOOT] = HKUnit.foot()
        unitDict[YARD] = HKUnit.yard()
        unitDict[MILE] = HKUnit.mile()
        unitDict[LITER] = HKUnit.liter()
        unitDict[MILLILITER] = HKUnit.literUnit(with: .milli)
        unitDict[FLUID_OUNCE_US] = HKUnit.fluidOunceUS()
        unitDict[FLUID_OUNCE_IMPERIAL] = HKUnit.fluidOunceImperial()
        unitDict[CUP_US] = HKUnit.cupUS()
        unitDict[CUP_IMPERIAL] = HKUnit.cupImperial()
        unitDict[PINT_US] = HKUnit.pintUS()
        unitDict[PINT_IMPERIAL] = HKUnit.pintImperial()
        unitDict[PASCAL] = HKUnit.pascal()
        unitDict[MILLIMETER_OF_MERCURY] = HKUnit.millimeterOfMercury()
        unitDict[CENTIMETER_OF_WATER] = HKUnit.centimeterOfWater()
        unitDict[ATMOSPHERE] = HKUnit.atmosphere()
        unitDict[DECIBEL_A_WEIGHTED_SOUND_PRESSURE_LEVEL] = HKUnit.decibelAWeightedSoundPressureLevel()
        unitDict[SECOND] = HKUnit.second()
        unitDict[MILLISECOND] = HKUnit.secondUnit(with: .milli)
        unitDict[MINUTE] = HKUnit.minute()
        unitDict[HOUR] = HKUnit.hour()
        unitDict[DAY] = HKUnit.day()
        unitDict[JOULE] = HKUnit.joule()
        unitDict[KILOCALORIE] = HKUnit.kilocalorie()
        unitDict[LARGE_CALORIE] = HKUnit.largeCalorie()
        unitDict[SMALL_CALORIE] = HKUnit.smallCalorie()
        unitDict[DEGREE_CELSIUS] = HKUnit.degreeCelsius()
        unitDict[DEGREE_FAHRENHEIT] = HKUnit.degreeFahrenheit()
        unitDict[KELVIN] = HKUnit.kelvin()
        unitDict[DECIBEL_HEARING_LEVEL] = HKUnit.decibelHearingLevel()
        unitDict[HERTZ] = HKUnit.hertz()
        unitDict[SIEMEN] = HKUnit.siemen()
        unitDict[INTERNATIONAL_UNIT] = HKUnit.internationalUnit()
        unitDict[COUNT] = HKUnit.count()
        unitDict[PERCENT] = HKUnit.percent()
        unitDict[BEATS_PER_MINUTE] = HKUnit.init(from: "count/min")
        unitDict[RESPIRATIONS_PER_MINUTE] = HKUnit.init(from: "count/min")
        unitDict[MILLIGRAM_PER_DECILITER] = HKUnit.init(from: "mg/dL")
        unitDict[UNKNOWN_UNIT] = HKUnit.init(from: "")
        unitDict[NO_UNIT] = HKUnit.init(from: "")
        unitDict[UV_EXPOSURE] = HKUnit.count()
        
        // Initialize workout types
        workoutActivityTypeMap["ARCHERY"] = .archery
        workoutActivityTypeMap["BOWLING"] = .bowling
        workoutActivityTypeMap["FENCING"] = .fencing
        workoutActivityTypeMap["GYMNASTICS"] = .gymnastics
        workoutActivityTypeMap["TRACK_AND_FIELD"] = .trackAndField
        workoutActivityTypeMap["AMERICAN_FOOTBALL"] = .americanFootball
        workoutActivityTypeMap["AUSTRALIAN_FOOTBALL"] = .australianFootball
        workoutActivityTypeMap["BASEBALL"] = .baseball
        workoutActivityTypeMap["BASKETBALL"] = .basketball
        workoutActivityTypeMap["CRICKET"] = .cricket
        workoutActivityTypeMap["DISC_SPORTS"] = .discSports
        workoutActivityTypeMap["HANDBALL"] = .handball
        workoutActivityTypeMap["HOCKEY"] = .hockey
        workoutActivityTypeMap["LACROSSE"] = .lacrosse
        workoutActivityTypeMap["RUGBY"] = .rugby
        workoutActivityTypeMap["SOCCER"] = .soccer
        workoutActivityTypeMap["SOFTBALL"] = .softball
        workoutActivityTypeMap["VOLLEYBALL"] = .volleyball
        workoutActivityTypeMap["PREPARATION_AND_RECOVERY"] = .preparationAndRecovery
        workoutActivityTypeMap["FLEXIBILITY"] = .flexibility
        workoutActivityTypeMap["WALKING"] = .walking
        workoutActivityTypeMap["RUNNING"] = .running
        workoutActivityTypeMap["RUNNING_TREADMILL"] = .running  // Supported due to combining with Android naming
        workoutActivityTypeMap["WHEELCHAIR_WALK_PACE"] = .wheelchairWalkPace
        workoutActivityTypeMap["WHEELCHAIR_RUN_PACE"] = .wheelchairRunPace
        workoutActivityTypeMap["BIKING"] = .cycling
        workoutActivityTypeMap["HAND_CYCLING"] = .handCycling
        workoutActivityTypeMap["CORE_TRAINING"] = .coreTraining
        workoutActivityTypeMap["ELLIPTICAL"] = .elliptical
        workoutActivityTypeMap["FUNCTIONAL_STRENGTH_TRAINING"] = .functionalStrengthTraining
        workoutActivityTypeMap["TRADITIONAL_STRENGTH_TRAINING"] = .traditionalStrengthTraining
        workoutActivityTypeMap["CROSS_TRAINING"] = .crossTraining
        workoutActivityTypeMap["MIXED_CARDIO"] = .mixedCardio
        workoutActivityTypeMap["HIGH_INTENSITY_INTERVAL_TRAINING"] = .highIntensityIntervalTraining
        workoutActivityTypeMap["JUMP_ROPE"] = .jumpRope
        workoutActivityTypeMap["STAIR_CLIMBING"] = .stairClimbing
        workoutActivityTypeMap["STAIRS"] = .stairs
        workoutActivityTypeMap["STEP_TRAINING"] = .stepTraining
        workoutActivityTypeMap["FITNESS_GAMING"] = .fitnessGaming
        workoutActivityTypeMap["BARRE"] = .barre
        workoutActivityTypeMap["YOGA"] = .yoga
        workoutActivityTypeMap["MIND_AND_BODY"] = .mindAndBody
        workoutActivityTypeMap["PILATES"] = .pilates
        workoutActivityTypeMap["BADMINTON"] = .badminton
        workoutActivityTypeMap["RACQUETBALL"] = .racquetball
        workoutActivityTypeMap["SQUASH"] = .squash
        workoutActivityTypeMap["TABLE_TENNIS"] = .tableTennis
        workoutActivityTypeMap["TENNIS"] = .tennis
        workoutActivityTypeMap["CLIMBING"] = .climbing
        workoutActivityTypeMap["ROCK_CLIMBING"] = .climbing  // Supported due to combining with Android naming
        workoutActivityTypeMap["EQUESTRIAN_SPORTS"] = .equestrianSports
        workoutActivityTypeMap["FISHING"] = .fishing
        workoutActivityTypeMap["GOLF"] = .golf
        workoutActivityTypeMap["HIKING"] = .hiking
        workoutActivityTypeMap["HUNTING"] = .hunting
        workoutActivityTypeMap["PLAY"] = .play
        workoutActivityTypeMap["CROSS_COUNTRY_SKIING"] = .crossCountrySkiing
        workoutActivityTypeMap["CURLING"] = .curling
        workoutActivityTypeMap["DOWNHILL_SKIING"] = .downhillSkiing
        workoutActivityTypeMap["SNOW_SPORTS"] = .snowSports
        workoutActivityTypeMap["SNOWBOARDING"] = .snowboarding
        workoutActivityTypeMap["SKATING"] = .skatingSports
        workoutActivityTypeMap["PADDLE_SPORTS"] = .paddleSports
        workoutActivityTypeMap["ROWING"] = .rowing
        workoutActivityTypeMap["SAILING"] = .sailing
        workoutActivityTypeMap["SURFING"] = .surfingSports
        workoutActivityTypeMap["SWIMMING"] = .swimming
        workoutActivityTypeMap["SWIMMING_OPEN_WATER"] = .swimming
        workoutActivityTypeMap["SWIMMING_POOL"] = .swimming
        workoutActivityTypeMap["WATER_FITNESS"] = .waterFitness
        workoutActivityTypeMap["WATER_POLO"] = .waterPolo
        workoutActivityTypeMap["WATER_SPORTS"] = .waterSports
        workoutActivityTypeMap["BOXING"] = .boxing
        workoutActivityTypeMap["KICKBOXING"] = .kickboxing
        workoutActivityTypeMap["MARTIAL_ARTS"] = .martialArts
        workoutActivityTypeMap["TAI_CHI"] = .taiChi
        workoutActivityTypeMap["WRESTLING"] = .wrestling
        workoutActivityTypeMap["OTHER"] = .other
        if #available(iOS 17.0, *) {
            workoutActivityTypeMap["UNDERWATER_DIVING"] = .underwaterDiving
        }

        nutritionList = [
            DIETARY_ENERGY_CONSUMED, DIETARY_CARBS_CONSUMED, DIETARY_PROTEIN_CONSUMED,
            DIETARY_FATS_CONSUMED, DIETARY_CAFFEINE, DIETARY_FIBER, DIETARY_SUGAR,
            DIETARY_FAT_MONOUNSATURATED, DIETARY_FAT_POLYUNSATURATED, DIETARY_FAT_SATURATED,
            DIETARY_CHOLESTEROL, DIETARY_VITAMIN_A, DIETARY_THIAMIN, DIETARY_RIBOFLAVIN,
            DIETARY_NIACIN, DIETARY_PANTOTHENIC_ACID, DIETARY_VITAMIN_B6, DIETARY_BIOTIN,
            DIETARY_VITAMIN_B12, DIETARY_VITAMIN_C, DIETARY_VITAMIN_D, DIETARY_VITAMIN_E,
            DIETARY_VITAMIN_K, DIETARY_FOLATE, DIETARY_CALCIUM, DIETARY_CHLORIDE,
            DIETARY_IRON, DIETARY_MAGNESIUM, DIETARY_PHOSPHORUS, DIETARY_POTASSIUM,
            DIETARY_SODIUM, DIETARY_ZINC, DIETARY_WATER, DIETARY_CHROMIUM, DIETARY_COPPER,
            DIETARY_IODINE, DIETARY_MANGANESE, DIETARY_MOLYBDENUM, DIETARY_SELENIUM,
        ]
        // Set up iOS 13 specific types (ordinary health data types)
        if #available(iOS 13.0, *) {
            dataTypesDict[ACTIVE_ENERGY_BURNED] = HKSampleType.quantityType(
                forIdentifier: .activeEnergyBurned)!
            dataTypesDict[AUDIOGRAM] = HKSampleType.audiogramSampleType()
            dataTypesDict[BASAL_ENERGY_BURNED] = HKSampleType.quantityType(
                forIdentifier: .basalEnergyBurned)!
            dataTypesDict[BLOOD_GLUCOSE] = HKSampleType.quantityType(forIdentifier: .bloodGlucose)!
            dataTypesDict[BLOOD_OXYGEN] = HKSampleType.quantityType(forIdentifier: .oxygenSaturation)!
            dataTypesDict[RESPIRATORY_RATE] = HKSampleType.quantityType(forIdentifier: .respiratoryRate)!
            dataTypesDict[PERIPHERAL_PERFUSION_INDEX] = HKSampleType.quantityType(
                forIdentifier: .peripheralPerfusionIndex)!
            
            dataTypesDict[BLOOD_PRESSURE_DIASTOLIC] = HKSampleType.quantityType(
                forIdentifier: .bloodPressureDiastolic)!
            dataTypesDict[BLOOD_PRESSURE_SYSTOLIC] = HKSampleType.quantityType(
                forIdentifier: .bloodPressureSystolic)!
            dataTypesDict[BODY_FAT_PERCENTAGE] = HKSampleType.quantityType(
                forIdentifier: .bodyFatPercentage)!
            dataTypesDict[LEAN_BODY_MASS] = HKSampleType.quantityType(forIdentifier: .leanBodyMass)!
            dataTypesDict[BODY_MASS_INDEX] = HKSampleType.quantityType(forIdentifier: .bodyMassIndex)!
            dataTypesDict[BODY_TEMPERATURE] = HKSampleType.quantityType(forIdentifier: .bodyTemperature)!
            
            // Nutrition
            dataTypesDict[DIETARY_CARBS_CONSUMED] = HKSampleType.quantityType(forIdentifier: .dietaryCarbohydrates)!
            dataTypesDict[DIETARY_CAFFEINE] = HKSampleType.quantityType(forIdentifier: .dietaryCaffeine)!
            dataTypesDict[DIETARY_ENERGY_CONSUMED] = HKSampleType.quantityType(forIdentifier: .dietaryEnergyConsumed)!
            dataTypesDict[DIETARY_FATS_CONSUMED] = HKSampleType.quantityType(forIdentifier: .dietaryFatTotal)!
            dataTypesDict[DIETARY_PROTEIN_CONSUMED] = HKSampleType.quantityType(forIdentifier: .dietaryProtein)!
            dataTypesDict[DIETARY_FIBER] = HKSampleType.quantityType(forIdentifier: .dietaryFiber)!
            dataTypesDict[DIETARY_SUGAR] = HKSampleType.quantityType(forIdentifier: .dietarySugar)!
            dataTypesDict[DIETARY_FAT_MONOUNSATURATED] = HKSampleType.quantityType(forIdentifier: .dietaryFatMonounsaturated)!
            dataTypesDict[DIETARY_FAT_POLYUNSATURATED] = HKSampleType.quantityType(forIdentifier: .dietaryFatPolyunsaturated)!
            dataTypesDict[DIETARY_FAT_SATURATED] = HKSampleType.quantityType(forIdentifier: .dietaryFatSaturated)!
            dataTypesDict[DIETARY_CHOLESTEROL] = HKSampleType.quantityType(forIdentifier: .dietaryCholesterol)!
            dataTypesDict[DIETARY_VITAMIN_A] = HKSampleType.quantityType(forIdentifier: .dietaryVitaminA)!
            dataTypesDict[DIETARY_THIAMIN] = HKSampleType.quantityType(forIdentifier: .dietaryThiamin)!
            dataTypesDict[DIETARY_RIBOFLAVIN] = HKSampleType.quantityType(forIdentifier: .dietaryRiboflavin)!
            dataTypesDict[DIETARY_NIACIN] = HKSampleType.quantityType(forIdentifier: .dietaryNiacin)!
            dataTypesDict[DIETARY_PANTOTHENIC_ACID] = HKSampleType.quantityType(forIdentifier: .dietaryPantothenicAcid)!
            dataTypesDict[DIETARY_VITAMIN_B6] = HKSampleType.quantityType(forIdentifier: .dietaryVitaminB6)!
            dataTypesDict[DIETARY_BIOTIN] = HKSampleType.quantityType(forIdentifier: .dietaryBiotin)!
            dataTypesDict[DIETARY_VITAMIN_B12] = HKSampleType.quantityType(forIdentifier: .dietaryVitaminB12)!
            dataTypesDict[DIETARY_VITAMIN_C] = HKSampleType.quantityType(forIdentifier: .dietaryVitaminC)!
            dataTypesDict[DIETARY_VITAMIN_D] = HKSampleType.quantityType(forIdentifier: .dietaryVitaminD)!
            dataTypesDict[DIETARY_VITAMIN_E] = HKSampleType.quantityType(forIdentifier: .dietaryVitaminE)!
            dataTypesDict[DIETARY_VITAMIN_K] = HKSampleType.quantityType(forIdentifier: .dietaryVitaminK)!
            dataTypesDict[DIETARY_FOLATE] = HKSampleType.quantityType(forIdentifier: .dietaryFolate)!
            dataTypesDict[DIETARY_CALCIUM] = HKSampleType.quantityType(forIdentifier: .dietaryCalcium)!
            dataTypesDict[DIETARY_CHLORIDE] = HKSampleType.quantityType(forIdentifier: .dietaryChloride)!
            dataTypesDict[DIETARY_IRON] = HKSampleType.quantityType(forIdentifier: .dietaryIron)!
            dataTypesDict[DIETARY_MAGNESIUM] = HKSampleType.quantityType(forIdentifier: .dietaryMagnesium)!
            dataTypesDict[DIETARY_PHOSPHORUS] = HKSampleType.quantityType(forIdentifier: .dietaryPhosphorus)!
            dataTypesDict[DIETARY_POTASSIUM] = HKSampleType.quantityType(forIdentifier: .dietaryPotassium)!
            dataTypesDict[DIETARY_SODIUM] = HKSampleType.quantityType(forIdentifier: .dietarySodium)!
            dataTypesDict[DIETARY_ZINC] = HKSampleType.quantityType(forIdentifier: .dietaryZinc)!
            dataTypesDict[DIETARY_WATER] = HKSampleType.quantityType(forIdentifier: .dietaryWater)!
            dataTypesDict[DIETARY_CHROMIUM] = HKSampleType.quantityType(forIdentifier: .dietaryChromium)!
            dataTypesDict[DIETARY_COPPER] = HKSampleType.quantityType(forIdentifier: .dietaryCopper)!
            dataTypesDict[DIETARY_IODINE] = HKSampleType.quantityType(forIdentifier: .dietaryIodine)!
            dataTypesDict[DIETARY_MANGANESE] = HKSampleType.quantityType(forIdentifier: .dietaryManganese)!
            dataTypesDict[DIETARY_MOLYBDENUM] = HKSampleType.quantityType(forIdentifier: .dietaryMolybdenum)!
            dataTypesDict[DIETARY_SELENIUM] = HKSampleType.quantityType(forIdentifier: .dietarySelenium)!
            
            dataTypesDict[ELECTRODERMAL_ACTIVITY] = HKSampleType.quantityType(
                forIdentifier: .electrodermalActivity)!
            dataTypesDict[FORCED_EXPIRATORY_VOLUME] = HKSampleType.quantityType(
                forIdentifier: .forcedExpiratoryVolume1)!
            dataTypesDict[HEART_RATE] = HKSampleType.quantityType(forIdentifier: .heartRate)!
            dataTypesDict[HEART_RATE_VARIABILITY_SDNN] = HKSampleType.quantityType(
                forIdentifier: .heartRateVariabilitySDNN)!
            dataTypesDict[HEIGHT] = HKSampleType.quantityType(forIdentifier: .height)!
            dataTypesDict[INSULIN_DELIVERY] = HKSampleType.quantityType(forIdentifier: .insulinDelivery)!
            dataTypesDict[RESTING_HEART_RATE] = HKSampleType.quantityType(
                forIdentifier: .restingHeartRate)!
            dataTypesDict[STEPS] = HKSampleType.quantityType(forIdentifier: .stepCount)!
            dataTypesDict[WAIST_CIRCUMFERENCE] = HKSampleType.quantityType(
                forIdentifier: .waistCircumference)!
            dataTypesDict[WALKING_HEART_RATE] = HKSampleType.quantityType(
                forIdentifier: .walkingHeartRateAverage)!
            dataTypesDict[WEIGHT] = HKSampleType.quantityType(forIdentifier: .bodyMass)!
            dataTypesDict[DISTANCE_WALKING_RUNNING] = HKSampleType.quantityType(
                forIdentifier: .distanceWalkingRunning)!
            dataTypesDict[DISTANCE_SWIMMING] = HKSampleType.quantityType(forIdentifier: .distanceSwimming)!
            dataTypesDict[DISTANCE_CYCLING] = HKSampleType.quantityType(forIdentifier: .distanceCycling)!
            dataTypesDict[FLIGHTS_CLIMBED] = HKSampleType.quantityType(forIdentifier: .flightsClimbed)!
            dataTypesDict[MINDFULNESS] = HKSampleType.categoryType(forIdentifier: .mindfulSession)!
            dataTypesDict[SLEEP_AWAKE] = HKSampleType.categoryType(forIdentifier: .sleepAnalysis)!
            dataTypesDict[SLEEP_DEEP] = HKSampleType.categoryType(forIdentifier: .sleepAnalysis)!
            dataTypesDict[SLEEP_IN_BED] = HKSampleType.categoryType(forIdentifier: .sleepAnalysis)!
            dataTypesDict[SLEEP_LIGHT] = HKSampleType.categoryType(forIdentifier: .sleepAnalysis)!
            dataTypesDict[SLEEP_REM] = HKSampleType.categoryType(forIdentifier: .sleepAnalysis)!
            dataTypesDict[SLEEP_ASLEEP] = HKSampleType.categoryType(forIdentifier: .sleepAnalysis)!
            dataTypesDict[MENSTRUATION_FLOW] = HKSampleType.categoryType(forIdentifier: .menstrualFlow)!

            dataTypesDict[UV_EXPOSURE] = HKSampleType.quantityType(forIdentifier: .uvExposure)!
            
            dataTypesDict[EXERCISE_TIME] = HKSampleType.quantityType(forIdentifier: .appleExerciseTime)!
            dataTypesDict[WORKOUT] = HKSampleType.workoutType()
            dataTypesDict[NUTRITION] = HKSampleType.correlationType(
                forIdentifier: .food)!
            
            healthDataTypes = Array(dataTypesDict.values)
            
            characteristicsTypesDict[BIRTH_DATE] = HKObjectType.characteristicType(forIdentifier: .dateOfBirth)!
            characteristicsTypesDict[GENDER] = HKObjectType.characteristicType(forIdentifier: .biologicalSex)!
            characteristicsTypesDict[BLOOD_TYPE] = HKObjectType.characteristicType(forIdentifier: .bloodType)!
            characteristicsDataTypes = Array(characteristicsTypesDict.values)
        }
        
        // Set up iOS 11 specific types (ordinary health data quantity types)
        if #available(iOS 11.0, *) {
            dataQuantityTypesDict[ACTIVE_ENERGY_BURNED] = HKQuantityType.quantityType(forIdentifier: .activeEnergyBurned)!
            dataQuantityTypesDict[BASAL_ENERGY_BURNED] = HKQuantityType.quantityType(forIdentifier: .basalEnergyBurned)!
            dataQuantityTypesDict[BLOOD_GLUCOSE] = HKQuantityType.quantityType(forIdentifier: .bloodGlucose)!
            dataQuantityTypesDict[BLOOD_OXYGEN] = HKQuantityType.quantityType(forIdentifier: .oxygenSaturation)!
            dataQuantityTypesDict[BLOOD_PRESSURE_DIASTOLIC] = HKQuantityType.quantityType(forIdentifier: .bloodPressureDiastolic)!
            dataQuantityTypesDict[BLOOD_PRESSURE_SYSTOLIC] = HKQuantityType.quantityType(forIdentifier: .bloodPressureSystolic)!
            dataQuantityTypesDict[BODY_FAT_PERCENTAGE] = HKQuantityType.quantityType(forIdentifier: .bodyFatPercentage)!
            dataQuantityTypesDict[LEAN_BODY_MASS] = HKSampleType.quantityType(forIdentifier: .leanBodyMass)!
            dataQuantityTypesDict[BODY_MASS_INDEX] = HKQuantityType.quantityType(forIdentifier: .bodyMassIndex)!
            dataQuantityTypesDict[BODY_TEMPERATURE] = HKQuantityType.quantityType(forIdentifier: .bodyTemperature)!
            dataQuantityTypesDict[UV_EXPOSURE] = HKQuantityType.quantityType(forIdentifier: .uvExposure)!
            
            // Nutrition
            dataQuantityTypesDict[DIETARY_CARBS_CONSUMED] = HKSampleType.quantityType(forIdentifier: .dietaryCarbohydrates)!
            dataQuantityTypesDict[DIETARY_CAFFEINE] = HKSampleType.quantityType(forIdentifier: .dietaryCaffeine)!
            dataQuantityTypesDict[DIETARY_ENERGY_CONSUMED] = HKSampleType.quantityType(forIdentifier: .dietaryEnergyConsumed)!
            dataQuantityTypesDict[DIETARY_FATS_CONSUMED] = HKSampleType.quantityType(forIdentifier: .dietaryFatTotal)!
            dataQuantityTypesDict[DIETARY_PROTEIN_CONSUMED] = HKSampleType.quantityType(forIdentifier: .dietaryProtein)!
            dataQuantityTypesDict[DIETARY_FIBER] = HKSampleType.quantityType(forIdentifier: .dietaryFiber)!
            dataQuantityTypesDict[DIETARY_SUGAR] = HKSampleType.quantityType(forIdentifier: .dietarySugar)!
            dataQuantityTypesDict[DIETARY_FAT_MONOUNSATURATED] = HKSampleType.quantityType(forIdentifier: .dietaryFatMonounsaturated)!
            dataQuantityTypesDict[DIETARY_FAT_POLYUNSATURATED] = HKSampleType.quantityType(forIdentifier: .dietaryFatPolyunsaturated)!
            dataQuantityTypesDict[DIETARY_FAT_SATURATED] = HKSampleType.quantityType(forIdentifier: .dietaryFatSaturated)!
            dataQuantityTypesDict[DIETARY_CHOLESTEROL] = HKSampleType.quantityType(forIdentifier: .dietaryCholesterol)!
            dataQuantityTypesDict[DIETARY_VITAMIN_A] = HKSampleType.quantityType(forIdentifier: .dietaryVitaminA)!
            dataQuantityTypesDict[DIETARY_THIAMIN] = HKSampleType.quantityType(forIdentifier: .dietaryThiamin)!
            dataQuantityTypesDict[DIETARY_RIBOFLAVIN] = HKSampleType.quantityType(forIdentifier: .dietaryRiboflavin)!
            dataQuantityTypesDict[DIETARY_NIACIN] = HKSampleType.quantityType(forIdentifier: .dietaryNiacin)!
            dataQuantityTypesDict[DIETARY_PANTOTHENIC_ACID] = HKSampleType.quantityType(forIdentifier: .dietaryPantothenicAcid)!
            dataQuantityTypesDict[DIETARY_VITAMIN_B6] = HKSampleType.quantityType(forIdentifier: .dietaryVitaminB6)!
            dataQuantityTypesDict[DIETARY_BIOTIN] = HKSampleType.quantityType(forIdentifier: .dietaryBiotin)!
            dataQuantityTypesDict[DIETARY_VITAMIN_B12] = HKSampleType.quantityType(forIdentifier: .dietaryVitaminB12)!
            dataQuantityTypesDict[DIETARY_VITAMIN_C] = HKSampleType.quantityType(forIdentifier: .dietaryVitaminC)!
            dataQuantityTypesDict[DIETARY_VITAMIN_D] = HKSampleType.quantityType(forIdentifier: .dietaryVitaminD)!
            dataQuantityTypesDict[DIETARY_VITAMIN_E] = HKSampleType.quantityType(forIdentifier: .dietaryVitaminE)!
            dataQuantityTypesDict[DIETARY_VITAMIN_K] = HKSampleType.quantityType(forIdentifier: .dietaryVitaminK)!
            dataQuantityTypesDict[DIETARY_FOLATE] = HKSampleType.quantityType(forIdentifier: .dietaryFolate)!
            dataQuantityTypesDict[DIETARY_CALCIUM] = HKSampleType.quantityType(forIdentifier: .dietaryCalcium)!
            dataQuantityTypesDict[DIETARY_CHLORIDE] = HKSampleType.quantityType(forIdentifier: .dietaryChloride)!
            dataQuantityTypesDict[DIETARY_IRON] = HKSampleType.quantityType(forIdentifier: .dietaryIron)!
            dataQuantityTypesDict[DIETARY_MAGNESIUM] = HKSampleType.quantityType(forIdentifier: .dietaryMagnesium)!
            dataQuantityTypesDict[DIETARY_PHOSPHORUS] = HKSampleType.quantityType(forIdentifier: .dietaryPhosphorus)!
            dataQuantityTypesDict[DIETARY_POTASSIUM] = HKSampleType.quantityType(forIdentifier: .dietaryPotassium)!
            dataQuantityTypesDict[DIETARY_SODIUM] = HKSampleType.quantityType(forIdentifier: .dietarySodium)!
            dataQuantityTypesDict[DIETARY_ZINC] = HKSampleType.quantityType(forIdentifier: .dietaryZinc)!
            dataQuantityTypesDict[DIETARY_WATER] = HKSampleType.quantityType(forIdentifier: .dietaryWater)!
            dataQuantityTypesDict[DIETARY_CHROMIUM] = HKSampleType.quantityType(forIdentifier: .dietaryChromium)!
            dataQuantityTypesDict[DIETARY_COPPER] = HKSampleType.quantityType(forIdentifier: .dietaryCopper)!
            dataQuantityTypesDict[DIETARY_IODINE] = HKSampleType.quantityType(forIdentifier: .dietaryIodine)!
            dataQuantityTypesDict[DIETARY_MANGANESE] = HKSampleType.quantityType(forIdentifier: .dietaryManganese)!
            dataQuantityTypesDict[DIETARY_MOLYBDENUM] = HKSampleType.quantityType(forIdentifier: .dietaryMolybdenum)!
            dataQuantityTypesDict[DIETARY_SELENIUM] = HKSampleType.quantityType(forIdentifier: .dietarySelenium)!
            
            dataQuantityTypesDict[ELECTRODERMAL_ACTIVITY] = HKQuantityType.quantityType(forIdentifier: .electrodermalActivity)!
            dataQuantityTypesDict[FORCED_EXPIRATORY_VOLUME] = HKQuantityType.quantityType(forIdentifier: .forcedExpiratoryVolume1)!
            dataQuantityTypesDict[HEART_RATE] = HKQuantityType.quantityType(forIdentifier: .heartRate)!
            dataQuantityTypesDict[HEART_RATE_VARIABILITY_SDNN] = HKQuantityType.quantityType(forIdentifier: .heartRateVariabilitySDNN)!
            dataQuantityTypesDict[HEIGHT] = HKQuantityType.quantityType(forIdentifier: .height)!
            dataQuantityTypesDict[RESTING_HEART_RATE] = HKQuantityType.quantityType(forIdentifier: .restingHeartRate)!
            dataQuantityTypesDict[STEPS] = HKQuantityType.quantityType(forIdentifier: .stepCount)!
            dataQuantityTypesDict[WAIST_CIRCUMFERENCE] = HKQuantityType.quantityType(forIdentifier: .waistCircumference)!
            dataQuantityTypesDict[WALKING_HEART_RATE] = HKQuantityType.quantityType(forIdentifier: .walkingHeartRateAverage)!
            dataQuantityTypesDict[WEIGHT] = HKQuantityType.quantityType(forIdentifier: .bodyMass)!
            dataQuantityTypesDict[DISTANCE_WALKING_RUNNING] = HKQuantityType.quantityType(forIdentifier: .distanceWalkingRunning)!
            dataQuantityTypesDict[DISTANCE_SWIMMING] = HKQuantityType.quantityType(forIdentifier: .distanceSwimming)!
            dataQuantityTypesDict[DISTANCE_CYCLING] = HKQuantityType.quantityType(forIdentifier: .distanceCycling)!
            dataQuantityTypesDict[FLIGHTS_CLIMBED] = HKQuantityType.quantityType(forIdentifier: .flightsClimbed)!
            
            healthDataQuantityTypes = Array(dataQuantityTypesDict.values)
        }
        
        // Set up heart rate data types specific to the apple watch, requires iOS 12
        if #available(iOS 12.2, *) {
            dataTypesDict[HIGH_HEART_RATE_EVENT] = HKSampleType.categoryType(
                forIdentifier: .highHeartRateEvent)!
            dataTypesDict[LOW_HEART_RATE_EVENT] = HKSampleType.categoryType(
                forIdentifier: .lowHeartRateEvent)!
            dataTypesDict[IRREGULAR_HEART_RATE_EVENT] = HKSampleType.categoryType(
                forIdentifier: .irregularHeartRhythmEvent)!
            
            heartRateEventTypes = Set([
                HKSampleType.categoryType(forIdentifier: .highHeartRateEvent)!,
                HKSampleType.categoryType(forIdentifier: .lowHeartRateEvent)!,
                HKSampleType.categoryType(forIdentifier: .irregularHeartRhythmEvent)!,
            ])
        }
        
        if #available(iOS 13.6, *) {
            dataTypesDict[HEADACHE_UNSPECIFIED] = HKSampleType.categoryType(forIdentifier: .headache)!
            dataTypesDict[HEADACHE_NOT_PRESENT] = HKSampleType.categoryType(forIdentifier: .headache)!
            dataTypesDict[HEADACHE_MILD] = HKSampleType.categoryType(forIdentifier: .headache)!
            dataTypesDict[HEADACHE_MODERATE] = HKSampleType.categoryType(forIdentifier: .headache)!
            dataTypesDict[HEADACHE_SEVERE] = HKSampleType.categoryType(forIdentifier: .headache)!
            
            headacheType = Set([
                HKSampleType.categoryType(forIdentifier: .headache)!
            ])
        }
        
        if #available(iOS 14.0, *) {
            dataTypesDict[ELECTROCARDIOGRAM] = HKSampleType.electrocardiogramType()
            
            unitDict[VOLT] = HKUnit.volt()
            unitDict[INCHES_OF_MERCURY] = HKUnit.inchesOfMercury()
            
            workoutActivityTypeMap["CARDIO_DANCE"] = HKWorkoutActivityType.cardioDance
            workoutActivityTypeMap["SOCIAL_DANCE"] = HKWorkoutActivityType.socialDance
            workoutActivityTypeMap["PICKLEBALL"] = HKWorkoutActivityType.pickleball
            workoutActivityTypeMap["COOLDOWN"] = HKWorkoutActivityType.cooldown
        }

        if #available(iOS 16.0, *) {
            dataTypesDict[ATRIAL_FIBRILLATION_BURDEN] = HKQuantityType.quantityType(forIdentifier: .atrialFibrillationBurden)!

            dataTypesDict[WATER_TEMPERATURE] = HKQuantityType.quantityType(forIdentifier: .waterTemperature)!
            dataTypesDict[UNDERWATER_DEPTH] = HKQuantityType.quantityType(forIdentifier: .underwaterDepth)!
        } 
        
        // Concatenate heart events, headache and health data types (both may be empty)
        allDataTypes = Set(heartRateEventTypes + healthDataTypes)
        allDataTypes = allDataTypes.union(headacheType)
    }
    
    func getWorkoutType(type: HKWorkoutActivityType) -> String {
        switch type {
        case .americanFootball:
            return "americanFootball"
        case .archery:
            return "archery"
        case .australianFootball:
            return "australianFootball"
        case .badminton:
            return "badminton"
        case .baseball:
            return "baseball"
        case .basketball:
            return "basketball"
        case .bowling:
            return "bowling"
        case .boxing:
            return "boxing"
        case .climbing:
            return "climbing"
        case .cricket:
            return "cricket"
        case .crossTraining:
            return "crossTraining"
        case .curling:
            return "curling"
        case .cycling:
            return "cycling"
        case .dance:
            return "dance"
        case .danceInspiredTraining:
            return "danceInspiredTraining"
        case .elliptical:
            return "elliptical"
        case .equestrianSports:
            return "equestrianSports"
        case .fencing:
            return "fencing"
        case .fishing:
            return "fishing"
        case .functionalStrengthTraining:
            return "functionalStrengthTraining"
        case .golf:
            return "golf"
        case .gymnastics:
            return "gymnastics"
        case .handball:
            return "handball"
        case .hiking:
            return "hiking"
        case .hockey:
            return "hockey"
        case .hunting:
            return "hunting"
        case .lacrosse:
            return "lacrosse"
        case .martialArts:
            return "martialArts"
        case .mindAndBody:
            return "mindAndBody"
        case .mixedMetabolicCardioTraining:
            return "mixedMetabolicCardioTraining"
        case .paddleSports:
            return "paddleSports"
        case .play:
            return "play"
        case .preparationAndRecovery:
            return "preparationAndRecovery"
        case .racquetball:
            return "racquetball"
        case .rowing:
            return "rowing"
        case .rugby:
            return "rugby"
        case .running:
            return "running"
        case .sailing:
            return "sailing"
        case .skatingSports:
            return "skatingSports"
        case .snowSports:
            return "snowSports"
        case .soccer:
            return "soccer"
        case .softball:
            return "softball"
        case .squash:
            return "squash"
        case .stairClimbing:
            return "stairClimbing"
        case .surfingSports:
            return "surfingSports"
        case .swimming:
            return "swimming"
        case .tableTennis:
            return "tableTennis"
        case .tennis:
            return "tennis"
        case .trackAndField:
            return "trackAndField"
        case .traditionalStrengthTraining:
            return "traditionalStrengthTraining"
        case .volleyball:
            return "volleyball"
        case .walking:
            return "walking"
        case .waterFitness:
            return "waterFitness"
        case .waterPolo:
            return "waterPolo"
        case .waterSports:
            return "waterSports"
        case .wrestling:
            return "wrestling"
        case .yoga:
            return "yoga"
        case .barre:
            return "barre"
        case .coreTraining:
            return "coreTraining"
        case .crossCountrySkiing:
            return "crossCountrySkiing"
        case .downhillSkiing:
            return "downhillSkiing"
        case .flexibility:
            return "flexibility"
        case .highIntensityIntervalTraining:
            return "highIntensityIntervalTraining"
        case .jumpRope:
            return "jumpRope"
        case .kickboxing:
            return "kickboxing"
        case .pilates:
            return "pilates"
        case .snowboarding:
            return "snowboarding"
        case .stairs:
            return "stairs"
        case .stepTraining:
            return "stepTraining"
        case .wheelchairWalkPace:
            return "wheelchairWalkPace"
        case .wheelchairRunPace:
            return "wheelchairRunPace"
        case .taiChi:
            return "taiChi"
        case .mixedCardio:
            return "mixedCardio"
        case .handCycling:
            return "handCycling"
        case .underwaterDiving:
            return "underwaterDiving"
        default:
            return "other"
        }
   }
}<|MERGE_RESOLUTION|>--- conflicted
+++ resolved
@@ -162,13 +162,9 @@
     let GENDER = "GENDER"
     let BLOOD_TYPE = "BLOOD_TYPE"
     let MENSTRUATION_FLOW = "MENSTRUATION_FLOW"
-<<<<<<< HEAD
     let UV_EXPOSURE = "UV_EXPOSURE"
-=======
     let WATER_TEMPERATURE = "WATER_TEMPERATURE"
     let UNDERWATER_DEPTH = "UNDERWATER_DEPTH"
-    
->>>>>>> 44aae2c6
     
     // Health Unit types
     // MOLE_UNIT_WITH_MOLAR_MASS, // requires molar mass input - not supported yet
