import Flutter
import HealthKit
import UIKit

public class SwiftHealthPlugin: NSObject, FlutterPlugin {
<<<<<<< HEAD
    
    let healthStore = HKHealthStore()
    var healthDataTypes = [HKSampleType]()
    var heartRateEventTypes = Set<HKSampleType>()
    var headacheType = Set<HKSampleType>()
    var allDataTypes = Set<HKSampleType>()
    var dataTypesDict: [String: HKSampleType] = [:]
    var unitDict: [String: HKUnit] = [:]
    var workoutActivityTypeMap: [String: HKWorkoutActivityType] = [:]
    
    // Health Data Type Keys
    let ACTIVE_ENERGY_BURNED = "ACTIVE_ENERGY_BURNED"
    let AUDIOGRAM = "AUDIOGRAM"
    let BASAL_ENERGY_BURNED = "BASAL_ENERGY_BURNED"
    let BLOOD_GLUCOSE = "BLOOD_GLUCOSE"
    let BLOOD_OXYGEN = "BLOOD_OXYGEN"
    let BLOOD_PRESSURE_DIASTOLIC = "BLOOD_PRESSURE_DIASTOLIC"
    let BLOOD_PRESSURE_SYSTOLIC = "BLOOD_PRESSURE_SYSTOLIC"
    let BODY_FAT_PERCENTAGE = "BODY_FAT_PERCENTAGE"
    let BODY_MASS_INDEX = "BODY_MASS_INDEX"
    let BODY_TEMPERATURE = "BODY_TEMPERATURE"
    let DIETARY_CARBS_CONSUMED = "DIETARY_CARBS_CONSUMED"
    let DIETARY_ENERGY_CONSUMED = "DIETARY_ENERGY_CONSUMED"
    let DIETARY_FATS_CONSUMED = "DIETARY_FATS_CONSUMED"
    let DIETARY_PROTEIN_CONSUMED = "DIETARY_PROTEIN_CONSUMED"
    let ELECTRODERMAL_ACTIVITY = "ELECTRODERMAL_ACTIVITY"
    let FORCED_EXPIRATORY_VOLUME = "FORCED_EXPIRATORY_VOLUME"
    let HEART_RATE = "HEART_RATE"
    let HEART_RATE_VARIABILITY_SDNN = "HEART_RATE_VARIABILITY_SDNN"
    let HEIGHT = "HEIGHT"
    let HIGH_HEART_RATE_EVENT = "HIGH_HEART_RATE_EVENT"
    let IRREGULAR_HEART_RATE_EVENT = "IRREGULAR_HEART_RATE_EVENT"
    let LOW_HEART_RATE_EVENT = "LOW_HEART_RATE_EVENT"
    let RESTING_HEART_RATE = "RESTING_HEART_RATE"
    let RESPIRATORY_RATE = "RESPIRATORY_RATE"
    let PERIPHERAL_PERFUSION_INDEX = "PERIPHERAL_PERFUSION_INDEX"
    let STEPS = "STEPS"
    let WAIST_CIRCUMFERENCE = "WAIST_CIRCUMFERENCE"
    let WALKING_HEART_RATE = "WALKING_HEART_RATE"
    let WEIGHT = "WEIGHT"
    let DISTANCE_WALKING_RUNNING = "DISTANCE_WALKING_RUNNING"
    let FLIGHTS_CLIMBED = "FLIGHTS_CLIMBED"
    let WATER = "WATER"
    let MINDFULNESS = "MINDFULNESS"
    let SLEEP_IN_BED = "SLEEP_IN_BED"
    let SLEEP_ASLEEP = "SLEEP_ASLEEP"
    let SLEEP_AWAKE = "SLEEP_AWAKE"
    let EXERCISE_TIME = "EXERCISE_TIME"
    let WORKOUT = "WORKOUT"
    let HEADACHE_UNSPECIFIED = "HEADACHE_UNSPECIFIED"
    let HEADACHE_NOT_PRESENT = "HEADACHE_NOT_PRESENT"
    let HEADACHE_MILD = "HEADACHE_MILD"
    let HEADACHE_MODERATE = "HEADACHE_MODERATE"
    let HEADACHE_SEVERE = "HEADACHE_SEVERE"
    let ELECTROCARDIOGRAM = "ELECTROCARDIOGRAM"
    
    // Health Unit types
    // MOLE_UNIT_WITH_MOLAR_MASS, // requires molar mass input - not supported yet
    // MOLE_UNIT_WITH_PREFIX_MOLAR_MASS, // requires molar mass & prefix input - not supported yet
    let GRAM = "GRAM"
    let KILOGRAM = "KILOGRAM"
    let OUNCE = "OUNCE"
    let POUND = "POUND"
    let STONE = "STONE"
    let METER = "METER"
    let INCH = "INCH"
    let FOOT = "FOOT"
    let YARD = "YARD"
    let MILE = "MILE"
    let LITER = "LITER"
    let MILLILITER = "MILLILITER"
    let FLUID_OUNCE_US = "FLUID_OUNCE_US"
    let FLUID_OUNCE_IMPERIAL = "FLUID_OUNCE_IMPERIAL"
    let CUP_US = "CUP_US"
    let CUP_IMPERIAL = "CUP_IMPERIAL"
    let PINT_US = "PINT_US"
    let PINT_IMPERIAL = "PINT_IMPERIAL"
    let PASCAL = "PASCAL"
    let MILLIMETER_OF_MERCURY = "MILLIMETER_OF_MERCURY"
    let INCHES_OF_MERCURY = "INCHES_OF_MERCURY"
    let CENTIMETER_OF_WATER = "CENTIMETER_OF_WATER"
    let ATMOSPHERE = "ATMOSPHERE"
    let DECIBEL_A_WEIGHTED_SOUND_PRESSURE_LEVEL = "DECIBEL_A_WEIGHTED_SOUND_PRESSURE_LEVEL"
    let SECOND = "SECOND"
    let MILLISECOND = "MILLISECOND"
    let MINUTE = "MINUTE"
    let HOUR = "HOUR"
    let DAY = "DAY"
    let JOULE = "JOULE"
    let KILOCALORIE = "KILOCALORIE"
    let LARGE_CALORIE = "LARGE_CALORIE"
    let SMALL_CALORIE = "SMALL_CALORIE"
    let DEGREE_CELSIUS = "DEGREE_CELSIUS"
    let DEGREE_FAHRENHEIT = "DEGREE_FAHRENHEIT"
    let KELVIN = "KELVIN"
    let DECIBEL_HEARING_LEVEL = "DECIBEL_HEARING_LEVEL"
    let HERTZ = "HERTZ"
    let SIEMEN = "SIEMEN"
    let VOLT = "VOLT"
    let INTERNATIONAL_UNIT = "INTERNATIONAL_UNIT"
    let COUNT = "COUNT"
    let PERCENT = "PERCENT"
    let BEATS_PER_MINUTE = "BEATS_PER_MINUTE"
    let RESPIRATIONS_PER_MINUTE = "RESPIRATIONS_PER_MINUTE"
    let MILLIGRAM_PER_DECILITER = "MILLIGRAM_PER_DECILITER"
    let UNKNOWN_UNIT = "UNKNOWN_UNIT"
    let NO_UNIT = "NO_UNIT"
    
    struct PluginError: Error {
        let message: String
    }
    
    public static func register(with registrar: FlutterPluginRegistrar) {
        let channel = FlutterMethodChannel(name: "flutter_health", binaryMessenger: registrar.messenger())
        let instance = SwiftHealthPlugin()
        registrar.addMethodCallDelegate(instance, channel: channel)
    }
    
    public func handle(_ call: FlutterMethodCall, result: @escaping FlutterResult) {
        // Set up all data types
        initializeTypes()
        
        /// Handle checkIfHealthDataAvailable
        if (call.method.elementsEqual("checkIfHealthDataAvailable")){
            checkIfHealthDataAvailable(call: call, result: result)
        }
        /// Handle requestAuthorization
        else if (call.method.elementsEqual("requestAuthorization")){
            try! requestAuthorization(call: call, result: result)
        }
        
        /// Handle getData
        else if (call.method.elementsEqual("getData")){
            getData(call: call, result: result)
        }
        
        /// Handle getTotalStepsInInterval
        else if (call.method.elementsEqual("getTotalStepsInInterval")){
            getTotalStepsInInterval(call: call, result: result)
        }
        
        /// Handle writeData
        else if (call.method.elementsEqual("writeData")){
            try! writeData(call: call, result: result)
        }
        
        /// Handle writeAudiogram
        else if (call.method.elementsEqual("writeAudiogram")){
            try! writeAudiogram(call: call, result: result)
        }
        
        /// Handle writeBloodPressure
        else if (call.method.elementsEqual("writeBloodPressure")){
            try! writeBloodPressure(call: call, result: result)
        }
        
        /// Handle writeWorkoutData
        else if (call.method.elementsEqual("writeWorkoutData")){
            try! writeWorkoutData(call: call, result: result)
        }
        
        /// Handle hasPermission
        else if (call.method.elementsEqual("hasPermissions")){
            try! hasPermissions(call: call, result: result)
        }
        
        /// Handle delete data
        else if (call.method.elementsEqual("delete")){
            try! delete(call: call, result: result)
        }
        
    }
    
    func checkIfHealthDataAvailable(call: FlutterMethodCall, result: @escaping FlutterResult) {
        result(HKHealthStore.isHealthDataAvailable())
    }
    
    func hasPermissions(call: FlutterMethodCall, result: @escaping FlutterResult) throws {
        let arguments = call.arguments as? NSDictionary
        guard let types = arguments?["types"] as? Array<String>,
              let permissions = arguments?["permissions"] as? Array<Int>,
              types.count == permissions.count
        else {
            throw PluginError(message: "Invalid Arguments!")
        }
        
        for (index, type) in types.enumerated() {
            let sampleType = dataTypeLookUp(key: type)
            let success = hasPermission(type: sampleType, access: permissions[index])
            if (success == nil || success == false) {
                result(success)
                return
            }
        }
        
        result(true)
    }
    
    
    func hasPermission(type: HKSampleType, access: Int) -> Bool? {
        
        if #available(iOS 13.0, *) {
            let status = healthStore.authorizationStatus(for: type)
            switch access {
            case 0: // READ
                return nil
            case 1: // WRITE
                return  (status == HKAuthorizationStatus.sharingAuthorized)
            default: // READ_WRITE
                return nil
            }
        }
        else {
            return nil
        }
    }
    
    func requestAuthorization(call: FlutterMethodCall, result: @escaping FlutterResult) throws {
        guard let arguments = call.arguments as? NSDictionary,
              let types = arguments["types"] as? Array<String>,
              let permissions = arguments["permissions"] as? Array<Int>,
              permissions.count == types.count
        else {
            throw PluginError(message: "Invalid Arguments!")
        }
        
        
        var typesToRead = Set<HKSampleType>()
        var typesToWrite = Set<HKSampleType>()
        for (index, key) in types.enumerated() {
            let dataType = dataTypeLookUp(key: key)
            let access = permissions[index]
            switch access {
            case 0:
                typesToRead.insert(dataType)
            case 1:
                typesToWrite.insert(dataType)
            default:
                typesToRead.insert(dataType)
                typesToWrite.insert(dataType)
            }
        }
        
        if #available(iOS 13.0, *) {
            healthStore.requestAuthorization(toShare: typesToWrite, read: typesToRead) { (success, error) in
                DispatchQueue.main.async {
                    result(success)
                }
            }
        }
        else {
            result(false)// Handle the error here.
        }
    }
    
    func writeData(call: FlutterMethodCall, result: @escaping FlutterResult) throws {
        guard let arguments = call.arguments as? NSDictionary,
              let value = (arguments["value"] as? Double),
              let type = (arguments["dataTypeKey"] as? String),
              let unit = (arguments["dataUnitKey"] as? String),
              let startTime = (arguments["startTime"] as? NSNumber),
              let endTime = (arguments["endTime"] as? NSNumber)
        else {
            throw PluginError(message: "Invalid Arguments")
        }
        
        let dateFrom = Date(timeIntervalSince1970: startTime.doubleValue / 1000)
        let dateTo = Date(timeIntervalSince1970: endTime.doubleValue / 1000)
        
        let sample: HKObject
        
        if (unitLookUp(key: type) == HKUnit.init(from: "")) {
            sample = HKCategorySample(type: dataTypeLookUp(key: type) as! HKCategoryType, value: Int(value), start: dateFrom, end: dateTo)
        } else {
            let quantity = HKQuantity(unit: unitDict[unit]!, doubleValue: value)
            
            sample = HKQuantitySample(type: dataTypeLookUp(key: type) as! HKQuantityType, quantity: quantity, start: dateFrom, end: dateTo)
        }
        
        HKHealthStore().save(sample, withCompletion: { (success, error) in
            if let err = error {
                print("Error Saving \(type) Sample: \(err.localizedDescription)")
            }
            DispatchQueue.main.async {
                result(success)
            }
        })
    }
    
    func writeAudiogram(call: FlutterMethodCall, result: @escaping FlutterResult) throws {
        guard let arguments = call.arguments as? NSDictionary,
              let frequencies = (arguments["frequencies"] as? Array<Double>),
              let leftEarSensitivities = (arguments["leftEarSensitivities"] as? Array<Double>),
              let rightEarSensitivities = (arguments["rightEarSensitivities"] as? Array<Double>),
              let startTime = (arguments["startTime"] as? NSNumber),
              let endTime = (arguments["endTime"] as? NSNumber)
        else {
            throw PluginError(message: "Invalid Arguments")
        }
        
        let dateFrom = Date(timeIntervalSince1970: startTime.doubleValue / 1000)
        let dateTo = Date(timeIntervalSince1970: endTime.doubleValue / 1000)
        
        var sensitivityPoints = [HKAudiogramSensitivityPoint]()
        
        for index in 0...frequencies.count-1 {
            let frequency = HKQuantity(unit: HKUnit.hertz(), doubleValue: frequencies[index])
            let dbUnit = HKUnit.decibelHearingLevel()
            let left = HKQuantity(unit: dbUnit, doubleValue: leftEarSensitivities[index])
            let right = HKQuantity(unit: dbUnit, doubleValue: rightEarSensitivities[index])
            let sensitivityPoint = try HKAudiogramSensitivityPoint(frequency: frequency,  leftEarSensitivity: left, rightEarSensitivity: right)
            sensitivityPoints.append(sensitivityPoint)
        }
        
        let audiogram: HKAudiogramSample;
        let metadataReceived = (arguments["metadata"] as? [String: Any]?)
        
        if((metadataReceived) != nil) {
            guard let deviceName = metadataReceived?!["HKDeviceName"] as? String else { return }
            guard let externalUUID = metadataReceived?!["HKExternalUUID"] as? String else { return }
            
            audiogram = HKAudiogramSample(sensitivityPoints:sensitivityPoints, start: dateFrom, end: dateTo, metadata: [HKMetadataKeyDeviceName: deviceName, HKMetadataKeyExternalUUID: externalUUID])
            
        } else {
            audiogram = HKAudiogramSample(sensitivityPoints:sensitivityPoints, start: dateFrom, end: dateTo, metadata: nil)
        }
        
        HKHealthStore().save(audiogram, withCompletion: { (success, error) in
            if let err = error {
                print("Error Saving Audiogram. Sample: \(err.localizedDescription)")
            }
            DispatchQueue.main.async {
                result(success)
            }
        })
    }

    func writeBloodPressure(call: FlutterMethodCall, result: @escaping FlutterResult) throws {
        guard let arguments = call.arguments as? NSDictionary,
            let systolic = (arguments["systolic"] as? Double),
            let diastolic = (arguments["diastolic"] as? Double),
            let startTime = (arguments["startTime"] as? NSNumber),
            let endTime = (arguments["endTime"] as? NSNumber)
        else {
            throw PluginError(message: "Invalid Arguments")
        }
        let dateFrom = Date(timeIntervalSince1970: startTime.doubleValue / 1000)
        let dateTo = Date(timeIntervalSince1970: endTime.doubleValue / 1000)

        let systolic_sample = HKQuantitySample(type: HKSampleType.quantityType(forIdentifier: .bloodPressureSystolic)!, quantity: HKQuantity(unit: HKUnit.millimeterOfMercury(), doubleValue: systolic), start: dateFrom, end: dateTo)
        let diastolic_sample = HKQuantitySample(type: HKSampleType.quantityType(forIdentifier: .bloodPressureDiastolic)!, quantity: HKQuantity(unit: HKUnit.millimeterOfMercury(), doubleValue: diastolic), start: dateFrom, end: dateTo)
        
        HKHealthStore().save([systolic_sample, diastolic_sample], withCompletion: { (success, error) in
            if let err = error {
                print("Error Saving Blood Pressure Sample: \(err.localizedDescription)")
            }
            DispatchQueue.main.async {
                result(success)
            }
        })
    }

    
    func writeWorkoutData(call: FlutterMethodCall, result: @escaping FlutterResult) throws {
        guard let arguments = call.arguments as? NSDictionary,
              let activityType = (arguments["activityType"] as? String),
              let startTime = (arguments["startTime"] as? NSNumber),
              let endTime = (arguments["endTime"] as? NSNumber),
              let ac = workoutActivityTypeMap[activityType]
        else {
            throw PluginError(message: "Invalid Arguments - activityType, startTime or endTime invalid")
        }
        
        var totalEnergyBurned: HKQuantity?
        var totalDistance: HKQuantity? = nil
        
        // Handle optional arguments
        if let teb = (arguments["totalEnergyBurned"] as? Double) {
            totalEnergyBurned = HKQuantity(unit: unitDict[(arguments["totalEnergyBurnedUnit"] as! String)]!, doubleValue: teb)
        }
        if let td = (arguments["totalDistance"] as? Double) {
            totalDistance = HKQuantity(unit: unitDict[(arguments["totalDistanceUnit"] as! String)]!, doubleValue: td)
        }
        
       let dateFrom = Date(timeIntervalSince1970: startTime.doubleValue / 1000)
       let dateTo = Date(timeIntervalSince1970: endTime.doubleValue / 1000)
        
        var workout: HKWorkout
        
        workout = HKWorkout(activityType: ac, start: dateFrom, end: dateTo, duration: dateTo.timeIntervalSince(dateFrom),
                            totalEnergyBurned: totalEnergyBurned ?? nil,
                            totalDistance: totalDistance ?? nil, metadata: nil)
        
        HKHealthStore().save(workout, withCompletion: { (success, error) in
            if let err = error {
                print("Error Saving Workout. Sample: \(err.localizedDescription)")
            }
            DispatchQueue.main.async {
                result(success)
            }
        })
    }
    
    func delete(call: FlutterMethodCall, result: @escaping FlutterResult) {
        let arguments = call.arguments as? NSDictionary
        let dataTypeKey = (arguments?["dataTypeKey"] as? String)!
        let startTime = (arguments?["startTime"] as? NSNumber) ?? 0
        let endTime = (arguments?["endTime"] as? NSNumber) ?? 0

        let dateFrom = Date(timeIntervalSince1970: startTime.doubleValue / 1000)
        let dateTo = Date(timeIntervalSince1970: endTime.doubleValue / 1000)

        let dataType = dataTypeLookUp(key: dataTypeKey)
        
        let predicate = HKQuery.predicateForSamples(withStart: dateFrom, end: dateTo, options: .strictStartDate)
        let sortDescriptor = NSSortDescriptor(key: HKSampleSortIdentifierEndDate, ascending: false)

        let deleteQuery = HKSampleQuery(sampleType: dataType, predicate: predicate, limit: HKObjectQueryNoLimit, sortDescriptors: [sortDescriptor]) { [self] x, samplesOrNil, error in

            guard let samplesOrNil = samplesOrNil, error == nil else {
                // Handle the error if necessary
                print("Error deleting \(dataType)")
                return
            }

            // Delete the retrieved objects from the HealthKit store
            HKHealthStore().delete(samplesOrNil) { (success, error) in
                if let err = error {
                        print("Error deleting \(dataType) Sample: \(err.localizedDescription)")
                    }
                    DispatchQueue.main.async {
                        result(success)
                    }
            }
        }

        HKHealthStore().execute(deleteQuery)
    }
    
    func getData(call: FlutterMethodCall, result: @escaping FlutterResult) {
        let arguments = call.arguments as? NSDictionary
        let dataTypeKey = (arguments?["dataTypeKey"] as? String)!
        let dataUnitKey = (arguments?["dataUnitKey"] as? String)
        let startTime = (arguments?["startTime"] as? NSNumber) ?? 0
        let endTime = (arguments?["endTime"] as? NSNumber) ?? 0
        let limit = (arguments?["limit"] as? Int) ?? HKObjectQueryNoLimit
        
        // Convert dates from milliseconds to Date()
        let dateFrom = Date(timeIntervalSince1970: startTime.doubleValue / 1000)
        let dateTo = Date(timeIntervalSince1970: endTime.doubleValue / 1000)
        
        let dataType = dataTypeLookUp(key: dataTypeKey)
        var unit: HKUnit?
        if let dataUnitKey = dataUnitKey {
            unit = unitDict[dataUnitKey]
        }
        
        let predicate = HKQuery.predicateForSamples(withStart: dateFrom, end: dateTo, options: .strictStartDate)
        let sortDescriptor = NSSortDescriptor(key: HKSampleSortIdentifierEndDate, ascending: false)
        
        let query = HKSampleQuery(sampleType: dataType, predicate: predicate, limit: limit, sortDescriptors: [sortDescriptor]) { [self]
            x, samplesOrNil, error in
            
            switch samplesOrNil {
            case let (samples as [HKQuantitySample]) as Any:
                let dictionaries = samples.map { sample -> NSDictionary in
                    return [
                        "uuid": "\(sample.uuid)",
                        "value": sample.quantity.doubleValue(for: unit!),
                        "date_from": Int(sample.startDate.timeIntervalSince1970 * 1000),
                        "date_to": Int(sample.endDate.timeIntervalSince1970 * 1000),
                        "source_id": sample.sourceRevision.source.bundleIdentifier,
                        "source_name": sample.sourceRevision.source.name
                    ]
                }
                DispatchQueue.main.async {
                    result(dictionaries)
                }
                
            case var (samplesCategory as [HKCategorySample]) as Any:
                if (dataTypeKey == self.SLEEP_IN_BED) {
                    samplesCategory = samplesCategory.filter { $0.value == 0 }
                }
                if (dataTypeKey == self.SLEEP_ASLEEP) {
                    samplesCategory = samplesCategory.filter { $0.value == 1 }
                }
                if (dataTypeKey == self.SLEEP_AWAKE) {
                    samplesCategory = samplesCategory.filter { $0.value == 2 }
                }
                if (dataTypeKey == self.HEADACHE_UNSPECIFIED) {
                    samplesCategory = samplesCategory.filter { $0.value == 0 }
                }
                if (dataTypeKey == self.HEADACHE_NOT_PRESENT) {
                    samplesCategory = samplesCategory.filter { $0.value == 1 }
                }
                if (dataTypeKey == self.HEADACHE_MILD) {
                    samplesCategory = samplesCategory.filter { $0.value == 2 }
                }
                if (dataTypeKey == self.HEADACHE_MODERATE) {
                    samplesCategory = samplesCategory.filter { $0.value == 3 }
                }
                if (dataTypeKey == self.HEADACHE_SEVERE) {
                    samplesCategory = samplesCategory.filter { $0.value == 4 }
                }
                let categories = samplesCategory.map { sample -> NSDictionary in
                    return [
                        "uuid": "\(sample.uuid)",
                        "value": sample.value,
                        "date_from": Int(sample.startDate.timeIntervalSince1970 * 1000),
                        "date_to": Int(sample.endDate.timeIntervalSince1970 * 1000),
                        "source_id": sample.sourceRevision.source.bundleIdentifier,
                        "source_name": sample.sourceRevision.source.name
                    ]
                }
                DispatchQueue.main.async {
                    result(categories)
                }
                
            case let (samplesWorkout as [HKWorkout]) as Any:
                
                let dictionaries = samplesWorkout.map { sample -> NSDictionary in
                    return [
                        "uuid": "\(sample.uuid)",
                        "workoutActivityType": workoutActivityTypeMap.first(where: {$0.value == sample.workoutActivityType})?.key,
                        "totalEnergyBurned": sample.totalEnergyBurned?.doubleValue(for: HKUnit.kilocalorie()),
                        "totalEnergyBurnedUnit": "KILOCALORIE",
                        "totalDistance": sample.totalDistance?.doubleValue(for: HKUnit.meter()),
                        "totalDistanceUnit": "METER",
                        "date_from": Int(sample.startDate.timeIntervalSince1970 * 1000),
                        "date_to": Int(sample.endDate.timeIntervalSince1970 * 1000),
                        "source_id": sample.sourceRevision.source.bundleIdentifier,
                        "source_name": sample.sourceRevision.source.name
                    ]
                }
                
                DispatchQueue.main.async {
                    result(dictionaries)
                }
                
            case let (samplesAudiogram as [HKAudiogramSample]) as Any:
                let dictionaries = samplesAudiogram.map { sample -> NSDictionary in
                    var frequencies = [Double]()
                    var leftEarSensitivities = [Double]()
                    var rightEarSensitivities = [Double]()
                    for samplePoint in sample.sensitivityPoints {
                        frequencies.append(samplePoint.frequency.doubleValue(for: HKUnit.hertz()))
                        leftEarSensitivities.append(samplePoint.leftEarSensitivity!.doubleValue(for: HKUnit.decibelHearingLevel()))
                        rightEarSensitivities.append(samplePoint.rightEarSensitivity!.doubleValue(for: HKUnit.decibelHearingLevel()))
                    }
                    return [
                        "uuid": "\(sample.uuid)",
                        "frequencies": frequencies,
                        "leftEarSensitivities": leftEarSensitivities,
                        "rightEarSensitivities": rightEarSensitivities,
                        "date_from": Int(sample.startDate.timeIntervalSince1970 * 1000),
                        "date_to": Int(sample.endDate.timeIntervalSince1970 * 1000),
                        "source_id": sample.sourceRevision.source.bundleIdentifier,
                        "source_name": sample.sourceRevision.source.name
                    ]
                }
                DispatchQueue.main.async {
                    result(dictionaries)
                }
                
            default:
                if #available(iOS 14.0, *), let ecgSamples = samplesOrNil as? [HKElectrocardiogram] {
                    let dictionaries = ecgSamples.map(fetchEcgMeasurements)
                    DispatchQueue.main.async {
                        result(dictionaries)
                    }
                } else {
                    DispatchQueue.main.async {
                        print("Error getting ECG - only available on iOS 14.0 and above!")
                        result(nil)
                    }
                }
            }
        }
        
        HKHealthStore().execute(query)
    }
    
    @available(iOS 14.0, *)
    private func fetchEcgMeasurements(_ sample: HKElectrocardiogram) -> NSDictionary {
        let semaphore = DispatchSemaphore(value: 0)
        var voltageValues = [NSDictionary]()
        let voltageQuery = HKElectrocardiogramQuery(sample) { query, result in
            switch (result) {
            case let .measurement(measurement):
                if let voltageQuantity = measurement.quantity(for: .appleWatchSimilarToLeadI) {
                    let voltage = voltageQuantity.doubleValue(for: HKUnit.volt())
                    let timeSinceSampleStart = measurement.timeSinceSampleStart
                    voltageValues.append(["voltage": voltage, "timeSinceSampleStart": timeSinceSampleStart])
                }
            case .done:
                semaphore.signal()
            case let .error(error):
                print(error)
            }
        }
        HKHealthStore().execute(voltageQuery)
        semaphore.wait()
        return [
=======

  let healthStore = HKHealthStore()
  var healthDataTypes = [HKSampleType]()
  var heartRateEventTypes = Set<HKSampleType>()
  var headacheType = Set<HKSampleType>()
  var allDataTypes = Set<HKSampleType>()
  var dataTypesDict: [String: HKSampleType] = [:]
  var unitDict: [String: HKUnit] = [:]
  var workoutActivityTypeMap: [String: HKWorkoutActivityType] = [:]

  // Health Data Type Keys
  let ACTIVE_ENERGY_BURNED = "ACTIVE_ENERGY_BURNED"
  let AUDIOGRAM = "AUDIOGRAM"
  let BASAL_ENERGY_BURNED = "BASAL_ENERGY_BURNED"
  let BLOOD_GLUCOSE = "BLOOD_GLUCOSE"
  let BLOOD_OXYGEN = "BLOOD_OXYGEN"
  let BLOOD_PRESSURE_DIASTOLIC = "BLOOD_PRESSURE_DIASTOLIC"
  let BLOOD_PRESSURE_SYSTOLIC = "BLOOD_PRESSURE_SYSTOLIC"
  let BODY_FAT_PERCENTAGE = "BODY_FAT_PERCENTAGE"
  let BODY_MASS_INDEX = "BODY_MASS_INDEX"
  let BODY_TEMPERATURE = "BODY_TEMPERATURE"
  let DIETARY_CARBS_CONSUMED = "DIETARY_CARBS_CONSUMED"
  let DIETARY_ENERGY_CONSUMED = "DIETARY_ENERGY_CONSUMED"
  let DIETARY_FATS_CONSUMED = "DIETARY_FATS_CONSUMED"
  let DIETARY_PROTEIN_CONSUMED = "DIETARY_PROTEIN_CONSUMED"
  let ELECTRODERMAL_ACTIVITY = "ELECTRODERMAL_ACTIVITY"
  let FORCED_EXPIRATORY_VOLUME = "FORCED_EXPIRATORY_VOLUME"
  let HEART_RATE = "HEART_RATE"
  let HEART_RATE_VARIABILITY_SDNN = "HEART_RATE_VARIABILITY_SDNN"
  let HEIGHT = "HEIGHT"
  let HIGH_HEART_RATE_EVENT = "HIGH_HEART_RATE_EVENT"
  let IRREGULAR_HEART_RATE_EVENT = "IRREGULAR_HEART_RATE_EVENT"
  let LOW_HEART_RATE_EVENT = "LOW_HEART_RATE_EVENT"
  let RESTING_HEART_RATE = "RESTING_HEART_RATE"
  let STEPS = "STEPS"
  let WAIST_CIRCUMFERENCE = "WAIST_CIRCUMFERENCE"
  let WALKING_HEART_RATE = "WALKING_HEART_RATE"
  let WEIGHT = "WEIGHT"
  let DISTANCE_WALKING_RUNNING = "DISTANCE_WALKING_RUNNING"
  let FLIGHTS_CLIMBED = "FLIGHTS_CLIMBED"
  let WATER = "WATER"
  let MINDFULNESS = "MINDFULNESS"
  let SLEEP_IN_BED = "SLEEP_IN_BED"
  let SLEEP_ASLEEP = "SLEEP_ASLEEP"
  let SLEEP_AWAKE = "SLEEP_AWAKE"
  let SLEEP_DEEP = "SLEEP_DEEP"
  let SLEEP_REM = "SLEEP_REM"

  let EXERCISE_TIME = "EXERCISE_TIME"
  let WORKOUT = "WORKOUT"
  let HEADACHE_UNSPECIFIED = "HEADACHE_UNSPECIFIED"
  let HEADACHE_NOT_PRESENT = "HEADACHE_NOT_PRESENT"
  let HEADACHE_MILD = "HEADACHE_MILD"
  let HEADACHE_MODERATE = "HEADACHE_MODERATE"
  let HEADACHE_SEVERE = "HEADACHE_SEVERE"
  let ELECTROCARDIOGRAM = "ELECTROCARDIOGRAM"

  // Health Unit types
  // MOLE_UNIT_WITH_MOLAR_MASS, // requires molar mass input - not supported yet
  // MOLE_UNIT_WITH_PREFIX_MOLAR_MASS, // requires molar mass & prefix input - not supported yet
  let GRAM = "GRAM"
  let KILOGRAM = "KILOGRAM"
  let OUNCE = "OUNCE"
  let POUND = "POUND"
  let STONE = "STONE"
  let METER = "METER"
  let INCH = "INCH"
  let FOOT = "FOOT"
  let YARD = "YARD"
  let MILE = "MILE"
  let LITER = "LITER"
  let MILLILITER = "MILLILITER"
  let FLUID_OUNCE_US = "FLUID_OUNCE_US"
  let FLUID_OUNCE_IMPERIAL = "FLUID_OUNCE_IMPERIAL"
  let CUP_US = "CUP_US"
  let CUP_IMPERIAL = "CUP_IMPERIAL"
  let PINT_US = "PINT_US"
  let PINT_IMPERIAL = "PINT_IMPERIAL"
  let PASCAL = "PASCAL"
  let MILLIMETER_OF_MERCURY = "MILLIMETER_OF_MERCURY"
  let INCHES_OF_MERCURY = "INCHES_OF_MERCURY"
  let CENTIMETER_OF_WATER = "CENTIMETER_OF_WATER"
  let ATMOSPHERE = "ATMOSPHERE"
  let DECIBEL_A_WEIGHTED_SOUND_PRESSURE_LEVEL = "DECIBEL_A_WEIGHTED_SOUND_PRESSURE_LEVEL"
  let SECOND = "SECOND"
  let MILLISECOND = "MILLISECOND"
  let MINUTE = "MINUTE"
  let HOUR = "HOUR"
  let DAY = "DAY"
  let JOULE = "JOULE"
  let KILOCALORIE = "KILOCALORIE"
  let LARGE_CALORIE = "LARGE_CALORIE"
  let SMALL_CALORIE = "SMALL_CALORIE"
  let DEGREE_CELSIUS = "DEGREE_CELSIUS"
  let DEGREE_FAHRENHEIT = "DEGREE_FAHRENHEIT"
  let KELVIN = "KELVIN"
  let DECIBEL_HEARING_LEVEL = "DECIBEL_HEARING_LEVEL"
  let HERTZ = "HERTZ"
  let SIEMEN = "SIEMEN"
  let VOLT = "VOLT"
  let INTERNATIONAL_UNIT = "INTERNATIONAL_UNIT"
  let COUNT = "COUNT"
  let PERCENT = "PERCENT"
  let BEATS_PER_MINUTE = "BEATS_PER_MINUTE"
  let MILLIGRAM_PER_DECILITER = "MILLIGRAM_PER_DECILITER"
  let UNKNOWN_UNIT = "UNKNOWN_UNIT"
  let NO_UNIT = "NO_UNIT"

  struct PluginError: Error {
    let message: String
  }

  public static func register(with registrar: FlutterPluginRegistrar) {
    let channel = FlutterMethodChannel(
      name: "flutter_health", binaryMessenger: registrar.messenger())
    let instance = SwiftHealthPlugin()
    registrar.addMethodCallDelegate(instance, channel: channel)
  }

  public func handle(_ call: FlutterMethodCall, result: @escaping FlutterResult) {
    // Set up all data types
    initializeTypes()

    /// Handle checkIfHealthDataAvailable
    if call.method.elementsEqual("checkIfHealthDataAvailable") {
      checkIfHealthDataAvailable(call: call, result: result)
    }/// Handle requestAuthorization
    else if call.method.elementsEqual("requestAuthorization") {
      try! requestAuthorization(call: call, result: result)
    }

    /// Handle getData
    else if call.method.elementsEqual("getData") {
      getData(call: call, result: result)
    }

    /// Handle getTotalStepsInInterval
    else if call.method.elementsEqual("getTotalStepsInInterval") {
      getTotalStepsInInterval(call: call, result: result)
    }

    /// Handle writeData
    else if call.method.elementsEqual("writeData") {
      try! writeData(call: call, result: result)
    }

    /// Handle writeAudiogram
    else if call.method.elementsEqual("writeAudiogram") {
      try! writeAudiogram(call: call, result: result)
    }

    /// Handle writeBloodPressure
    else if call.method.elementsEqual("writeBloodPressure") {
      try! writeBloodPressure(call: call, result: result)
    }

    /// Handle writeWorkoutData
    else if call.method.elementsEqual("writeWorkoutData") {
      try! writeWorkoutData(call: call, result: result)
    }

    /// Handle hasPermission
    else if call.method.elementsEqual("hasPermissions") {
      try! hasPermissions(call: call, result: result)
    }

    /// Handle delete data
    else if call.method.elementsEqual("delete") {
      try! delete(call: call, result: result)
    }

  }

  func checkIfHealthDataAvailable(call: FlutterMethodCall, result: @escaping FlutterResult) {
    result(HKHealthStore.isHealthDataAvailable())
  }

  func hasPermissions(call: FlutterMethodCall, result: @escaping FlutterResult) throws {
    let arguments = call.arguments as? NSDictionary
    guard let types = arguments?["types"] as? [String],
      let permissions = arguments?["permissions"] as? [Int],
      types.count == permissions.count
    else {
      throw PluginError(message: "Invalid Arguments!")
    }

    for (index, type) in types.enumerated() {
      let sampleType = dataTypeLookUp(key: type)
      let success = hasPermission(type: sampleType, access: permissions[index])
      if success == nil || success == false {
        result(success)
        return
      }
    }

    result(true)
  }

  func hasPermission(type: HKSampleType, access: Int) -> Bool? {

    if #available(iOS 13.0, *) {
      let status = healthStore.authorizationStatus(for: type)
      switch access {
      case 0:  // READ
        return nil
      case 1:  // WRITE
        return (status == HKAuthorizationStatus.sharingAuthorized)
      default:  // READ_WRITE
        return nil
      }
    } else {
      return nil
    }
  }

  func requestAuthorization(call: FlutterMethodCall, result: @escaping FlutterResult) throws {
    guard let arguments = call.arguments as? NSDictionary,
      let types = arguments["types"] as? [String],
      let permissions = arguments["permissions"] as? [Int],
      permissions.count == types.count
    else {
      throw PluginError(message: "Invalid Arguments!")
    }

    var typesToRead = Set<HKSampleType>()
    var typesToWrite = Set<HKSampleType>()
    for (index, key) in types.enumerated() {
      let dataType = dataTypeLookUp(key: key)
      let access = permissions[index]
      switch access {
      case 0:
        typesToRead.insert(dataType)
      case 1:
        typesToWrite.insert(dataType)
      default:
        typesToRead.insert(dataType)
        typesToWrite.insert(dataType)
      }
    }

    if #available(iOS 13.0, *) {
      healthStore.requestAuthorization(toShare: typesToWrite, read: typesToRead) {
        (success, error) in
        DispatchQueue.main.async {
          result(success)
        }
      }
    } else {
      result(false)  // Handle the error here.
    }
  }

  func writeData(call: FlutterMethodCall, result: @escaping FlutterResult) throws {
    guard let arguments = call.arguments as? NSDictionary,
      let value = (arguments["value"] as? Double),
      let type = (arguments["dataTypeKey"] as? String),
      let unit = (arguments["dataUnitKey"] as? String),
      let startTime = (arguments["startTime"] as? NSNumber),
      let endTime = (arguments["endTime"] as? NSNumber)
    else {
      throw PluginError(message: "Invalid Arguments")
    }

    let dateFrom = Date(timeIntervalSince1970: startTime.doubleValue / 1000)
    let dateTo = Date(timeIntervalSince1970: endTime.doubleValue / 1000)

    let sample: HKObject

    if dataTypeLookUp(key: type).isKind(of: HKCategoryType.self) {
      sample = HKCategorySample(
        type: dataTypeLookUp(key: type) as! HKCategoryType, value: Int(value), start: dateFrom,
        end: dateTo)
    } else {
      let quantity = HKQuantity(unit: unitDict[unit]!, doubleValue: value)
      sample = HKQuantitySample(
        type: dataTypeLookUp(key: type) as! HKQuantityType, quantity: quantity, start: dateFrom,
        end: dateTo)
    }


    HKHealthStore().save(
      sample,
      withCompletion: { (success, error) in
        if let err = error {
          print("Error Saving \(type) Sample: \(err.localizedDescription)")
        }
        DispatchQueue.main.async {
          result(success)
        }
      })
  }

  func writeAudiogram(call: FlutterMethodCall, result: @escaping FlutterResult) throws {
    guard let arguments = call.arguments as? NSDictionary,
      let frequencies = (arguments["frequencies"] as? [Double]),
      let leftEarSensitivities = (arguments["leftEarSensitivities"] as? [Double]),
      let rightEarSensitivities = (arguments["rightEarSensitivities"] as? [Double]),
      let startTime = (arguments["startTime"] as? NSNumber),
      let endTime = (arguments["endTime"] as? NSNumber)
    else {
      throw PluginError(message: "Invalid Arguments")
    }

    let dateFrom = Date(timeIntervalSince1970: startTime.doubleValue / 1000)
    let dateTo = Date(timeIntervalSince1970: endTime.doubleValue / 1000)

    var sensitivityPoints = [HKAudiogramSensitivityPoint]()

    for index in 0...frequencies.count - 1 {
      let frequency = HKQuantity(unit: HKUnit.hertz(), doubleValue: frequencies[index])
      let dbUnit = HKUnit.decibelHearingLevel()
      let left = HKQuantity(unit: dbUnit, doubleValue: leftEarSensitivities[index])
      let right = HKQuantity(unit: dbUnit, doubleValue: rightEarSensitivities[index])
      let sensitivityPoint = try HKAudiogramSensitivityPoint(
        frequency: frequency, leftEarSensitivity: left, rightEarSensitivity: right)
      sensitivityPoints.append(sensitivityPoint)
    }

    let audiogram: HKAudiogramSample
    let metadataReceived = (arguments["metadata"] as? [String: Any]?)

    if (metadataReceived) != nil {
      guard let deviceName = metadataReceived?!["HKDeviceName"] as? String else { return }
      guard let externalUUID = metadataReceived?!["HKExternalUUID"] as? String else { return }

      audiogram = HKAudiogramSample(
        sensitivityPoints: sensitivityPoints, start: dateFrom, end: dateTo,
        metadata: [HKMetadataKeyDeviceName: deviceName, HKMetadataKeyExternalUUID: externalUUID])

    } else {
      audiogram = HKAudiogramSample(
        sensitivityPoints: sensitivityPoints, start: dateFrom, end: dateTo, metadata: nil)
    }

    HKHealthStore().save(
      audiogram,
      withCompletion: { (success, error) in
        if let err = error {
          print("Error Saving Audiogram. Sample: \(err.localizedDescription)")
        }
        DispatchQueue.main.async {
          result(success)
        }
      })
  }

  func writeBloodPressure(call: FlutterMethodCall, result: @escaping FlutterResult) throws {
    guard let arguments = call.arguments as? NSDictionary,
      let systolic = (arguments["systolic"] as? Double),
      let diastolic = (arguments["diastolic"] as? Double),
      let startTime = (arguments["startTime"] as? NSNumber),
      let endTime = (arguments["endTime"] as? NSNumber)
    else {
      throw PluginError(message: "Invalid Arguments")
    }
    let dateFrom = Date(timeIntervalSince1970: startTime.doubleValue / 1000)
    let dateTo = Date(timeIntervalSince1970: endTime.doubleValue / 1000)

    let systolic_sample = HKQuantitySample(
      type: HKSampleType.quantityType(forIdentifier: .bloodPressureSystolic)!,
      quantity: HKQuantity(unit: HKUnit.millimeterOfMercury(), doubleValue: systolic),
      start: dateFrom, end: dateTo)
    let diastolic_sample = HKQuantitySample(
      type: HKSampleType.quantityType(forIdentifier: .bloodPressureDiastolic)!,
      quantity: HKQuantity(unit: HKUnit.millimeterOfMercury(), doubleValue: diastolic),
      start: dateFrom, end: dateTo)

    HKHealthStore().save(
      [systolic_sample, diastolic_sample],
      withCompletion: { (success, error) in
        if let err = error {
          print("Error Saving Blood Pressure Sample: \(err.localizedDescription)")
        }
        DispatchQueue.main.async {
          result(success)
        }
      })
  }

  func writeWorkoutData(call: FlutterMethodCall, result: @escaping FlutterResult) throws {
    guard let arguments = call.arguments as? NSDictionary,
      let activityType = (arguments["activityType"] as? String),
      let startTime = (arguments["startTime"] as? NSNumber),
      let endTime = (arguments["endTime"] as? NSNumber),
      let ac = workoutActivityTypeMap[activityType]
    else {
      throw PluginError(message: "Invalid Arguments - activityType, startTime or endTime invalid")
    }

    var totalEnergyBurned: HKQuantity?
    var totalDistance: HKQuantity? = nil

    // Handle optional arguments
    if let teb = (arguments["totalEnergyBurned"] as? Double) {
      totalEnergyBurned = HKQuantity(
        unit: unitDict[(arguments["totalEnergyBurnedUnit"] as! String)]!, doubleValue: teb)
    }
    if let td = (arguments["totalDistance"] as? Double) {
      totalDistance = HKQuantity(
        unit: unitDict[(arguments["totalDistanceUnit"] as! String)]!, doubleValue: td)
    }

    let dateFrom = Date(timeIntervalSince1970: startTime.doubleValue / 1000)
    let dateTo = Date(timeIntervalSince1970: endTime.doubleValue / 1000)

    var workout: HKWorkout

    workout = HKWorkout(
      activityType: ac, start: dateFrom, end: dateTo, duration: dateTo.timeIntervalSince(dateFrom),
      totalEnergyBurned: totalEnergyBurned ?? nil,
      totalDistance: totalDistance ?? nil, metadata: nil)

    HKHealthStore().save(
      workout,
      withCompletion: { (success, error) in
        if let err = error {
          print("Error Saving Workout. Sample: \(err.localizedDescription)")
        }
        DispatchQueue.main.async {
          result(success)
        }
      })
  }

  func delete(call: FlutterMethodCall, result: @escaping FlutterResult) {
    let arguments = call.arguments as? NSDictionary
    let dataTypeKey = (arguments?["dataTypeKey"] as? String)!
    let startTime = (arguments?["startTime"] as? NSNumber) ?? 0
    let endTime = (arguments?["endTime"] as? NSNumber) ?? 0

    let dateFrom = Date(timeIntervalSince1970: startTime.doubleValue / 1000)
    let dateTo = Date(timeIntervalSince1970: endTime.doubleValue / 1000)

    let dataType = dataTypeLookUp(key: dataTypeKey)

    let predicate = HKQuery.predicateForSamples(
      withStart: dateFrom, end: dateTo, options: .strictStartDate)
    let sortDescriptor = NSSortDescriptor(key: HKSampleSortIdentifierEndDate, ascending: false)

    let deleteQuery = HKSampleQuery(
      sampleType: dataType, predicate: predicate, limit: HKObjectQueryNoLimit,
      sortDescriptors: [sortDescriptor]
    ) { [self] x, samplesOrNil, error in

      guard let samplesOrNil = samplesOrNil, error == nil else {
        // Handle the error if necessary
        print("Error deleting \(dataType)")
        return
      }

      // Delete the retrieved objects from the HealthKit store
      HKHealthStore().delete(samplesOrNil) { (success, error) in
        if let err = error {
          print("Error deleting \(dataType) Sample: \(err.localizedDescription)")
        }
        DispatchQueue.main.async {
          result(success)
        }
      }
    }

    HKHealthStore().execute(deleteQuery)
  }

  func getData(call: FlutterMethodCall, result: @escaping FlutterResult) {
    let arguments = call.arguments as? NSDictionary
    let dataTypeKey = (arguments?["dataTypeKey"] as? String)!
    let dataUnitKey = (arguments?["dataUnitKey"] as? String)
    let startTime = (arguments?["startTime"] as? NSNumber) ?? 0
    let endTime = (arguments?["endTime"] as? NSNumber) ?? 0
    let limit = (arguments?["limit"] as? Int) ?? HKObjectQueryNoLimit


    // Convert dates from milliseconds to Date()
    let dateFrom = Date(timeIntervalSince1970: startTime.doubleValue / 1000)
    let dateTo = Date(timeIntervalSince1970: endTime.doubleValue / 1000)

    let dataType = dataTypeLookUp(key: dataTypeKey)
    var unit: HKUnit?
    if let dataUnitKey = dataUnitKey {
      unit = unitDict[dataUnitKey]
    }

    let predicate = HKQuery.predicateForSamples(
      withStart: dateFrom, end: dateTo, options: .strictStartDate)
    let sortDescriptor = NSSortDescriptor(key: HKSampleSortIdentifierEndDate, ascending: false)

    let query = HKSampleQuery(
      sampleType: dataType, predicate: predicate, limit: limit, sortDescriptors: [sortDescriptor]
    ) {
      [self]
      x, samplesOrNil, error in

      switch samplesOrNil {
      case let (samples as [HKQuantitySample]) as Any:
        let dictionaries = samples.map { sample -> NSDictionary in
          return [
>>>>>>> 502563a0
            "uuid": "\(sample.uuid)",
            "value": sample.quantity.doubleValue(for: unit!),
            "date_from": Int(sample.startDate.timeIntervalSince1970 * 1000),
            "date_to": Int(sample.endDate.timeIntervalSince1970 * 1000),
            "source_id": sample.sourceRevision.source.bundleIdentifier,
<<<<<<< HEAD
            "source_name": sample.sourceRevision.source.name
        ]
    }
    
    func getTotalStepsInInterval(call: FlutterMethodCall, result: @escaping FlutterResult) {
        let arguments = call.arguments as? NSDictionary
        let startTime = (arguments?["startTime"] as? NSNumber) ?? 0
        let endTime = (arguments?["endTime"] as? NSNumber) ?? 0
        
        // Convert dates from milliseconds to Date()
        let dateFrom = Date(timeIntervalSince1970: startTime.doubleValue / 1000)
        let dateTo = Date(timeIntervalSince1970: endTime.doubleValue / 1000)
        
        let sampleType = HKQuantityType.quantityType(forIdentifier: .stepCount)!
        let predicate = HKQuery.predicateForSamples(withStart: dateFrom, end: dateTo, options: .strictStartDate)
        
        let query = HKStatisticsQuery(quantityType: sampleType,
                                      quantitySamplePredicate: predicate,
                                      options: .cumulativeSum) { query, queryResult, error in
            
            guard let queryResult = queryResult else {
                let error = error! as NSError
                print("Error getting total steps in interval \(error.localizedDescription)")
                
                DispatchQueue.main.async {
                    result(nil)
                }
                return
            }
            
            var steps = 0.0
            
            if let quantity = queryResult.sumQuantity() {
                let unit = HKUnit.count()
                steps = quantity.doubleValue(for: unit)
            }
            
            let totalSteps = Int(steps)
            DispatchQueue.main.async {
                result(totalSteps)
            }
        }
        
        HKHealthStore().execute(query)
    }
    
    func unitLookUp(key: String) -> HKUnit {
        guard let unit = unitDict[key] else {
            return HKUnit.count()
        }
        return unit
    }
    
    func dataTypeLookUp(key: String) -> HKSampleType {
        guard let dataType_ = dataTypesDict[key] else {
            return HKSampleType.quantityType(forIdentifier: .bodyMass)!
        }
        return dataType_
    }
    
    func initializeTypes() {
        // Initialize units
        unitDict[GRAM] = HKUnit.gram()
        unitDict[KILOGRAM] = HKUnit.gramUnit(with: .kilo)
        unitDict[OUNCE] = HKUnit.ounce()
        unitDict[POUND] = HKUnit.pound()
        unitDict[STONE] = HKUnit.stone()
        unitDict[METER] = HKUnit.meter()
        unitDict[INCH] = HKUnit.inch()
        unitDict[FOOT] = HKUnit.foot()
        unitDict[YARD] = HKUnit.yard()
        unitDict[MILE] = HKUnit.mile()
        unitDict[LITER] = HKUnit.liter()
        unitDict[MILLILITER] = HKUnit.literUnit(with: .milli)
        unitDict[FLUID_OUNCE_US] = HKUnit.fluidOunceUS()
        unitDict[FLUID_OUNCE_IMPERIAL] = HKUnit.fluidOunceImperial()
        unitDict[CUP_US] = HKUnit.cupUS()
        unitDict[CUP_IMPERIAL] = HKUnit.cupImperial()
        unitDict[PINT_US] = HKUnit.pintUS()
        unitDict[PINT_IMPERIAL] = HKUnit.pintImperial()
        unitDict[PASCAL] = HKUnit.pascal()
        unitDict[MILLIMETER_OF_MERCURY] = HKUnit.millimeterOfMercury()
        unitDict[CENTIMETER_OF_WATER] = HKUnit.centimeterOfWater()
        unitDict[ATMOSPHERE] = HKUnit.atmosphere()
        unitDict[DECIBEL_A_WEIGHTED_SOUND_PRESSURE_LEVEL] = HKUnit.decibelAWeightedSoundPressureLevel()
        unitDict[SECOND] = HKUnit.second()
        unitDict[MILLISECOND] = HKUnit.secondUnit(with: .milli)
        unitDict[MINUTE] = HKUnit.minute()
        unitDict[HOUR] = HKUnit.hour()
        unitDict[DAY] = HKUnit.day()
        unitDict[JOULE] = HKUnit.joule()
        unitDict[KILOCALORIE] = HKUnit.kilocalorie()
        unitDict[LARGE_CALORIE] = HKUnit.largeCalorie()
        unitDict[SMALL_CALORIE] = HKUnit.smallCalorie()
        unitDict[DEGREE_CELSIUS] = HKUnit.degreeCelsius()
        unitDict[DEGREE_FAHRENHEIT] = HKUnit.degreeFahrenheit()
        unitDict[KELVIN] = HKUnit.kelvin()
        unitDict[DECIBEL_HEARING_LEVEL] = HKUnit.decibelHearingLevel()
        unitDict[HERTZ] = HKUnit.hertz()
        unitDict[SIEMEN] = HKUnit.siemen()
        unitDict[INTERNATIONAL_UNIT] = HKUnit.internationalUnit()
        unitDict[COUNT] = HKUnit.count()
        unitDict[PERCENT] = HKUnit.percent()
        unitDict[BEATS_PER_MINUTE] = HKUnit.init(from: "count/min")
        unitDict[RESPIRATIONS_PER_MINUTE] = HKUnit.init(from: "count/min")
        unitDict[MILLIGRAM_PER_DECILITER] = HKUnit.init(from: "mg/dL")
        unitDict[UNKNOWN_UNIT] = HKUnit.init(from: "")
        unitDict[NO_UNIT] = HKUnit.init(from: "")
        
        // Initialize workout types
        workoutActivityTypeMap["ARCHERY"] = .archery
        workoutActivityTypeMap["BOWLING"] = .bowling
        workoutActivityTypeMap["FENCING"] = .fencing
        workoutActivityTypeMap["GYMNASTICS"] = .gymnastics
        workoutActivityTypeMap["TRACK_AND_FIELD"] = .trackAndField
        workoutActivityTypeMap["AMERICAN_FOOTBALL"] = .americanFootball
        workoutActivityTypeMap["AUSTRALIAN_FOOTBALL"] = .australianFootball
        workoutActivityTypeMap["BASEBALL"] = .baseball
        workoutActivityTypeMap["BASKETBALL"] = .basketball
        workoutActivityTypeMap["CRICKET"] = .cricket
        workoutActivityTypeMap["DISC_SPORTS"] = .discSports
        workoutActivityTypeMap["HANDBALL"] = .handball
        workoutActivityTypeMap["HOCKEY"] = .hockey
        workoutActivityTypeMap["LACROSSE"] = .lacrosse
        workoutActivityTypeMap["RUGBY"] = .rugby
        workoutActivityTypeMap["SOCCER"] = .soccer
        workoutActivityTypeMap["SOFTBALL"] = .softball
        workoutActivityTypeMap["VOLLEYBALL"] = .volleyball
        workoutActivityTypeMap["PREPARATION_AND_RECOVERY"] = .preparationAndRecovery
        workoutActivityTypeMap["FLEXIBILITY"] = .flexibility
        workoutActivityTypeMap["WALKING"] = .walking
        workoutActivityTypeMap["RUNNING"] = .running
        workoutActivityTypeMap["RUNNING_JOGGING"] = .running // Supported due to combining with Android naming
        workoutActivityTypeMap["RUNNING_SAND"] = .running // Supported due to combining with Android naming
        workoutActivityTypeMap["RUNNING_TREADMILL"] = .running // Supported due to combining with Android naming
        workoutActivityTypeMap["WHEELCHAIR_WALK_PACE"] = .wheelchairWalkPace
        workoutActivityTypeMap["WHEELCHAIR_RUN_PACE"] = .wheelchairRunPace
        workoutActivityTypeMap["BIKING"] = .cycling
        workoutActivityTypeMap["HAND_CYCLING"] = .handCycling
        workoutActivityTypeMap["CORE_TRAINING"] = .coreTraining
        workoutActivityTypeMap["ELLIPTICAL"] = .elliptical
        workoutActivityTypeMap["FUNCTIONAL_STRENGTH_TRAINING"] = .functionalStrengthTraining
        workoutActivityTypeMap["TRADITIONAL_STRENGTH_TRAINING"] = .traditionalStrengthTraining
        workoutActivityTypeMap["CROSS_TRAINING"] = .crossTraining
        workoutActivityTypeMap["MIXED_CARDIO"] = .mixedCardio
        workoutActivityTypeMap["HIGH_INTENSITY_INTERVAL_TRAINING"] = .highIntensityIntervalTraining
        workoutActivityTypeMap["JUMP_ROPE"] = .jumpRope
        workoutActivityTypeMap["STAIR_CLIMBING"] = .stairClimbing
        workoutActivityTypeMap["STAIRS"] = .stairs
        workoutActivityTypeMap["STEP_TRAINING"] = .stepTraining
        workoutActivityTypeMap["FITNESS_GAMING"] = .fitnessGaming
        workoutActivityTypeMap["BARRE"] = .barre
        workoutActivityTypeMap["YOGA"] = .yoga
        workoutActivityTypeMap["MIND_AND_BODY"] = .mindAndBody
        workoutActivityTypeMap["PILATES"] = .pilates
        workoutActivityTypeMap["BADMINTON"] = .badminton
        workoutActivityTypeMap["RACQUETBALL"] = .racquetball
        workoutActivityTypeMap["SQUASH"] = .squash
        workoutActivityTypeMap["TABLE_TENNIS"] = .tableTennis
        workoutActivityTypeMap["TENNIS"] = .tennis
        workoutActivityTypeMap["CLIMBING"] = .climbing
        workoutActivityTypeMap["ROCK_CLIMBING"] = .climbing // Supported due to combining with Android naming
        workoutActivityTypeMap["EQUESTRIAN_SPORTS"] = .equestrianSports
        workoutActivityTypeMap["FISHING"] = .fishing
        workoutActivityTypeMap["GOLF"] = .golf
        workoutActivityTypeMap["HIKING"] = .hiking
        workoutActivityTypeMap["HUNTING"] = .hunting
        workoutActivityTypeMap["PLAY"] = .play
        workoutActivityTypeMap["CROSS_COUNTRY_SKIING"] = .crossCountrySkiing
        workoutActivityTypeMap["CURLING"] = .curling
        workoutActivityTypeMap["DOWNHILL_SKIING"] = .downhillSkiing
        workoutActivityTypeMap["SNOW_SPORTS"] = .snowSports
        workoutActivityTypeMap["SNOWBOARDING"] = .snowboarding
        workoutActivityTypeMap["SKATING"] = .skatingSports
        workoutActivityTypeMap["SKATING_CROSS,"] = .skatingSports // Supported due to combining with Android naming
        workoutActivityTypeMap["SKATING_INDOOR,"] = .skatingSports // Supported due to combining with Android naming
        workoutActivityTypeMap["SKATING_INLINE,"] = .skatingSports // Supported due to combining with Android naming
        workoutActivityTypeMap["PADDLE_SPORTS"] = .paddleSports
        workoutActivityTypeMap["ROWING"] = .rowing
        workoutActivityTypeMap["SAILING"] = .sailing
        workoutActivityTypeMap["SURFING_SPORTS"] = .surfingSports
        workoutActivityTypeMap["SWIMMING"] = .swimming
        workoutActivityTypeMap["WATER_FITNESS"] = .waterFitness
        workoutActivityTypeMap["WATER_POLO"] = .waterPolo
        workoutActivityTypeMap["WATER_SPORTS"] = .waterSports
        workoutActivityTypeMap["BOXING"] = .boxing
        workoutActivityTypeMap["KICKBOXING"] = .kickboxing
        workoutActivityTypeMap["MARTIAL_ARTS"] = .martialArts
        workoutActivityTypeMap["TAI_CHI"] = .taiChi
        workoutActivityTypeMap["WRESTLING"] = .wrestling
        workoutActivityTypeMap["OTHER"] = .other
        
        
        
        // Set up iOS 13 specific types (ordinary health data types)
        if #available(iOS 13.0, *) {
            dataTypesDict[ACTIVE_ENERGY_BURNED] = HKSampleType.quantityType(forIdentifier: .activeEnergyBurned)!
            dataTypesDict[AUDIOGRAM] = HKSampleType.audiogramSampleType()
            dataTypesDict[BASAL_ENERGY_BURNED] = HKSampleType.quantityType(forIdentifier: .basalEnergyBurned)!
            dataTypesDict[BLOOD_GLUCOSE] = HKSampleType.quantityType(forIdentifier: .bloodGlucose)!
            dataTypesDict[BLOOD_OXYGEN] = HKSampleType.quantityType(forIdentifier: .oxygenSaturation)!
            dataTypesDict[RESPIRATORY_RATE] = HKSampleType.quantityType(forIdentifier: .respiratoryRate)!
            dataTypesDict[PERIPHERAL_PERFUSION_INDEX] = HKSampleType.quantityType(forIdentifier: .peripheralPerfusionIndex)!
            dataTypesDict[BLOOD_PRESSURE_DIASTOLIC] = HKSampleType.quantityType(forIdentifier: .bloodPressureDiastolic)!
            dataTypesDict[BLOOD_PRESSURE_SYSTOLIC] = HKSampleType.quantityType(forIdentifier: .bloodPressureSystolic)!
            dataTypesDict[BODY_FAT_PERCENTAGE] = HKSampleType.quantityType(forIdentifier: .bodyFatPercentage)!
            dataTypesDict[BODY_MASS_INDEX] = HKSampleType.quantityType(forIdentifier: .bodyMassIndex)!
            dataTypesDict[BODY_TEMPERATURE] = HKSampleType.quantityType(forIdentifier: .bodyTemperature)!
            dataTypesDict[DIETARY_CARBS_CONSUMED] = HKSampleType.quantityType(forIdentifier: .dietaryCarbohydrates)!
            dataTypesDict[DIETARY_ENERGY_CONSUMED] = HKSampleType.quantityType(forIdentifier: .dietaryEnergyConsumed)!
            dataTypesDict[DIETARY_FATS_CONSUMED] = HKSampleType.quantityType(forIdentifier: .dietaryFatTotal)!
            dataTypesDict[DIETARY_PROTEIN_CONSUMED] = HKSampleType.quantityType(forIdentifier: .dietaryProtein)!
            dataTypesDict[ELECTRODERMAL_ACTIVITY] = HKSampleType.quantityType(forIdentifier: .electrodermalActivity)!
            dataTypesDict[FORCED_EXPIRATORY_VOLUME] = HKSampleType.quantityType(forIdentifier: .forcedExpiratoryVolume1)!
            dataTypesDict[HEART_RATE] = HKSampleType.quantityType(forIdentifier: .heartRate)!
            dataTypesDict[HEART_RATE_VARIABILITY_SDNN] = HKSampleType.quantityType(forIdentifier: .heartRateVariabilitySDNN)!
            dataTypesDict[HEIGHT] = HKSampleType.quantityType(forIdentifier: .height)!
            dataTypesDict[RESTING_HEART_RATE] = HKSampleType.quantityType(forIdentifier: .restingHeartRate)!
            dataTypesDict[STEPS] = HKSampleType.quantityType(forIdentifier: .stepCount)!
            dataTypesDict[WAIST_CIRCUMFERENCE] = HKSampleType.quantityType(forIdentifier: .waistCircumference)!
            dataTypesDict[WALKING_HEART_RATE] = HKSampleType.quantityType(forIdentifier: .walkingHeartRateAverage)!
            dataTypesDict[WEIGHT] = HKSampleType.quantityType(forIdentifier: .bodyMass)!
            dataTypesDict[DISTANCE_WALKING_RUNNING] = HKSampleType.quantityType(forIdentifier: .distanceWalkingRunning)!
            dataTypesDict[FLIGHTS_CLIMBED] = HKSampleType.quantityType(forIdentifier: .flightsClimbed)!
            dataTypesDict[WATER] = HKSampleType.quantityType(forIdentifier: .dietaryWater)!
            dataTypesDict[MINDFULNESS] = HKSampleType.categoryType(forIdentifier: .mindfulSession)!
            dataTypesDict[SLEEP_IN_BED] = HKSampleType.categoryType(forIdentifier: .sleepAnalysis)!
            dataTypesDict[SLEEP_ASLEEP] = HKSampleType.categoryType(forIdentifier: .sleepAnalysis)!
            dataTypesDict[SLEEP_AWAKE] = HKSampleType.categoryType(forIdentifier: .sleepAnalysis)!
            dataTypesDict[EXERCISE_TIME] = HKSampleType.quantityType(forIdentifier: .appleExerciseTime)!
            dataTypesDict[WORKOUT] = HKSampleType.workoutType()
            
            healthDataTypes = Array(dataTypesDict.values)
        }
        // Set up heart rate data types specific to the apple watch, requires iOS 12
        if #available(iOS 12.2, *){
            dataTypesDict[HIGH_HEART_RATE_EVENT] = HKSampleType.categoryType(forIdentifier: .highHeartRateEvent)!
            dataTypesDict[LOW_HEART_RATE_EVENT] = HKSampleType.categoryType(forIdentifier: .lowHeartRateEvent)!
            dataTypesDict[IRREGULAR_HEART_RATE_EVENT] = HKSampleType.categoryType(forIdentifier: .irregularHeartRhythmEvent)!
            
            heartRateEventTypes =  Set([
                HKSampleType.categoryType(forIdentifier: .highHeartRateEvent)!,
                HKSampleType.categoryType(forIdentifier: .lowHeartRateEvent)!,
                HKSampleType.categoryType(forIdentifier: .irregularHeartRhythmEvent)!,
            ])
        }
        
        if #available(iOS 13.6, *){
            dataTypesDict[HEADACHE_UNSPECIFIED] = HKSampleType.categoryType(forIdentifier: .headache)!
            dataTypesDict[HEADACHE_NOT_PRESENT] = HKSampleType.categoryType(forIdentifier: .headache)!
            dataTypesDict[HEADACHE_MILD] = HKSampleType.categoryType(forIdentifier: .headache)!
            dataTypesDict[HEADACHE_MODERATE] = HKSampleType.categoryType(forIdentifier: .headache)!
            dataTypesDict[HEADACHE_SEVERE] = HKSampleType.categoryType(forIdentifier: .headache)!
            
            headacheType = Set([
                HKSampleType.categoryType(forIdentifier: .headache)!,
            ])
        }
        
        if #available(iOS 14.0, *) {
            dataTypesDict[ELECTROCARDIOGRAM] = HKSampleType.electrocardiogramType()
            
            unitDict[VOLT] = HKUnit.volt()
            unitDict[INCHES_OF_MERCURY] = HKUnit.inchesOfMercury()
            
            workoutActivityTypeMap["CARDIO_DANCE"] = HKWorkoutActivityType.cardioDance
            workoutActivityTypeMap["SOCIAL_DANCE"] = HKWorkoutActivityType.socialDance
            workoutActivityTypeMap["PICKLEBALL"] = HKWorkoutActivityType.pickleball
            workoutActivityTypeMap["COOLDOWN"] = HKWorkoutActivityType.cooldown
        }
        
        // Concatenate heart events, headache and health data types (both may be empty)
        allDataTypes = Set(heartRateEventTypes + healthDataTypes)
        allDataTypes = allDataTypes.union(headacheType)
    }
}
=======
            "source_name": sample.sourceRevision.source.name,
          ]
        }
        DispatchQueue.main.async {
          result(dictionaries)
        }

      case var (samplesCategory as [HKCategorySample]) as Any:
        if dataTypeKey == self.SLEEP_IN_BED {
          samplesCategory = samplesCategory.filter { $0.value == 0 }
>>>>>>> 502563a0

        }
        if dataTypeKey == self.SLEEP_ASLEEP {
          samplesCategory = samplesCategory.filter { $0.value == 1 }
        }
        if dataTypeKey == self.SLEEP_AWAKE {
          samplesCategory = samplesCategory.filter { $0.value == 2 }
        }
        if dataTypeKey == self.SLEEP_DEEP {
          samplesCategory = samplesCategory.filter { $0.value == 3 }
        }
        if dataTypeKey == self.SLEEP_REM {
          samplesCategory = samplesCategory.filter { $0.value == 4 }
        }
        if dataTypeKey == self.HEADACHE_UNSPECIFIED {
          samplesCategory = samplesCategory.filter { $0.value == 0 }
        }
        if dataTypeKey == self.HEADACHE_NOT_PRESENT {
          samplesCategory = samplesCategory.filter { $0.value == 1 }
        }
        if dataTypeKey == self.HEADACHE_MILD {
          samplesCategory = samplesCategory.filter { $0.value == 2 }
        }
        if dataTypeKey == self.HEADACHE_MODERATE {
          samplesCategory = samplesCategory.filter { $0.value == 3 }
        }
        if dataTypeKey == self.HEADACHE_SEVERE {
          samplesCategory = samplesCategory.filter { $0.value == 4 }
        }
        let categories = samplesCategory.map { sample -> NSDictionary in
          return [
            "uuid": "\(sample.uuid)",
            "value": sample.value,
            "date_from": Int(sample.startDate.timeIntervalSince1970 * 1000),
            "date_to": Int(sample.endDate.timeIntervalSince1970 * 1000),
            "source_id": sample.sourceRevision.source.bundleIdentifier,
            "source_name": sample.sourceRevision.source.name,
          ]
        }
        DispatchQueue.main.async {
          result(categories)
        }

      case let (samplesWorkout as [HKWorkout]) as Any:

        let dictionaries = samplesWorkout.map { sample -> NSDictionary in
          return [
            "uuid": "\(sample.uuid)",
            "workoutActivityType": workoutActivityTypeMap.first(where: {
              $0.value == sample.workoutActivityType
            })?.key,
            "totalEnergyBurned": sample.totalEnergyBurned?.doubleValue(for: HKUnit.kilocalorie()),
            "totalEnergyBurnedUnit": "KILOCALORIE",
            "totalDistance": sample.totalDistance?.doubleValue(for: HKUnit.meter()),
            "totalDistanceUnit": "METER",
            "date_from": Int(sample.startDate.timeIntervalSince1970 * 1000),
            "date_to": Int(sample.endDate.timeIntervalSince1970 * 1000),
            "source_id": sample.sourceRevision.source.bundleIdentifier,
            "source_name": sample.sourceRevision.source.name,
          ]
        }

        DispatchQueue.main.async {
          result(dictionaries)
        }

      case let (samplesAudiogram as [HKAudiogramSample]) as Any:
        let dictionaries = samplesAudiogram.map { sample -> NSDictionary in
          var frequencies = [Double]()
          var leftEarSensitivities = [Double]()
          var rightEarSensitivities = [Double]()
          for samplePoint in sample.sensitivityPoints {
            frequencies.append(samplePoint.frequency.doubleValue(for: HKUnit.hertz()))
            leftEarSensitivities.append(
              samplePoint.leftEarSensitivity!.doubleValue(for: HKUnit.decibelHearingLevel()))
            rightEarSensitivities.append(
              samplePoint.rightEarSensitivity!.doubleValue(for: HKUnit.decibelHearingLevel()))
          }
          return [
            "uuid": "\(sample.uuid)",
            "frequencies": frequencies,
            "leftEarSensitivities": leftEarSensitivities,
            "rightEarSensitivities": rightEarSensitivities,
            "date_from": Int(sample.startDate.timeIntervalSince1970 * 1000),
            "date_to": Int(sample.endDate.timeIntervalSince1970 * 1000),
            "source_id": sample.sourceRevision.source.bundleIdentifier,
            "source_name": sample.sourceRevision.source.name,
          ]
        }
        DispatchQueue.main.async {
          result(dictionaries)
        }

      default:
        if #available(iOS 14.0, *), let ecgSamples = samplesOrNil as? [HKElectrocardiogram] {
          let dictionaries = ecgSamples.map(fetchEcgMeasurements)
          DispatchQueue.main.async {
            result(dictionaries)
          }
        } else {
          DispatchQueue.main.async {
            print("Error getting ECG - only available on iOS 14.0 and above!")
            result(nil)
          }
        }
      }
    }

    HKHealthStore().execute(query)
  }

  @available(iOS 14.0, *)
  private func fetchEcgMeasurements(_ sample: HKElectrocardiogram) -> NSDictionary {
    let semaphore = DispatchSemaphore(value: 0)
    var voltageValues = [NSDictionary]()
    let voltageQuery = HKElectrocardiogramQuery(sample) { query, result in
      switch result {
      case let .measurement(measurement):
        if let voltageQuantity = measurement.quantity(for: .appleWatchSimilarToLeadI) {
          let voltage = voltageQuantity.doubleValue(for: HKUnit.volt())
          let timeSinceSampleStart = measurement.timeSinceSampleStart
          voltageValues.append(["voltage": voltage, "timeSinceSampleStart": timeSinceSampleStart])
        }
      case .done:
        semaphore.signal()
      case let .error(error):
        print(error)
      }
    }
    HKHealthStore().execute(voltageQuery)
    semaphore.wait()
    return [
      "uuid": "\(sample.uuid)",
      "voltageValues": voltageValues,
      "averageHeartRate": sample.averageHeartRate?.doubleValue(
        for: HKUnit.count().unitDivided(by: HKUnit.minute())),
      "samplingFrequency": sample.samplingFrequency?.doubleValue(for: HKUnit.hertz()),
      "classification": sample.classification.rawValue,
      "date_from": Int(sample.startDate.timeIntervalSince1970 * 1000),
      "date_to": Int(sample.endDate.timeIntervalSince1970 * 1000),
      "source_id": sample.sourceRevision.source.bundleIdentifier,
      "source_name": sample.sourceRevision.source.name,
    ]
  }

  func getTotalStepsInInterval(call: FlutterMethodCall, result: @escaping FlutterResult) {
    let arguments = call.arguments as? NSDictionary
    let startTime = (arguments?["startTime"] as? NSNumber) ?? 0
    let endTime = (arguments?["endTime"] as? NSNumber) ?? 0

    // Convert dates from milliseconds to Date()
    let dateFrom = Date(timeIntervalSince1970: startTime.doubleValue / 1000)
    let dateTo = Date(timeIntervalSince1970: endTime.doubleValue / 1000)

    let sampleType = HKQuantityType.quantityType(forIdentifier: .stepCount)!
    let predicate = HKQuery.predicateForSamples(
      withStart: dateFrom, end: dateTo, options: .strictStartDate)

    let query = HKStatisticsQuery(
      quantityType: sampleType,
      quantitySamplePredicate: predicate,
      options: .cumulativeSum
    ) { query, queryResult, error in

      guard let queryResult = queryResult else {
        let error = error! as NSError
        print("Error getting total steps in interval \(error.localizedDescription)")

        DispatchQueue.main.async {
          result(nil)
        }
        return
      }

      var steps = 0.0

      if let quantity = queryResult.sumQuantity() {
        let unit = HKUnit.count()
        steps = quantity.doubleValue(for: unit)
      }

      let totalSteps = Int(steps)
      DispatchQueue.main.async {
        result(totalSteps)
      }
    }

    HKHealthStore().execute(query)
  }

  func unitLookUp(key: String) -> HKUnit {
    guard let unit = unitDict[key] else {
      return HKUnit.count()
    }
    return unit
  }

  func dataTypeLookUp(key: String) -> HKSampleType {
    guard let dataType_ = dataTypesDict[key] else {
      return HKSampleType.quantityType(forIdentifier: .bodyMass)!
    }
    return dataType_
  }

  func initializeTypes() {
    // Initialize units
    unitDict[GRAM] = HKUnit.gram()
    unitDict[KILOGRAM] = HKUnit.gramUnit(with: .kilo)
    unitDict[OUNCE] = HKUnit.ounce()
    unitDict[POUND] = HKUnit.pound()
    unitDict[STONE] = HKUnit.stone()
    unitDict[METER] = HKUnit.meter()
    unitDict[INCH] = HKUnit.inch()
    unitDict[FOOT] = HKUnit.foot()
    unitDict[YARD] = HKUnit.yard()
    unitDict[MILE] = HKUnit.mile()
    unitDict[LITER] = HKUnit.liter()
    unitDict[MILLILITER] = HKUnit.literUnit(with: .milli)
    unitDict[FLUID_OUNCE_US] = HKUnit.fluidOunceUS()
    unitDict[FLUID_OUNCE_IMPERIAL] = HKUnit.fluidOunceImperial()
    unitDict[CUP_US] = HKUnit.cupUS()
    unitDict[CUP_IMPERIAL] = HKUnit.cupImperial()
    unitDict[PINT_US] = HKUnit.pintUS()
    unitDict[PINT_IMPERIAL] = HKUnit.pintImperial()
    unitDict[PASCAL] = HKUnit.pascal()
    unitDict[MILLIMETER_OF_MERCURY] = HKUnit.millimeterOfMercury()
    unitDict[CENTIMETER_OF_WATER] = HKUnit.centimeterOfWater()
    unitDict[ATMOSPHERE] = HKUnit.atmosphere()
    unitDict[DECIBEL_A_WEIGHTED_SOUND_PRESSURE_LEVEL] = HKUnit.decibelAWeightedSoundPressureLevel()
    unitDict[SECOND] = HKUnit.second()
    unitDict[MILLISECOND] = HKUnit.secondUnit(with: .milli)
    unitDict[MINUTE] = HKUnit.minute()
    unitDict[HOUR] = HKUnit.hour()
    unitDict[DAY] = HKUnit.day()
    unitDict[JOULE] = HKUnit.joule()
    unitDict[KILOCALORIE] = HKUnit.kilocalorie()
    unitDict[LARGE_CALORIE] = HKUnit.largeCalorie()
    unitDict[SMALL_CALORIE] = HKUnit.smallCalorie()
    unitDict[DEGREE_CELSIUS] = HKUnit.degreeCelsius()
    unitDict[DEGREE_FAHRENHEIT] = HKUnit.degreeFahrenheit()
    unitDict[KELVIN] = HKUnit.kelvin()
    unitDict[DECIBEL_HEARING_LEVEL] = HKUnit.decibelHearingLevel()
    unitDict[HERTZ] = HKUnit.hertz()
    unitDict[SIEMEN] = HKUnit.siemen()
    unitDict[INTERNATIONAL_UNIT] = HKUnit.internationalUnit()
    unitDict[COUNT] = HKUnit.count()
    unitDict[PERCENT] = HKUnit.percent()
    unitDict[BEATS_PER_MINUTE] = HKUnit.init(from: "count/min")
    unitDict[MILLIGRAM_PER_DECILITER] = HKUnit.init(from: "mg/dL")
    unitDict[UNKNOWN_UNIT] = HKUnit.init(from: "")
    unitDict[NO_UNIT] = HKUnit.init(from: "")

    // Initialize workout types
    workoutActivityTypeMap["ARCHERY"] = .archery
    workoutActivityTypeMap["BOWLING"] = .bowling
    workoutActivityTypeMap["FENCING"] = .fencing
    workoutActivityTypeMap["GYMNASTICS"] = .gymnastics
    workoutActivityTypeMap["TRACK_AND_FIELD"] = .trackAndField
    workoutActivityTypeMap["AMERICAN_FOOTBALL"] = .americanFootball
    workoutActivityTypeMap["AUSTRALIAN_FOOTBALL"] = .australianFootball
    workoutActivityTypeMap["BASEBALL"] = .baseball
    workoutActivityTypeMap["BASKETBALL"] = .basketball
    workoutActivityTypeMap["CRICKET"] = .cricket
    workoutActivityTypeMap["DISC_SPORTS"] = .discSports
    workoutActivityTypeMap["HANDBALL"] = .handball
    workoutActivityTypeMap["HOCKEY"] = .hockey
    workoutActivityTypeMap["LACROSSE"] = .lacrosse
    workoutActivityTypeMap["RUGBY"] = .rugby
    workoutActivityTypeMap["SOCCER"] = .soccer
    workoutActivityTypeMap["SOFTBALL"] = .softball
    workoutActivityTypeMap["VOLLEYBALL"] = .volleyball
    workoutActivityTypeMap["PREPARATION_AND_RECOVERY"] = .preparationAndRecovery
    workoutActivityTypeMap["FLEXIBILITY"] = .flexibility
    workoutActivityTypeMap["WALKING"] = .walking
    workoutActivityTypeMap["RUNNING"] = .running
    workoutActivityTypeMap["RUNNING_JOGGING"] = .running  // Supported due to combining with Android naming
    workoutActivityTypeMap["RUNNING_SAND"] = .running  // Supported due to combining with Android naming
    workoutActivityTypeMap["RUNNING_TREADMILL"] = .running  // Supported due to combining with Android naming
    workoutActivityTypeMap["WHEELCHAIR_WALK_PACE"] = .wheelchairWalkPace
    workoutActivityTypeMap["WHEELCHAIR_RUN_PACE"] = .wheelchairRunPace
    workoutActivityTypeMap["BIKING"] = .cycling
    workoutActivityTypeMap["HAND_CYCLING"] = .handCycling
    workoutActivityTypeMap["CORE_TRAINING"] = .coreTraining
    workoutActivityTypeMap["ELLIPTICAL"] = .elliptical
    workoutActivityTypeMap["FUNCTIONAL_STRENGTH_TRAINING"] = .functionalStrengthTraining
    workoutActivityTypeMap["TRADITIONAL_STRENGTH_TRAINING"] = .traditionalStrengthTraining
    workoutActivityTypeMap["CROSS_TRAINING"] = .crossTraining
    workoutActivityTypeMap["MIXED_CARDIO"] = .mixedCardio
    workoutActivityTypeMap["HIGH_INTENSITY_INTERVAL_TRAINING"] = .highIntensityIntervalTraining
    workoutActivityTypeMap["JUMP_ROPE"] = .jumpRope
    workoutActivityTypeMap["STAIR_CLIMBING"] = .stairClimbing
    workoutActivityTypeMap["STAIRS"] = .stairs
    workoutActivityTypeMap["STEP_TRAINING"] = .stepTraining
    workoutActivityTypeMap["FITNESS_GAMING"] = .fitnessGaming
    workoutActivityTypeMap["BARRE"] = .barre
    workoutActivityTypeMap["YOGA"] = .yoga
    workoutActivityTypeMap["MIND_AND_BODY"] = .mindAndBody
    workoutActivityTypeMap["PILATES"] = .pilates
    workoutActivityTypeMap["BADMINTON"] = .badminton
    workoutActivityTypeMap["RACQUETBALL"] = .racquetball
    workoutActivityTypeMap["SQUASH"] = .squash
    workoutActivityTypeMap["TABLE_TENNIS"] = .tableTennis
    workoutActivityTypeMap["TENNIS"] = .tennis
    workoutActivityTypeMap["CLIMBING"] = .climbing
    workoutActivityTypeMap["ROCK_CLIMBING"] = .climbing  // Supported due to combining with Android naming
    workoutActivityTypeMap["EQUESTRIAN_SPORTS"] = .equestrianSports
    workoutActivityTypeMap["FISHING"] = .fishing
    workoutActivityTypeMap["GOLF"] = .golf
    workoutActivityTypeMap["HIKING"] = .hiking
    workoutActivityTypeMap["HUNTING"] = .hunting
    workoutActivityTypeMap["PLAY"] = .play
    workoutActivityTypeMap["CROSS_COUNTRY_SKIING"] = .crossCountrySkiing
    workoutActivityTypeMap["CURLING"] = .curling
    workoutActivityTypeMap["DOWNHILL_SKIING"] = .downhillSkiing
    workoutActivityTypeMap["SNOW_SPORTS"] = .snowSports
    workoutActivityTypeMap["SNOWBOARDING"] = .snowboarding
    workoutActivityTypeMap["SKATING"] = .skatingSports
    workoutActivityTypeMap["SKATING_CROSS,"] = .skatingSports  // Supported due to combining with Android naming
    workoutActivityTypeMap["SKATING_INDOOR,"] = .skatingSports  // Supported due to combining with Android naming
    workoutActivityTypeMap["SKATING_INLINE,"] = .skatingSports  // Supported due to combining with Android naming
    workoutActivityTypeMap["PADDLE_SPORTS"] = .paddleSports
    workoutActivityTypeMap["ROWING"] = .rowing
    workoutActivityTypeMap["SAILING"] = .sailing
    workoutActivityTypeMap["SURFING_SPORTS"] = .surfingSports
    workoutActivityTypeMap["SWIMMING"] = .swimming
    workoutActivityTypeMap["WATER_FITNESS"] = .waterFitness
    workoutActivityTypeMap["WATER_POLO"] = .waterPolo
    workoutActivityTypeMap["WATER_SPORTS"] = .waterSports
    workoutActivityTypeMap["BOXING"] = .boxing
    workoutActivityTypeMap["KICKBOXING"] = .kickboxing
    workoutActivityTypeMap["MARTIAL_ARTS"] = .martialArts
    workoutActivityTypeMap["TAI_CHI"] = .taiChi
    workoutActivityTypeMap["WRESTLING"] = .wrestling
    workoutActivityTypeMap["OTHER"] = .other

    // Set up iOS 13 specific types (ordinary health data types)
    if #available(iOS 13.0, *) {
      dataTypesDict[ACTIVE_ENERGY_BURNED] = HKSampleType.quantityType(
        forIdentifier: .activeEnergyBurned)!
      dataTypesDict[AUDIOGRAM] = HKSampleType.audiogramSampleType()
      dataTypesDict[BASAL_ENERGY_BURNED] = HKSampleType.quantityType(
        forIdentifier: .basalEnergyBurned)!
      dataTypesDict[BLOOD_GLUCOSE] = HKSampleType.quantityType(forIdentifier: .bloodGlucose)!
      dataTypesDict[BLOOD_OXYGEN] = HKSampleType.quantityType(forIdentifier: .oxygenSaturation)!
      dataTypesDict[BLOOD_PRESSURE_DIASTOLIC] = HKSampleType.quantityType(
        forIdentifier: .bloodPressureDiastolic)!
      dataTypesDict[BLOOD_PRESSURE_SYSTOLIC] = HKSampleType.quantityType(
        forIdentifier: .bloodPressureSystolic)!
      dataTypesDict[BODY_FAT_PERCENTAGE] = HKSampleType.quantityType(
        forIdentifier: .bodyFatPercentage)!
      dataTypesDict[BODY_MASS_INDEX] = HKSampleType.quantityType(forIdentifier: .bodyMassIndex)!
      dataTypesDict[BODY_TEMPERATURE] = HKSampleType.quantityType(forIdentifier: .bodyTemperature)!
      dataTypesDict[DIETARY_CARBS_CONSUMED] = HKSampleType.quantityType(
        forIdentifier: .dietaryCarbohydrates)!
      dataTypesDict[DIETARY_ENERGY_CONSUMED] = HKSampleType.quantityType(
        forIdentifier: .dietaryEnergyConsumed)!
      dataTypesDict[DIETARY_FATS_CONSUMED] = HKSampleType.quantityType(
        forIdentifier: .dietaryFatTotal)!
      dataTypesDict[DIETARY_PROTEIN_CONSUMED] = HKSampleType.quantityType(
        forIdentifier: .dietaryProtein)!
      dataTypesDict[ELECTRODERMAL_ACTIVITY] = HKSampleType.quantityType(
        forIdentifier: .electrodermalActivity)!
      dataTypesDict[FORCED_EXPIRATORY_VOLUME] = HKSampleType.quantityType(
        forIdentifier: .forcedExpiratoryVolume1)!
      dataTypesDict[HEART_RATE] = HKSampleType.quantityType(forIdentifier: .heartRate)!
      dataTypesDict[HEART_RATE_VARIABILITY_SDNN] = HKSampleType.quantityType(
        forIdentifier: .heartRateVariabilitySDNN)!
      dataTypesDict[HEIGHT] = HKSampleType.quantityType(forIdentifier: .height)!
      dataTypesDict[RESTING_HEART_RATE] = HKSampleType.quantityType(
        forIdentifier: .restingHeartRate)!
      dataTypesDict[STEPS] = HKSampleType.quantityType(forIdentifier: .stepCount)!
      dataTypesDict[WAIST_CIRCUMFERENCE] = HKSampleType.quantityType(
        forIdentifier: .waistCircumference)!
      dataTypesDict[WALKING_HEART_RATE] = HKSampleType.quantityType(
        forIdentifier: .walkingHeartRateAverage)!
      dataTypesDict[WEIGHT] = HKSampleType.quantityType(forIdentifier: .bodyMass)!
      dataTypesDict[DISTANCE_WALKING_RUNNING] = HKSampleType.quantityType(
        forIdentifier: .distanceWalkingRunning)!
      dataTypesDict[FLIGHTS_CLIMBED] = HKSampleType.quantityType(forIdentifier: .flightsClimbed)!
      dataTypesDict[WATER] = HKSampleType.quantityType(forIdentifier: .dietaryWater)!
      dataTypesDict[MINDFULNESS] = HKSampleType.categoryType(forIdentifier: .mindfulSession)!
      dataTypesDict[SLEEP_IN_BED] = HKSampleType.categoryType(forIdentifier: .sleepAnalysis)!
      dataTypesDict[SLEEP_ASLEEP] = HKSampleType.categoryType(forIdentifier: .sleepAnalysis)!
      dataTypesDict[SLEEP_AWAKE] = HKSampleType.categoryType(forIdentifier: .sleepAnalysis)!
      dataTypesDict[SLEEP_DEEP] = HKSampleType.categoryType(forIdentifier: .sleepAnalysis)!
      dataTypesDict[SLEEP_REM] = HKSampleType.categoryType(forIdentifier: .sleepAnalysis)!

      dataTypesDict[EXERCISE_TIME] = HKSampleType.quantityType(forIdentifier: .appleExerciseTime)!
      dataTypesDict[WORKOUT] = HKSampleType.workoutType()

      healthDataTypes = Array(dataTypesDict.values)
    }
    // Set up heart rate data types specific to the apple watch, requires iOS 12
    if #available(iOS 12.2, *) {
      dataTypesDict[HIGH_HEART_RATE_EVENT] = HKSampleType.categoryType(
        forIdentifier: .highHeartRateEvent)!
      dataTypesDict[LOW_HEART_RATE_EVENT] = HKSampleType.categoryType(
        forIdentifier: .lowHeartRateEvent)!
      dataTypesDict[IRREGULAR_HEART_RATE_EVENT] = HKSampleType.categoryType(
        forIdentifier: .irregularHeartRhythmEvent)!

      heartRateEventTypes = Set([
        HKSampleType.categoryType(forIdentifier: .highHeartRateEvent)!,
        HKSampleType.categoryType(forIdentifier: .lowHeartRateEvent)!,
        HKSampleType.categoryType(forIdentifier: .irregularHeartRhythmEvent)!,
      ])
    }

    if #available(iOS 13.6, *) {
      dataTypesDict[HEADACHE_UNSPECIFIED] = HKSampleType.categoryType(forIdentifier: .headache)!
      dataTypesDict[HEADACHE_NOT_PRESENT] = HKSampleType.categoryType(forIdentifier: .headache)!
      dataTypesDict[HEADACHE_MILD] = HKSampleType.categoryType(forIdentifier: .headache)!
      dataTypesDict[HEADACHE_MODERATE] = HKSampleType.categoryType(forIdentifier: .headache)!
      dataTypesDict[HEADACHE_SEVERE] = HKSampleType.categoryType(forIdentifier: .headache)!

      headacheType = Set([
        HKSampleType.categoryType(forIdentifier: .headache)!
      ])
    }

    if #available(iOS 14.0, *) {
      dataTypesDict[ELECTROCARDIOGRAM] = HKSampleType.electrocardiogramType()

      unitDict[VOLT] = HKUnit.volt()
      unitDict[INCHES_OF_MERCURY] = HKUnit.inchesOfMercury()

      workoutActivityTypeMap["CARDIO_DANCE"] = HKWorkoutActivityType.cardioDance
      workoutActivityTypeMap["SOCIAL_DANCE"] = HKWorkoutActivityType.socialDance
      workoutActivityTypeMap["PICKLEBALL"] = HKWorkoutActivityType.pickleball
      workoutActivityTypeMap["COOLDOWN"] = HKWorkoutActivityType.cooldown
    }

    // Concatenate heart events, headache and health data types (both may be empty)
    allDataTypes = Set(heartRateEventTypes + healthDataTypes)
    allDataTypes = allDataTypes.union(headacheType)
  }
}<|MERGE_RESOLUTION|>--- conflicted
+++ resolved
@@ -3,611 +3,6 @@
 import UIKit
 
 public class SwiftHealthPlugin: NSObject, FlutterPlugin {
-<<<<<<< HEAD
-    
-    let healthStore = HKHealthStore()
-    var healthDataTypes = [HKSampleType]()
-    var heartRateEventTypes = Set<HKSampleType>()
-    var headacheType = Set<HKSampleType>()
-    var allDataTypes = Set<HKSampleType>()
-    var dataTypesDict: [String: HKSampleType] = [:]
-    var unitDict: [String: HKUnit] = [:]
-    var workoutActivityTypeMap: [String: HKWorkoutActivityType] = [:]
-    
-    // Health Data Type Keys
-    let ACTIVE_ENERGY_BURNED = "ACTIVE_ENERGY_BURNED"
-    let AUDIOGRAM = "AUDIOGRAM"
-    let BASAL_ENERGY_BURNED = "BASAL_ENERGY_BURNED"
-    let BLOOD_GLUCOSE = "BLOOD_GLUCOSE"
-    let BLOOD_OXYGEN = "BLOOD_OXYGEN"
-    let BLOOD_PRESSURE_DIASTOLIC = "BLOOD_PRESSURE_DIASTOLIC"
-    let BLOOD_PRESSURE_SYSTOLIC = "BLOOD_PRESSURE_SYSTOLIC"
-    let BODY_FAT_PERCENTAGE = "BODY_FAT_PERCENTAGE"
-    let BODY_MASS_INDEX = "BODY_MASS_INDEX"
-    let BODY_TEMPERATURE = "BODY_TEMPERATURE"
-    let DIETARY_CARBS_CONSUMED = "DIETARY_CARBS_CONSUMED"
-    let DIETARY_ENERGY_CONSUMED = "DIETARY_ENERGY_CONSUMED"
-    let DIETARY_FATS_CONSUMED = "DIETARY_FATS_CONSUMED"
-    let DIETARY_PROTEIN_CONSUMED = "DIETARY_PROTEIN_CONSUMED"
-    let ELECTRODERMAL_ACTIVITY = "ELECTRODERMAL_ACTIVITY"
-    let FORCED_EXPIRATORY_VOLUME = "FORCED_EXPIRATORY_VOLUME"
-    let HEART_RATE = "HEART_RATE"
-    let HEART_RATE_VARIABILITY_SDNN = "HEART_RATE_VARIABILITY_SDNN"
-    let HEIGHT = "HEIGHT"
-    let HIGH_HEART_RATE_EVENT = "HIGH_HEART_RATE_EVENT"
-    let IRREGULAR_HEART_RATE_EVENT = "IRREGULAR_HEART_RATE_EVENT"
-    let LOW_HEART_RATE_EVENT = "LOW_HEART_RATE_EVENT"
-    let RESTING_HEART_RATE = "RESTING_HEART_RATE"
-    let RESPIRATORY_RATE = "RESPIRATORY_RATE"
-    let PERIPHERAL_PERFUSION_INDEX = "PERIPHERAL_PERFUSION_INDEX"
-    let STEPS = "STEPS"
-    let WAIST_CIRCUMFERENCE = "WAIST_CIRCUMFERENCE"
-    let WALKING_HEART_RATE = "WALKING_HEART_RATE"
-    let WEIGHT = "WEIGHT"
-    let DISTANCE_WALKING_RUNNING = "DISTANCE_WALKING_RUNNING"
-    let FLIGHTS_CLIMBED = "FLIGHTS_CLIMBED"
-    let WATER = "WATER"
-    let MINDFULNESS = "MINDFULNESS"
-    let SLEEP_IN_BED = "SLEEP_IN_BED"
-    let SLEEP_ASLEEP = "SLEEP_ASLEEP"
-    let SLEEP_AWAKE = "SLEEP_AWAKE"
-    let EXERCISE_TIME = "EXERCISE_TIME"
-    let WORKOUT = "WORKOUT"
-    let HEADACHE_UNSPECIFIED = "HEADACHE_UNSPECIFIED"
-    let HEADACHE_NOT_PRESENT = "HEADACHE_NOT_PRESENT"
-    let HEADACHE_MILD = "HEADACHE_MILD"
-    let HEADACHE_MODERATE = "HEADACHE_MODERATE"
-    let HEADACHE_SEVERE = "HEADACHE_SEVERE"
-    let ELECTROCARDIOGRAM = "ELECTROCARDIOGRAM"
-    
-    // Health Unit types
-    // MOLE_UNIT_WITH_MOLAR_MASS, // requires molar mass input - not supported yet
-    // MOLE_UNIT_WITH_PREFIX_MOLAR_MASS, // requires molar mass & prefix input - not supported yet
-    let GRAM = "GRAM"
-    let KILOGRAM = "KILOGRAM"
-    let OUNCE = "OUNCE"
-    let POUND = "POUND"
-    let STONE = "STONE"
-    let METER = "METER"
-    let INCH = "INCH"
-    let FOOT = "FOOT"
-    let YARD = "YARD"
-    let MILE = "MILE"
-    let LITER = "LITER"
-    let MILLILITER = "MILLILITER"
-    let FLUID_OUNCE_US = "FLUID_OUNCE_US"
-    let FLUID_OUNCE_IMPERIAL = "FLUID_OUNCE_IMPERIAL"
-    let CUP_US = "CUP_US"
-    let CUP_IMPERIAL = "CUP_IMPERIAL"
-    let PINT_US = "PINT_US"
-    let PINT_IMPERIAL = "PINT_IMPERIAL"
-    let PASCAL = "PASCAL"
-    let MILLIMETER_OF_MERCURY = "MILLIMETER_OF_MERCURY"
-    let INCHES_OF_MERCURY = "INCHES_OF_MERCURY"
-    let CENTIMETER_OF_WATER = "CENTIMETER_OF_WATER"
-    let ATMOSPHERE = "ATMOSPHERE"
-    let DECIBEL_A_WEIGHTED_SOUND_PRESSURE_LEVEL = "DECIBEL_A_WEIGHTED_SOUND_PRESSURE_LEVEL"
-    let SECOND = "SECOND"
-    let MILLISECOND = "MILLISECOND"
-    let MINUTE = "MINUTE"
-    let HOUR = "HOUR"
-    let DAY = "DAY"
-    let JOULE = "JOULE"
-    let KILOCALORIE = "KILOCALORIE"
-    let LARGE_CALORIE = "LARGE_CALORIE"
-    let SMALL_CALORIE = "SMALL_CALORIE"
-    let DEGREE_CELSIUS = "DEGREE_CELSIUS"
-    let DEGREE_FAHRENHEIT = "DEGREE_FAHRENHEIT"
-    let KELVIN = "KELVIN"
-    let DECIBEL_HEARING_LEVEL = "DECIBEL_HEARING_LEVEL"
-    let HERTZ = "HERTZ"
-    let SIEMEN = "SIEMEN"
-    let VOLT = "VOLT"
-    let INTERNATIONAL_UNIT = "INTERNATIONAL_UNIT"
-    let COUNT = "COUNT"
-    let PERCENT = "PERCENT"
-    let BEATS_PER_MINUTE = "BEATS_PER_MINUTE"
-    let RESPIRATIONS_PER_MINUTE = "RESPIRATIONS_PER_MINUTE"
-    let MILLIGRAM_PER_DECILITER = "MILLIGRAM_PER_DECILITER"
-    let UNKNOWN_UNIT = "UNKNOWN_UNIT"
-    let NO_UNIT = "NO_UNIT"
-    
-    struct PluginError: Error {
-        let message: String
-    }
-    
-    public static func register(with registrar: FlutterPluginRegistrar) {
-        let channel = FlutterMethodChannel(name: "flutter_health", binaryMessenger: registrar.messenger())
-        let instance = SwiftHealthPlugin()
-        registrar.addMethodCallDelegate(instance, channel: channel)
-    }
-    
-    public func handle(_ call: FlutterMethodCall, result: @escaping FlutterResult) {
-        // Set up all data types
-        initializeTypes()
-        
-        /// Handle checkIfHealthDataAvailable
-        if (call.method.elementsEqual("checkIfHealthDataAvailable")){
-            checkIfHealthDataAvailable(call: call, result: result)
-        }
-        /// Handle requestAuthorization
-        else if (call.method.elementsEqual("requestAuthorization")){
-            try! requestAuthorization(call: call, result: result)
-        }
-        
-        /// Handle getData
-        else if (call.method.elementsEqual("getData")){
-            getData(call: call, result: result)
-        }
-        
-        /// Handle getTotalStepsInInterval
-        else if (call.method.elementsEqual("getTotalStepsInInterval")){
-            getTotalStepsInInterval(call: call, result: result)
-        }
-        
-        /// Handle writeData
-        else if (call.method.elementsEqual("writeData")){
-            try! writeData(call: call, result: result)
-        }
-        
-        /// Handle writeAudiogram
-        else if (call.method.elementsEqual("writeAudiogram")){
-            try! writeAudiogram(call: call, result: result)
-        }
-        
-        /// Handle writeBloodPressure
-        else if (call.method.elementsEqual("writeBloodPressure")){
-            try! writeBloodPressure(call: call, result: result)
-        }
-        
-        /// Handle writeWorkoutData
-        else if (call.method.elementsEqual("writeWorkoutData")){
-            try! writeWorkoutData(call: call, result: result)
-        }
-        
-        /// Handle hasPermission
-        else if (call.method.elementsEqual("hasPermissions")){
-            try! hasPermissions(call: call, result: result)
-        }
-        
-        /// Handle delete data
-        else if (call.method.elementsEqual("delete")){
-            try! delete(call: call, result: result)
-        }
-        
-    }
-    
-    func checkIfHealthDataAvailable(call: FlutterMethodCall, result: @escaping FlutterResult) {
-        result(HKHealthStore.isHealthDataAvailable())
-    }
-    
-    func hasPermissions(call: FlutterMethodCall, result: @escaping FlutterResult) throws {
-        let arguments = call.arguments as? NSDictionary
-        guard let types = arguments?["types"] as? Array<String>,
-              let permissions = arguments?["permissions"] as? Array<Int>,
-              types.count == permissions.count
-        else {
-            throw PluginError(message: "Invalid Arguments!")
-        }
-        
-        for (index, type) in types.enumerated() {
-            let sampleType = dataTypeLookUp(key: type)
-            let success = hasPermission(type: sampleType, access: permissions[index])
-            if (success == nil || success == false) {
-                result(success)
-                return
-            }
-        }
-        
-        result(true)
-    }
-    
-    
-    func hasPermission(type: HKSampleType, access: Int) -> Bool? {
-        
-        if #available(iOS 13.0, *) {
-            let status = healthStore.authorizationStatus(for: type)
-            switch access {
-            case 0: // READ
-                return nil
-            case 1: // WRITE
-                return  (status == HKAuthorizationStatus.sharingAuthorized)
-            default: // READ_WRITE
-                return nil
-            }
-        }
-        else {
-            return nil
-        }
-    }
-    
-    func requestAuthorization(call: FlutterMethodCall, result: @escaping FlutterResult) throws {
-        guard let arguments = call.arguments as? NSDictionary,
-              let types = arguments["types"] as? Array<String>,
-              let permissions = arguments["permissions"] as? Array<Int>,
-              permissions.count == types.count
-        else {
-            throw PluginError(message: "Invalid Arguments!")
-        }
-        
-        
-        var typesToRead = Set<HKSampleType>()
-        var typesToWrite = Set<HKSampleType>()
-        for (index, key) in types.enumerated() {
-            let dataType = dataTypeLookUp(key: key)
-            let access = permissions[index]
-            switch access {
-            case 0:
-                typesToRead.insert(dataType)
-            case 1:
-                typesToWrite.insert(dataType)
-            default:
-                typesToRead.insert(dataType)
-                typesToWrite.insert(dataType)
-            }
-        }
-        
-        if #available(iOS 13.0, *) {
-            healthStore.requestAuthorization(toShare: typesToWrite, read: typesToRead) { (success, error) in
-                DispatchQueue.main.async {
-                    result(success)
-                }
-            }
-        }
-        else {
-            result(false)// Handle the error here.
-        }
-    }
-    
-    func writeData(call: FlutterMethodCall, result: @escaping FlutterResult) throws {
-        guard let arguments = call.arguments as? NSDictionary,
-              let value = (arguments["value"] as? Double),
-              let type = (arguments["dataTypeKey"] as? String),
-              let unit = (arguments["dataUnitKey"] as? String),
-              let startTime = (arguments["startTime"] as? NSNumber),
-              let endTime = (arguments["endTime"] as? NSNumber)
-        else {
-            throw PluginError(message: "Invalid Arguments")
-        }
-        
-        let dateFrom = Date(timeIntervalSince1970: startTime.doubleValue / 1000)
-        let dateTo = Date(timeIntervalSince1970: endTime.doubleValue / 1000)
-        
-        let sample: HKObject
-        
-        if (unitLookUp(key: type) == HKUnit.init(from: "")) {
-            sample = HKCategorySample(type: dataTypeLookUp(key: type) as! HKCategoryType, value: Int(value), start: dateFrom, end: dateTo)
-        } else {
-            let quantity = HKQuantity(unit: unitDict[unit]!, doubleValue: value)
-            
-            sample = HKQuantitySample(type: dataTypeLookUp(key: type) as! HKQuantityType, quantity: quantity, start: dateFrom, end: dateTo)
-        }
-        
-        HKHealthStore().save(sample, withCompletion: { (success, error) in
-            if let err = error {
-                print("Error Saving \(type) Sample: \(err.localizedDescription)")
-            }
-            DispatchQueue.main.async {
-                result(success)
-            }
-        })
-    }
-    
-    func writeAudiogram(call: FlutterMethodCall, result: @escaping FlutterResult) throws {
-        guard let arguments = call.arguments as? NSDictionary,
-              let frequencies = (arguments["frequencies"] as? Array<Double>),
-              let leftEarSensitivities = (arguments["leftEarSensitivities"] as? Array<Double>),
-              let rightEarSensitivities = (arguments["rightEarSensitivities"] as? Array<Double>),
-              let startTime = (arguments["startTime"] as? NSNumber),
-              let endTime = (arguments["endTime"] as? NSNumber)
-        else {
-            throw PluginError(message: "Invalid Arguments")
-        }
-        
-        let dateFrom = Date(timeIntervalSince1970: startTime.doubleValue / 1000)
-        let dateTo = Date(timeIntervalSince1970: endTime.doubleValue / 1000)
-        
-        var sensitivityPoints = [HKAudiogramSensitivityPoint]()
-        
-        for index in 0...frequencies.count-1 {
-            let frequency = HKQuantity(unit: HKUnit.hertz(), doubleValue: frequencies[index])
-            let dbUnit = HKUnit.decibelHearingLevel()
-            let left = HKQuantity(unit: dbUnit, doubleValue: leftEarSensitivities[index])
-            let right = HKQuantity(unit: dbUnit, doubleValue: rightEarSensitivities[index])
-            let sensitivityPoint = try HKAudiogramSensitivityPoint(frequency: frequency,  leftEarSensitivity: left, rightEarSensitivity: right)
-            sensitivityPoints.append(sensitivityPoint)
-        }
-        
-        let audiogram: HKAudiogramSample;
-        let metadataReceived = (arguments["metadata"] as? [String: Any]?)
-        
-        if((metadataReceived) != nil) {
-            guard let deviceName = metadataReceived?!["HKDeviceName"] as? String else { return }
-            guard let externalUUID = metadataReceived?!["HKExternalUUID"] as? String else { return }
-            
-            audiogram = HKAudiogramSample(sensitivityPoints:sensitivityPoints, start: dateFrom, end: dateTo, metadata: [HKMetadataKeyDeviceName: deviceName, HKMetadataKeyExternalUUID: externalUUID])
-            
-        } else {
-            audiogram = HKAudiogramSample(sensitivityPoints:sensitivityPoints, start: dateFrom, end: dateTo, metadata: nil)
-        }
-        
-        HKHealthStore().save(audiogram, withCompletion: { (success, error) in
-            if let err = error {
-                print("Error Saving Audiogram. Sample: \(err.localizedDescription)")
-            }
-            DispatchQueue.main.async {
-                result(success)
-            }
-        })
-    }
-
-    func writeBloodPressure(call: FlutterMethodCall, result: @escaping FlutterResult) throws {
-        guard let arguments = call.arguments as? NSDictionary,
-            let systolic = (arguments["systolic"] as? Double),
-            let diastolic = (arguments["diastolic"] as? Double),
-            let startTime = (arguments["startTime"] as? NSNumber),
-            let endTime = (arguments["endTime"] as? NSNumber)
-        else {
-            throw PluginError(message: "Invalid Arguments")
-        }
-        let dateFrom = Date(timeIntervalSince1970: startTime.doubleValue / 1000)
-        let dateTo = Date(timeIntervalSince1970: endTime.doubleValue / 1000)
-
-        let systolic_sample = HKQuantitySample(type: HKSampleType.quantityType(forIdentifier: .bloodPressureSystolic)!, quantity: HKQuantity(unit: HKUnit.millimeterOfMercury(), doubleValue: systolic), start: dateFrom, end: dateTo)
-        let diastolic_sample = HKQuantitySample(type: HKSampleType.quantityType(forIdentifier: .bloodPressureDiastolic)!, quantity: HKQuantity(unit: HKUnit.millimeterOfMercury(), doubleValue: diastolic), start: dateFrom, end: dateTo)
-        
-        HKHealthStore().save([systolic_sample, diastolic_sample], withCompletion: { (success, error) in
-            if let err = error {
-                print("Error Saving Blood Pressure Sample: \(err.localizedDescription)")
-            }
-            DispatchQueue.main.async {
-                result(success)
-            }
-        })
-    }
-
-    
-    func writeWorkoutData(call: FlutterMethodCall, result: @escaping FlutterResult) throws {
-        guard let arguments = call.arguments as? NSDictionary,
-              let activityType = (arguments["activityType"] as? String),
-              let startTime = (arguments["startTime"] as? NSNumber),
-              let endTime = (arguments["endTime"] as? NSNumber),
-              let ac = workoutActivityTypeMap[activityType]
-        else {
-            throw PluginError(message: "Invalid Arguments - activityType, startTime or endTime invalid")
-        }
-        
-        var totalEnergyBurned: HKQuantity?
-        var totalDistance: HKQuantity? = nil
-        
-        // Handle optional arguments
-        if let teb = (arguments["totalEnergyBurned"] as? Double) {
-            totalEnergyBurned = HKQuantity(unit: unitDict[(arguments["totalEnergyBurnedUnit"] as! String)]!, doubleValue: teb)
-        }
-        if let td = (arguments["totalDistance"] as? Double) {
-            totalDistance = HKQuantity(unit: unitDict[(arguments["totalDistanceUnit"] as! String)]!, doubleValue: td)
-        }
-        
-       let dateFrom = Date(timeIntervalSince1970: startTime.doubleValue / 1000)
-       let dateTo = Date(timeIntervalSince1970: endTime.doubleValue / 1000)
-        
-        var workout: HKWorkout
-        
-        workout = HKWorkout(activityType: ac, start: dateFrom, end: dateTo, duration: dateTo.timeIntervalSince(dateFrom),
-                            totalEnergyBurned: totalEnergyBurned ?? nil,
-                            totalDistance: totalDistance ?? nil, metadata: nil)
-        
-        HKHealthStore().save(workout, withCompletion: { (success, error) in
-            if let err = error {
-                print("Error Saving Workout. Sample: \(err.localizedDescription)")
-            }
-            DispatchQueue.main.async {
-                result(success)
-            }
-        })
-    }
-    
-    func delete(call: FlutterMethodCall, result: @escaping FlutterResult) {
-        let arguments = call.arguments as? NSDictionary
-        let dataTypeKey = (arguments?["dataTypeKey"] as? String)!
-        let startTime = (arguments?["startTime"] as? NSNumber) ?? 0
-        let endTime = (arguments?["endTime"] as? NSNumber) ?? 0
-
-        let dateFrom = Date(timeIntervalSince1970: startTime.doubleValue / 1000)
-        let dateTo = Date(timeIntervalSince1970: endTime.doubleValue / 1000)
-
-        let dataType = dataTypeLookUp(key: dataTypeKey)
-        
-        let predicate = HKQuery.predicateForSamples(withStart: dateFrom, end: dateTo, options: .strictStartDate)
-        let sortDescriptor = NSSortDescriptor(key: HKSampleSortIdentifierEndDate, ascending: false)
-
-        let deleteQuery = HKSampleQuery(sampleType: dataType, predicate: predicate, limit: HKObjectQueryNoLimit, sortDescriptors: [sortDescriptor]) { [self] x, samplesOrNil, error in
-
-            guard let samplesOrNil = samplesOrNil, error == nil else {
-                // Handle the error if necessary
-                print("Error deleting \(dataType)")
-                return
-            }
-
-            // Delete the retrieved objects from the HealthKit store
-            HKHealthStore().delete(samplesOrNil) { (success, error) in
-                if let err = error {
-                        print("Error deleting \(dataType) Sample: \(err.localizedDescription)")
-                    }
-                    DispatchQueue.main.async {
-                        result(success)
-                    }
-            }
-        }
-
-        HKHealthStore().execute(deleteQuery)
-    }
-    
-    func getData(call: FlutterMethodCall, result: @escaping FlutterResult) {
-        let arguments = call.arguments as? NSDictionary
-        let dataTypeKey = (arguments?["dataTypeKey"] as? String)!
-        let dataUnitKey = (arguments?["dataUnitKey"] as? String)
-        let startTime = (arguments?["startTime"] as? NSNumber) ?? 0
-        let endTime = (arguments?["endTime"] as? NSNumber) ?? 0
-        let limit = (arguments?["limit"] as? Int) ?? HKObjectQueryNoLimit
-        
-        // Convert dates from milliseconds to Date()
-        let dateFrom = Date(timeIntervalSince1970: startTime.doubleValue / 1000)
-        let dateTo = Date(timeIntervalSince1970: endTime.doubleValue / 1000)
-        
-        let dataType = dataTypeLookUp(key: dataTypeKey)
-        var unit: HKUnit?
-        if let dataUnitKey = dataUnitKey {
-            unit = unitDict[dataUnitKey]
-        }
-        
-        let predicate = HKQuery.predicateForSamples(withStart: dateFrom, end: dateTo, options: .strictStartDate)
-        let sortDescriptor = NSSortDescriptor(key: HKSampleSortIdentifierEndDate, ascending: false)
-        
-        let query = HKSampleQuery(sampleType: dataType, predicate: predicate, limit: limit, sortDescriptors: [sortDescriptor]) { [self]
-            x, samplesOrNil, error in
-            
-            switch samplesOrNil {
-            case let (samples as [HKQuantitySample]) as Any:
-                let dictionaries = samples.map { sample -> NSDictionary in
-                    return [
-                        "uuid": "\(sample.uuid)",
-                        "value": sample.quantity.doubleValue(for: unit!),
-                        "date_from": Int(sample.startDate.timeIntervalSince1970 * 1000),
-                        "date_to": Int(sample.endDate.timeIntervalSince1970 * 1000),
-                        "source_id": sample.sourceRevision.source.bundleIdentifier,
-                        "source_name": sample.sourceRevision.source.name
-                    ]
-                }
-                DispatchQueue.main.async {
-                    result(dictionaries)
-                }
-                
-            case var (samplesCategory as [HKCategorySample]) as Any:
-                if (dataTypeKey == self.SLEEP_IN_BED) {
-                    samplesCategory = samplesCategory.filter { $0.value == 0 }
-                }
-                if (dataTypeKey == self.SLEEP_ASLEEP) {
-                    samplesCategory = samplesCategory.filter { $0.value == 1 }
-                }
-                if (dataTypeKey == self.SLEEP_AWAKE) {
-                    samplesCategory = samplesCategory.filter { $0.value == 2 }
-                }
-                if (dataTypeKey == self.HEADACHE_UNSPECIFIED) {
-                    samplesCategory = samplesCategory.filter { $0.value == 0 }
-                }
-                if (dataTypeKey == self.HEADACHE_NOT_PRESENT) {
-                    samplesCategory = samplesCategory.filter { $0.value == 1 }
-                }
-                if (dataTypeKey == self.HEADACHE_MILD) {
-                    samplesCategory = samplesCategory.filter { $0.value == 2 }
-                }
-                if (dataTypeKey == self.HEADACHE_MODERATE) {
-                    samplesCategory = samplesCategory.filter { $0.value == 3 }
-                }
-                if (dataTypeKey == self.HEADACHE_SEVERE) {
-                    samplesCategory = samplesCategory.filter { $0.value == 4 }
-                }
-                let categories = samplesCategory.map { sample -> NSDictionary in
-                    return [
-                        "uuid": "\(sample.uuid)",
-                        "value": sample.value,
-                        "date_from": Int(sample.startDate.timeIntervalSince1970 * 1000),
-                        "date_to": Int(sample.endDate.timeIntervalSince1970 * 1000),
-                        "source_id": sample.sourceRevision.source.bundleIdentifier,
-                        "source_name": sample.sourceRevision.source.name
-                    ]
-                }
-                DispatchQueue.main.async {
-                    result(categories)
-                }
-                
-            case let (samplesWorkout as [HKWorkout]) as Any:
-                
-                let dictionaries = samplesWorkout.map { sample -> NSDictionary in
-                    return [
-                        "uuid": "\(sample.uuid)",
-                        "workoutActivityType": workoutActivityTypeMap.first(where: {$0.value == sample.workoutActivityType})?.key,
-                        "totalEnergyBurned": sample.totalEnergyBurned?.doubleValue(for: HKUnit.kilocalorie()),
-                        "totalEnergyBurnedUnit": "KILOCALORIE",
-                        "totalDistance": sample.totalDistance?.doubleValue(for: HKUnit.meter()),
-                        "totalDistanceUnit": "METER",
-                        "date_from": Int(sample.startDate.timeIntervalSince1970 * 1000),
-                        "date_to": Int(sample.endDate.timeIntervalSince1970 * 1000),
-                        "source_id": sample.sourceRevision.source.bundleIdentifier,
-                        "source_name": sample.sourceRevision.source.name
-                    ]
-                }
-                
-                DispatchQueue.main.async {
-                    result(dictionaries)
-                }
-                
-            case let (samplesAudiogram as [HKAudiogramSample]) as Any:
-                let dictionaries = samplesAudiogram.map { sample -> NSDictionary in
-                    var frequencies = [Double]()
-                    var leftEarSensitivities = [Double]()
-                    var rightEarSensitivities = [Double]()
-                    for samplePoint in sample.sensitivityPoints {
-                        frequencies.append(samplePoint.frequency.doubleValue(for: HKUnit.hertz()))
-                        leftEarSensitivities.append(samplePoint.leftEarSensitivity!.doubleValue(for: HKUnit.decibelHearingLevel()))
-                        rightEarSensitivities.append(samplePoint.rightEarSensitivity!.doubleValue(for: HKUnit.decibelHearingLevel()))
-                    }
-                    return [
-                        "uuid": "\(sample.uuid)",
-                        "frequencies": frequencies,
-                        "leftEarSensitivities": leftEarSensitivities,
-                        "rightEarSensitivities": rightEarSensitivities,
-                        "date_from": Int(sample.startDate.timeIntervalSince1970 * 1000),
-                        "date_to": Int(sample.endDate.timeIntervalSince1970 * 1000),
-                        "source_id": sample.sourceRevision.source.bundleIdentifier,
-                        "source_name": sample.sourceRevision.source.name
-                    ]
-                }
-                DispatchQueue.main.async {
-                    result(dictionaries)
-                }
-                
-            default:
-                if #available(iOS 14.0, *), let ecgSamples = samplesOrNil as? [HKElectrocardiogram] {
-                    let dictionaries = ecgSamples.map(fetchEcgMeasurements)
-                    DispatchQueue.main.async {
-                        result(dictionaries)
-                    }
-                } else {
-                    DispatchQueue.main.async {
-                        print("Error getting ECG - only available on iOS 14.0 and above!")
-                        result(nil)
-                    }
-                }
-            }
-        }
-        
-        HKHealthStore().execute(query)
-    }
-    
-    @available(iOS 14.0, *)
-    private func fetchEcgMeasurements(_ sample: HKElectrocardiogram) -> NSDictionary {
-        let semaphore = DispatchSemaphore(value: 0)
-        var voltageValues = [NSDictionary]()
-        let voltageQuery = HKElectrocardiogramQuery(sample) { query, result in
-            switch (result) {
-            case let .measurement(measurement):
-                if let voltageQuantity = measurement.quantity(for: .appleWatchSimilarToLeadI) {
-                    let voltage = voltageQuantity.doubleValue(for: HKUnit.volt())
-                    let timeSinceSampleStart = measurement.timeSinceSampleStart
-                    voltageValues.append(["voltage": voltage, "timeSinceSampleStart": timeSinceSampleStart])
-                }
-            case .done:
-                semaphore.signal()
-            case let .error(error):
-                print(error)
-            }
-        }
-        HKHealthStore().execute(voltageQuery)
-        semaphore.wait()
-        return [
-=======
 
   let healthStore = HKHealthStore()
   var healthDataTypes = [HKSampleType]()
@@ -642,6 +37,8 @@
   let IRREGULAR_HEART_RATE_EVENT = "IRREGULAR_HEART_RATE_EVENT"
   let LOW_HEART_RATE_EVENT = "LOW_HEART_RATE_EVENT"
   let RESTING_HEART_RATE = "RESTING_HEART_RATE"
+  let RESPIRATORY_RATE = "RESPIRATORY_RATE"
+  let PERIPHERAL_PERFUSION_INDEX = "PERIPHERAL_PERFUSION_INDEX"
   let STEPS = "STEPS"
   let WAIST_CIRCUMFERENCE = "WAIST_CIRCUMFERENCE"
   let WALKING_HEART_RATE = "WALKING_HEART_RATE"
@@ -712,6 +109,7 @@
   let COUNT = "COUNT"
   let PERCENT = "PERCENT"
   let BEATS_PER_MINUTE = "BEATS_PER_MINUTE"
+  let RESPIRATIONS_PER_MINUTE = "RESPIRATIONS_PER_MINUTE"
   let MILLIGRAM_PER_DECILITER = "MILLIGRAM_PER_DECILITER"
   let UNKNOWN_UNIT = "UNKNOWN_UNIT"
   let NO_UNIT = "NO_UNIT"
@@ -1105,290 +503,11 @@
       case let (samples as [HKQuantitySample]) as Any:
         let dictionaries = samples.map { sample -> NSDictionary in
           return [
->>>>>>> 502563a0
             "uuid": "\(sample.uuid)",
             "value": sample.quantity.doubleValue(for: unit!),
             "date_from": Int(sample.startDate.timeIntervalSince1970 * 1000),
             "date_to": Int(sample.endDate.timeIntervalSince1970 * 1000),
             "source_id": sample.sourceRevision.source.bundleIdentifier,
-<<<<<<< HEAD
-            "source_name": sample.sourceRevision.source.name
-        ]
-    }
-    
-    func getTotalStepsInInterval(call: FlutterMethodCall, result: @escaping FlutterResult) {
-        let arguments = call.arguments as? NSDictionary
-        let startTime = (arguments?["startTime"] as? NSNumber) ?? 0
-        let endTime = (arguments?["endTime"] as? NSNumber) ?? 0
-        
-        // Convert dates from milliseconds to Date()
-        let dateFrom = Date(timeIntervalSince1970: startTime.doubleValue / 1000)
-        let dateTo = Date(timeIntervalSince1970: endTime.doubleValue / 1000)
-        
-        let sampleType = HKQuantityType.quantityType(forIdentifier: .stepCount)!
-        let predicate = HKQuery.predicateForSamples(withStart: dateFrom, end: dateTo, options: .strictStartDate)
-        
-        let query = HKStatisticsQuery(quantityType: sampleType,
-                                      quantitySamplePredicate: predicate,
-                                      options: .cumulativeSum) { query, queryResult, error in
-            
-            guard let queryResult = queryResult else {
-                let error = error! as NSError
-                print("Error getting total steps in interval \(error.localizedDescription)")
-                
-                DispatchQueue.main.async {
-                    result(nil)
-                }
-                return
-            }
-            
-            var steps = 0.0
-            
-            if let quantity = queryResult.sumQuantity() {
-                let unit = HKUnit.count()
-                steps = quantity.doubleValue(for: unit)
-            }
-            
-            let totalSteps = Int(steps)
-            DispatchQueue.main.async {
-                result(totalSteps)
-            }
-        }
-        
-        HKHealthStore().execute(query)
-    }
-    
-    func unitLookUp(key: String) -> HKUnit {
-        guard let unit = unitDict[key] else {
-            return HKUnit.count()
-        }
-        return unit
-    }
-    
-    func dataTypeLookUp(key: String) -> HKSampleType {
-        guard let dataType_ = dataTypesDict[key] else {
-            return HKSampleType.quantityType(forIdentifier: .bodyMass)!
-        }
-        return dataType_
-    }
-    
-    func initializeTypes() {
-        // Initialize units
-        unitDict[GRAM] = HKUnit.gram()
-        unitDict[KILOGRAM] = HKUnit.gramUnit(with: .kilo)
-        unitDict[OUNCE] = HKUnit.ounce()
-        unitDict[POUND] = HKUnit.pound()
-        unitDict[STONE] = HKUnit.stone()
-        unitDict[METER] = HKUnit.meter()
-        unitDict[INCH] = HKUnit.inch()
-        unitDict[FOOT] = HKUnit.foot()
-        unitDict[YARD] = HKUnit.yard()
-        unitDict[MILE] = HKUnit.mile()
-        unitDict[LITER] = HKUnit.liter()
-        unitDict[MILLILITER] = HKUnit.literUnit(with: .milli)
-        unitDict[FLUID_OUNCE_US] = HKUnit.fluidOunceUS()
-        unitDict[FLUID_OUNCE_IMPERIAL] = HKUnit.fluidOunceImperial()
-        unitDict[CUP_US] = HKUnit.cupUS()
-        unitDict[CUP_IMPERIAL] = HKUnit.cupImperial()
-        unitDict[PINT_US] = HKUnit.pintUS()
-        unitDict[PINT_IMPERIAL] = HKUnit.pintImperial()
-        unitDict[PASCAL] = HKUnit.pascal()
-        unitDict[MILLIMETER_OF_MERCURY] = HKUnit.millimeterOfMercury()
-        unitDict[CENTIMETER_OF_WATER] = HKUnit.centimeterOfWater()
-        unitDict[ATMOSPHERE] = HKUnit.atmosphere()
-        unitDict[DECIBEL_A_WEIGHTED_SOUND_PRESSURE_LEVEL] = HKUnit.decibelAWeightedSoundPressureLevel()
-        unitDict[SECOND] = HKUnit.second()
-        unitDict[MILLISECOND] = HKUnit.secondUnit(with: .milli)
-        unitDict[MINUTE] = HKUnit.minute()
-        unitDict[HOUR] = HKUnit.hour()
-        unitDict[DAY] = HKUnit.day()
-        unitDict[JOULE] = HKUnit.joule()
-        unitDict[KILOCALORIE] = HKUnit.kilocalorie()
-        unitDict[LARGE_CALORIE] = HKUnit.largeCalorie()
-        unitDict[SMALL_CALORIE] = HKUnit.smallCalorie()
-        unitDict[DEGREE_CELSIUS] = HKUnit.degreeCelsius()
-        unitDict[DEGREE_FAHRENHEIT] = HKUnit.degreeFahrenheit()
-        unitDict[KELVIN] = HKUnit.kelvin()
-        unitDict[DECIBEL_HEARING_LEVEL] = HKUnit.decibelHearingLevel()
-        unitDict[HERTZ] = HKUnit.hertz()
-        unitDict[SIEMEN] = HKUnit.siemen()
-        unitDict[INTERNATIONAL_UNIT] = HKUnit.internationalUnit()
-        unitDict[COUNT] = HKUnit.count()
-        unitDict[PERCENT] = HKUnit.percent()
-        unitDict[BEATS_PER_MINUTE] = HKUnit.init(from: "count/min")
-        unitDict[RESPIRATIONS_PER_MINUTE] = HKUnit.init(from: "count/min")
-        unitDict[MILLIGRAM_PER_DECILITER] = HKUnit.init(from: "mg/dL")
-        unitDict[UNKNOWN_UNIT] = HKUnit.init(from: "")
-        unitDict[NO_UNIT] = HKUnit.init(from: "")
-        
-        // Initialize workout types
-        workoutActivityTypeMap["ARCHERY"] = .archery
-        workoutActivityTypeMap["BOWLING"] = .bowling
-        workoutActivityTypeMap["FENCING"] = .fencing
-        workoutActivityTypeMap["GYMNASTICS"] = .gymnastics
-        workoutActivityTypeMap["TRACK_AND_FIELD"] = .trackAndField
-        workoutActivityTypeMap["AMERICAN_FOOTBALL"] = .americanFootball
-        workoutActivityTypeMap["AUSTRALIAN_FOOTBALL"] = .australianFootball
-        workoutActivityTypeMap["BASEBALL"] = .baseball
-        workoutActivityTypeMap["BASKETBALL"] = .basketball
-        workoutActivityTypeMap["CRICKET"] = .cricket
-        workoutActivityTypeMap["DISC_SPORTS"] = .discSports
-        workoutActivityTypeMap["HANDBALL"] = .handball
-        workoutActivityTypeMap["HOCKEY"] = .hockey
-        workoutActivityTypeMap["LACROSSE"] = .lacrosse
-        workoutActivityTypeMap["RUGBY"] = .rugby
-        workoutActivityTypeMap["SOCCER"] = .soccer
-        workoutActivityTypeMap["SOFTBALL"] = .softball
-        workoutActivityTypeMap["VOLLEYBALL"] = .volleyball
-        workoutActivityTypeMap["PREPARATION_AND_RECOVERY"] = .preparationAndRecovery
-        workoutActivityTypeMap["FLEXIBILITY"] = .flexibility
-        workoutActivityTypeMap["WALKING"] = .walking
-        workoutActivityTypeMap["RUNNING"] = .running
-        workoutActivityTypeMap["RUNNING_JOGGING"] = .running // Supported due to combining with Android naming
-        workoutActivityTypeMap["RUNNING_SAND"] = .running // Supported due to combining with Android naming
-        workoutActivityTypeMap["RUNNING_TREADMILL"] = .running // Supported due to combining with Android naming
-        workoutActivityTypeMap["WHEELCHAIR_WALK_PACE"] = .wheelchairWalkPace
-        workoutActivityTypeMap["WHEELCHAIR_RUN_PACE"] = .wheelchairRunPace
-        workoutActivityTypeMap["BIKING"] = .cycling
-        workoutActivityTypeMap["HAND_CYCLING"] = .handCycling
-        workoutActivityTypeMap["CORE_TRAINING"] = .coreTraining
-        workoutActivityTypeMap["ELLIPTICAL"] = .elliptical
-        workoutActivityTypeMap["FUNCTIONAL_STRENGTH_TRAINING"] = .functionalStrengthTraining
-        workoutActivityTypeMap["TRADITIONAL_STRENGTH_TRAINING"] = .traditionalStrengthTraining
-        workoutActivityTypeMap["CROSS_TRAINING"] = .crossTraining
-        workoutActivityTypeMap["MIXED_CARDIO"] = .mixedCardio
-        workoutActivityTypeMap["HIGH_INTENSITY_INTERVAL_TRAINING"] = .highIntensityIntervalTraining
-        workoutActivityTypeMap["JUMP_ROPE"] = .jumpRope
-        workoutActivityTypeMap["STAIR_CLIMBING"] = .stairClimbing
-        workoutActivityTypeMap["STAIRS"] = .stairs
-        workoutActivityTypeMap["STEP_TRAINING"] = .stepTraining
-        workoutActivityTypeMap["FITNESS_GAMING"] = .fitnessGaming
-        workoutActivityTypeMap["BARRE"] = .barre
-        workoutActivityTypeMap["YOGA"] = .yoga
-        workoutActivityTypeMap["MIND_AND_BODY"] = .mindAndBody
-        workoutActivityTypeMap["PILATES"] = .pilates
-        workoutActivityTypeMap["BADMINTON"] = .badminton
-        workoutActivityTypeMap["RACQUETBALL"] = .racquetball
-        workoutActivityTypeMap["SQUASH"] = .squash
-        workoutActivityTypeMap["TABLE_TENNIS"] = .tableTennis
-        workoutActivityTypeMap["TENNIS"] = .tennis
-        workoutActivityTypeMap["CLIMBING"] = .climbing
-        workoutActivityTypeMap["ROCK_CLIMBING"] = .climbing // Supported due to combining with Android naming
-        workoutActivityTypeMap["EQUESTRIAN_SPORTS"] = .equestrianSports
-        workoutActivityTypeMap["FISHING"] = .fishing
-        workoutActivityTypeMap["GOLF"] = .golf
-        workoutActivityTypeMap["HIKING"] = .hiking
-        workoutActivityTypeMap["HUNTING"] = .hunting
-        workoutActivityTypeMap["PLAY"] = .play
-        workoutActivityTypeMap["CROSS_COUNTRY_SKIING"] = .crossCountrySkiing
-        workoutActivityTypeMap["CURLING"] = .curling
-        workoutActivityTypeMap["DOWNHILL_SKIING"] = .downhillSkiing
-        workoutActivityTypeMap["SNOW_SPORTS"] = .snowSports
-        workoutActivityTypeMap["SNOWBOARDING"] = .snowboarding
-        workoutActivityTypeMap["SKATING"] = .skatingSports
-        workoutActivityTypeMap["SKATING_CROSS,"] = .skatingSports // Supported due to combining with Android naming
-        workoutActivityTypeMap["SKATING_INDOOR,"] = .skatingSports // Supported due to combining with Android naming
-        workoutActivityTypeMap["SKATING_INLINE,"] = .skatingSports // Supported due to combining with Android naming
-        workoutActivityTypeMap["PADDLE_SPORTS"] = .paddleSports
-        workoutActivityTypeMap["ROWING"] = .rowing
-        workoutActivityTypeMap["SAILING"] = .sailing
-        workoutActivityTypeMap["SURFING_SPORTS"] = .surfingSports
-        workoutActivityTypeMap["SWIMMING"] = .swimming
-        workoutActivityTypeMap["WATER_FITNESS"] = .waterFitness
-        workoutActivityTypeMap["WATER_POLO"] = .waterPolo
-        workoutActivityTypeMap["WATER_SPORTS"] = .waterSports
-        workoutActivityTypeMap["BOXING"] = .boxing
-        workoutActivityTypeMap["KICKBOXING"] = .kickboxing
-        workoutActivityTypeMap["MARTIAL_ARTS"] = .martialArts
-        workoutActivityTypeMap["TAI_CHI"] = .taiChi
-        workoutActivityTypeMap["WRESTLING"] = .wrestling
-        workoutActivityTypeMap["OTHER"] = .other
-        
-        
-        
-        // Set up iOS 13 specific types (ordinary health data types)
-        if #available(iOS 13.0, *) {
-            dataTypesDict[ACTIVE_ENERGY_BURNED] = HKSampleType.quantityType(forIdentifier: .activeEnergyBurned)!
-            dataTypesDict[AUDIOGRAM] = HKSampleType.audiogramSampleType()
-            dataTypesDict[BASAL_ENERGY_BURNED] = HKSampleType.quantityType(forIdentifier: .basalEnergyBurned)!
-            dataTypesDict[BLOOD_GLUCOSE] = HKSampleType.quantityType(forIdentifier: .bloodGlucose)!
-            dataTypesDict[BLOOD_OXYGEN] = HKSampleType.quantityType(forIdentifier: .oxygenSaturation)!
-            dataTypesDict[RESPIRATORY_RATE] = HKSampleType.quantityType(forIdentifier: .respiratoryRate)!
-            dataTypesDict[PERIPHERAL_PERFUSION_INDEX] = HKSampleType.quantityType(forIdentifier: .peripheralPerfusionIndex)!
-            dataTypesDict[BLOOD_PRESSURE_DIASTOLIC] = HKSampleType.quantityType(forIdentifier: .bloodPressureDiastolic)!
-            dataTypesDict[BLOOD_PRESSURE_SYSTOLIC] = HKSampleType.quantityType(forIdentifier: .bloodPressureSystolic)!
-            dataTypesDict[BODY_FAT_PERCENTAGE] = HKSampleType.quantityType(forIdentifier: .bodyFatPercentage)!
-            dataTypesDict[BODY_MASS_INDEX] = HKSampleType.quantityType(forIdentifier: .bodyMassIndex)!
-            dataTypesDict[BODY_TEMPERATURE] = HKSampleType.quantityType(forIdentifier: .bodyTemperature)!
-            dataTypesDict[DIETARY_CARBS_CONSUMED] = HKSampleType.quantityType(forIdentifier: .dietaryCarbohydrates)!
-            dataTypesDict[DIETARY_ENERGY_CONSUMED] = HKSampleType.quantityType(forIdentifier: .dietaryEnergyConsumed)!
-            dataTypesDict[DIETARY_FATS_CONSUMED] = HKSampleType.quantityType(forIdentifier: .dietaryFatTotal)!
-            dataTypesDict[DIETARY_PROTEIN_CONSUMED] = HKSampleType.quantityType(forIdentifier: .dietaryProtein)!
-            dataTypesDict[ELECTRODERMAL_ACTIVITY] = HKSampleType.quantityType(forIdentifier: .electrodermalActivity)!
-            dataTypesDict[FORCED_EXPIRATORY_VOLUME] = HKSampleType.quantityType(forIdentifier: .forcedExpiratoryVolume1)!
-            dataTypesDict[HEART_RATE] = HKSampleType.quantityType(forIdentifier: .heartRate)!
-            dataTypesDict[HEART_RATE_VARIABILITY_SDNN] = HKSampleType.quantityType(forIdentifier: .heartRateVariabilitySDNN)!
-            dataTypesDict[HEIGHT] = HKSampleType.quantityType(forIdentifier: .height)!
-            dataTypesDict[RESTING_HEART_RATE] = HKSampleType.quantityType(forIdentifier: .restingHeartRate)!
-            dataTypesDict[STEPS] = HKSampleType.quantityType(forIdentifier: .stepCount)!
-            dataTypesDict[WAIST_CIRCUMFERENCE] = HKSampleType.quantityType(forIdentifier: .waistCircumference)!
-            dataTypesDict[WALKING_HEART_RATE] = HKSampleType.quantityType(forIdentifier: .walkingHeartRateAverage)!
-            dataTypesDict[WEIGHT] = HKSampleType.quantityType(forIdentifier: .bodyMass)!
-            dataTypesDict[DISTANCE_WALKING_RUNNING] = HKSampleType.quantityType(forIdentifier: .distanceWalkingRunning)!
-            dataTypesDict[FLIGHTS_CLIMBED] = HKSampleType.quantityType(forIdentifier: .flightsClimbed)!
-            dataTypesDict[WATER] = HKSampleType.quantityType(forIdentifier: .dietaryWater)!
-            dataTypesDict[MINDFULNESS] = HKSampleType.categoryType(forIdentifier: .mindfulSession)!
-            dataTypesDict[SLEEP_IN_BED] = HKSampleType.categoryType(forIdentifier: .sleepAnalysis)!
-            dataTypesDict[SLEEP_ASLEEP] = HKSampleType.categoryType(forIdentifier: .sleepAnalysis)!
-            dataTypesDict[SLEEP_AWAKE] = HKSampleType.categoryType(forIdentifier: .sleepAnalysis)!
-            dataTypesDict[EXERCISE_TIME] = HKSampleType.quantityType(forIdentifier: .appleExerciseTime)!
-            dataTypesDict[WORKOUT] = HKSampleType.workoutType()
-            
-            healthDataTypes = Array(dataTypesDict.values)
-        }
-        // Set up heart rate data types specific to the apple watch, requires iOS 12
-        if #available(iOS 12.2, *){
-            dataTypesDict[HIGH_HEART_RATE_EVENT] = HKSampleType.categoryType(forIdentifier: .highHeartRateEvent)!
-            dataTypesDict[LOW_HEART_RATE_EVENT] = HKSampleType.categoryType(forIdentifier: .lowHeartRateEvent)!
-            dataTypesDict[IRREGULAR_HEART_RATE_EVENT] = HKSampleType.categoryType(forIdentifier: .irregularHeartRhythmEvent)!
-            
-            heartRateEventTypes =  Set([
-                HKSampleType.categoryType(forIdentifier: .highHeartRateEvent)!,
-                HKSampleType.categoryType(forIdentifier: .lowHeartRateEvent)!,
-                HKSampleType.categoryType(forIdentifier: .irregularHeartRhythmEvent)!,
-            ])
-        }
-        
-        if #available(iOS 13.6, *){
-            dataTypesDict[HEADACHE_UNSPECIFIED] = HKSampleType.categoryType(forIdentifier: .headache)!
-            dataTypesDict[HEADACHE_NOT_PRESENT] = HKSampleType.categoryType(forIdentifier: .headache)!
-            dataTypesDict[HEADACHE_MILD] = HKSampleType.categoryType(forIdentifier: .headache)!
-            dataTypesDict[HEADACHE_MODERATE] = HKSampleType.categoryType(forIdentifier: .headache)!
-            dataTypesDict[HEADACHE_SEVERE] = HKSampleType.categoryType(forIdentifier: .headache)!
-            
-            headacheType = Set([
-                HKSampleType.categoryType(forIdentifier: .headache)!,
-            ])
-        }
-        
-        if #available(iOS 14.0, *) {
-            dataTypesDict[ELECTROCARDIOGRAM] = HKSampleType.electrocardiogramType()
-            
-            unitDict[VOLT] = HKUnit.volt()
-            unitDict[INCHES_OF_MERCURY] = HKUnit.inchesOfMercury()
-            
-            workoutActivityTypeMap["CARDIO_DANCE"] = HKWorkoutActivityType.cardioDance
-            workoutActivityTypeMap["SOCIAL_DANCE"] = HKWorkoutActivityType.socialDance
-            workoutActivityTypeMap["PICKLEBALL"] = HKWorkoutActivityType.pickleball
-            workoutActivityTypeMap["COOLDOWN"] = HKWorkoutActivityType.cooldown
-        }
-        
-        // Concatenate heart events, headache and health data types (both may be empty)
-        allDataTypes = Set(heartRateEventTypes + healthDataTypes)
-        allDataTypes = allDataTypes.union(headacheType)
-    }
-}
-=======
             "source_name": sample.sourceRevision.source.name,
           ]
         }
@@ -1399,7 +518,6 @@
       case var (samplesCategory as [HKCategorySample]) as Any:
         if dataTypeKey == self.SLEEP_IN_BED {
           samplesCategory = samplesCategory.filter { $0.value == 0 }
->>>>>>> 502563a0
 
         }
         if dataTypeKey == self.SLEEP_ASLEEP {
@@ -1648,6 +766,7 @@
     unitDict[COUNT] = HKUnit.count()
     unitDict[PERCENT] = HKUnit.percent()
     unitDict[BEATS_PER_MINUTE] = HKUnit.init(from: "count/min")
+    unitDict[RESPIRATIONS_PER_MINUTE] = HKUnit.init(from: "count/min")
     unitDict[MILLIGRAM_PER_DECILITER] = HKUnit.init(from: "mg/dL")
     unitDict[UNKNOWN_UNIT] = HKUnit.init(from: "")
     unitDict[NO_UNIT] = HKUnit.init(from: "")
@@ -1744,6 +863,9 @@
         forIdentifier: .basalEnergyBurned)!
       dataTypesDict[BLOOD_GLUCOSE] = HKSampleType.quantityType(forIdentifier: .bloodGlucose)!
       dataTypesDict[BLOOD_OXYGEN] = HKSampleType.quantityType(forIdentifier: .oxygenSaturation)!
+      dataTypesDict[RESPIRATORY_RATE] = HKSampleType.quantityType(forIdentifier: .respiratoryRate)!
+      dataTypesDict[PERIPHERAL_PERFUSION_INDEX] = HKSampleType.quantityType(forIdentifier: .peripheralPerfusionIndex)!
+
       dataTypesDict[BLOOD_PRESSURE_DIASTOLIC] = HKSampleType.quantityType(
         forIdentifier: .bloodPressureDiastolic)!
       dataTypesDict[BLOOD_PRESSURE_SYSTOLIC] = HKSampleType.quantityType(
