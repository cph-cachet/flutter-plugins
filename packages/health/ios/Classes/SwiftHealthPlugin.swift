import Flutter
import UIKit
import HealthKit

public class SwiftHealthPlugin: NSObject, FlutterPlugin {

    let healthStore = HKHealthStore()
    var healthDataTypes = [HKSampleType]()
    var heartRateEventTypes = Set<HKSampleType>()
    var allDataTypes = Set<HKSampleType>()
    var dataTypesDict: [String: HKSampleType] = [:]
    var unitDict: [String: HKUnit] = [:]

    // Health Data Type Keys
    let ACTIVE_ENERGY_BURNED = "ACTIVE_ENERGY_BURNED"
    let BASAL_ENERGY_BURNED = "BASAL_ENERGY_BURNED"
    let BLOOD_GLUCOSE = "BLOOD_GLUCOSE"
    let BLOOD_OXYGEN = "BLOOD_OXYGEN"
    let BLOOD_PRESSURE_DIASTOLIC = "BLOOD_PRESSURE_DIASTOLIC"
    let BLOOD_PRESSURE_SYSTOLIC = "BLOOD_PRESSURE_SYSTOLIC"
    let BODY_FAT_PERCENTAGE = "BODY_FAT_PERCENTAGE"
    let BODY_MASS_INDEX = "BODY_MASS_INDEX"
    let BODY_TEMPERATURE = "BODY_TEMPERATURE"
    let DIETARY_CARBS_CONSUMED = "DIETARY_CARBS_CONSUMED"
    let DIETARY_ENERGY_CONSUMED = "DIETARY_ENERGY_CONSUMED"
    let DIETARY_FATS_CONSUMED = "DIETARY_FATS_CONSUMED"
    let DIETARY_PROTEIN_CONSUMED = "DIETARY_PROTEIN_CONSUMED"
    let ELECTRODERMAL_ACTIVITY = "ELECTRODERMAL_ACTIVITY"
    let FORCED_EXPIRATORY_VOLUME = "FORCED_EXPIRATORY_VOLUME"
    let HEART_RATE = "HEART_RATE"
    let HEART_RATE_VARIABILITY_SDNN = "HEART_RATE_VARIABILITY_SDNN"
    let HEIGHT = "HEIGHT"
    let HIGH_HEART_RATE_EVENT = "HIGH_HEART_RATE_EVENT"
    let IRREGULAR_HEART_RATE_EVENT = "IRREGULAR_HEART_RATE_EVENT"
    let LOW_HEART_RATE_EVENT = "LOW_HEART_RATE_EVENT"
    let RESTING_HEART_RATE = "RESTING_HEART_RATE"
    let STEPS = "STEPS"
    let WAIST_CIRCUMFERENCE = "WAIST_CIRCUMFERENCE"
    let WALKING_HEART_RATE = "WALKING_HEART_RATE"
    let WEIGHT = "WEIGHT"
    let DISTANCE_WALKING_RUNNING = "DISTANCE_WALKING_RUNNING"
    let FLIGHTS_CLIMBED = "FLIGHTS_CLIMBED"
    let WATER = "WATER"
    let MINDFULNESS = "MINDFULNESS"
    let SLEEP_IN_BED = "SLEEP_IN_BED"
    let SLEEP_ASLEEP = "SLEEP_ASLEEP"
    let SLEEP_AWAKE = "SLEEP_AWAKE"
    let EXERCISE_TIME = "EXERCISE_TIME"
    let WORKOUT = "WORKOUT"


    public static func register(with registrar: FlutterPluginRegistrar) {
        let channel = FlutterMethodChannel(name: "flutter_health", binaryMessenger: registrar.messenger())
        let instance = SwiftHealthPlugin()
        registrar.addMethodCallDelegate(instance, channel: channel)
    }

    public func handle(_ call: FlutterMethodCall, result: @escaping FlutterResult) {
        // Set up all data types
        initializeTypes()

        /// Handle checkIfHealthDataAvailable
        if (call.method.elementsEqual("checkIfHealthDataAvailable")){
            checkIfHealthDataAvailable(call: call, result: result)
        }
        /// Handle requestAuthorization
        else if (call.method.elementsEqual("requestAuthorization")){
            requestAuthorization(call: call, result: result)
        }

        /// Handle getData
        else if (call.method.elementsEqual("getData")){
            getData(call: call, result: result)
        }

        /// Handle writeData
        else if (call.method.elementsEqual("writeData")){
            writeData(call: call, result: result)
        }
    }

    func checkIfHealthDataAvailable(call: FlutterMethodCall, result: @escaping FlutterResult) {
        result(HKHealthStore.isHealthDataAvailable())
    }

    func requestAuthorization(call: FlutterMethodCall, result: @escaping FlutterResult) {
        let arguments = call.arguments as? NSDictionary
        let types = (arguments?["types"] as? Array) ?? []

        var typesToRequest = Set<HKSampleType>()

        for key in types {
            let keyString = "\(key)"
            typesToRequest.insert(dataTypeLookUp(key: keyString))
        }

        if #available(iOS 11.0, *) {
<<<<<<< HEAD
            healthStore.requestAuthorization(toShare: nil, read: typesToRequest) { (success, error) in
                result(success ? "" : nil)
=======
            healthStore.requestAuthorization(toShare: typesToRequest, read: typesToRequest) { (success, error) in
                result(success)
>>>>>>> bbaf3f0c
            }
        }
        else {
            result(nil)// Handle the error here.
        }
    }
    
    func writeData(call: FlutterMethodCall, result: @escaping FlutterResult){
        guard let arguments = call.arguments as? NSDictionary,
            let value = (arguments["value"] as? Double),
            let type = (arguments["dataTypeKey"] as? String),
            let startDate = (arguments["startTime"] as? NSNumber),
            let endDate = (arguments["endTime"] as? NSNumber)
            else {
                print("writeData: Invalid arguments")
                return
            }
        
        let dateFrom = Date(timeIntervalSince1970: startDate.doubleValue / 1000)
        let dateTo = Date(timeIntervalSince1970: endDate.doubleValue / 1000)
        
        print("Successfully called writeData with value of \(value) and type of \(type)")
        
        let quantity = HKQuantity(unit: unitLookUp(key: type), doubleValue: value)
        
        let sample = HKQuantitySample(type: dataTypeLookUp(key: type) as! HKQuantityType, quantity: quantity, start: dateFrom, end: dateTo)
        
        HKHealthStore().save(sample, withCompletion: { (success, error) in
            if let err = error {
                print("Error Saving \(type) Sample: \(err.localizedDescription)")
            }
            DispatchQueue.main.async {
                result(success)
            }
        })
    }

    func getData(call: FlutterMethodCall, result: @escaping FlutterResult) {
        let arguments = call.arguments as? NSDictionary
        let dataTypeKey = (arguments?["dataTypeKey"] as? String) ?? "DEFAULT"
        let startDate = (arguments?["startDate"] as? NSNumber) ?? 0
        let endDate = (arguments?["endDate"] as? NSNumber) ?? 0
        let limit = (arguments?["limit"] as? Int) ?? HKObjectQueryNoLimit

        // Convert dates from milliseconds to Date()
        let dateFrom = Date(timeIntervalSince1970: startDate.doubleValue / 1000)
        let dateTo = Date(timeIntervalSince1970: endDate.doubleValue / 1000)

        let dataType = dataTypeLookUp(key: dataTypeKey)
        let predicate = HKQuery.predicateForSamples(withStart: dateFrom, end: dateTo, options: .strictStartDate)
        let sortDescriptor = NSSortDescriptor(key: HKSampleSortIdentifierEndDate, ascending: false)

        let query = HKSampleQuery(sampleType: dataType, predicate: predicate, limit: limit, sortDescriptors: [sortDescriptor]) {
            x, samplesOrNil, error in

            switch samplesOrNil {
            case let (samples as [HKQuantitySample]) as Any:
                
                DispatchQueue.main.async {
                    result(samples.map { sample -> NSDictionary in
                        let unit = self.unitLookUp(key: dataTypeKey)

                        return [
                            "uuid": "\(sample.uuid)",
                            "value": sample.quantity.doubleValue(for: unit),
                            "date_from": Int(sample.startDate.timeIntervalSince1970 * 1000),
                            "date_to": Int(sample.endDate.timeIntervalSince1970 * 1000),
                            "source_id": sample.sourceRevision.source.bundleIdentifier,
                            "source_name": sample.sourceRevision.source.name
                        ]
                    })
                }
                
            case var (samplesCategory as [HKCategorySample]) as Any:
                if (dataTypeKey == self.SLEEP_IN_BED) {
                    samplesCategory = samplesCategory.filter { $0.value == 0 }
                }
                if (dataTypeKey == self.SLEEP_AWAKE) {
                    samplesCategory = samplesCategory.filter { $0.value == 2 }
                }
                if (dataTypeKey == self.SLEEP_ASLEEP) {
                    samplesCategory = samplesCategory.filter { $0.value == 1 }
                }
                
                DispatchQueue.main.async {
                    result(samplesCategory.map { sample -> NSDictionary in
                        return [
                            "uuid": "\(sample.uuid)",
                            "value": sample.value,
                            "date_from": Int(sample.startDate.timeIntervalSince1970 * 1000),
                            "date_to": Int(sample.endDate.timeIntervalSince1970 * 1000),
                            "source_id": sample.sourceRevision.source.bundleIdentifier,
                            "source_name": sample.sourceRevision.source.name
                        ]
                    })
                }
                
            case let (samplesWorkout as [HKWorkout]) as Any:
                DispatchQueue.main.async {
                    result(samplesWorkout.map { sample -> NSDictionary in
                        return [
                            "uuid": "\(sample.uuid)",
                            "value": Int(sample.duration),
                            "date_from": Int(sample.startDate.timeIntervalSince1970 * 1000),
                            "date_to": Int(sample.endDate.timeIntervalSince1970 * 1000),
                            "source_id": sample.sourceRevision.source.bundleIdentifier,
                            "source_name": sample.sourceRevision.source.name
                        ]
                    })
                }
                
            default:
                return
            }
        }

        HKHealthStore().execute(query)
    }

    func unitLookUp(key: String) -> HKUnit {
        guard let unit = unitDict[key] else {
            return HKUnit.count()
        }
        return unit
    }

    func dataTypeLookUp(key: String) -> HKSampleType {
        guard let dataType_ = dataTypesDict[key] else {
            return HKSampleType.quantityType(forIdentifier: .bodyMass)!
        }
        return dataType_
    }

    func initializeTypes() {
        unitDict[ACTIVE_ENERGY_BURNED] = HKUnit.kilocalorie()
        unitDict[BASAL_ENERGY_BURNED] = HKUnit.kilocalorie()
        unitDict[BLOOD_GLUCOSE] = HKUnit.init(from: "mg/dl")
        unitDict[BLOOD_OXYGEN] = HKUnit.percent()
        unitDict[BLOOD_PRESSURE_DIASTOLIC] = HKUnit.millimeterOfMercury()
        unitDict[BLOOD_PRESSURE_SYSTOLIC] = HKUnit.millimeterOfMercury()
        unitDict[BODY_FAT_PERCENTAGE] = HKUnit.percent()
        unitDict[BODY_MASS_INDEX] = HKUnit.init(from: "")
        unitDict[BODY_TEMPERATURE] = HKUnit.degreeFahrenheit()
        unitDict[DIETARY_CARBS_CONSUMED] = HKUnit.gram()
        unitDict[DIETARY_ENERGY_CONSUMED] = HKUnit.kilocalorie()
        unitDict[DIETARY_FATS_CONSUMED] = HKUnit.gram()
        unitDict[DIETARY_PROTEIN_CONSUMED] = HKUnit.gram()
        unitDict[ELECTRODERMAL_ACTIVITY] = HKUnit.siemen()
        unitDict[FORCED_EXPIRATORY_VOLUME] = HKUnit.liter()
        unitDict[HEART_RATE] = HKUnit.init(from: "count/min")
        unitDict[HEART_RATE_VARIABILITY_SDNN] = HKUnit.secondUnit(with: .milli)
        unitDict[HEIGHT] = HKUnit.inch()
        unitDict[RESTING_HEART_RATE] = HKUnit.init(from: "count/min")
        unitDict[STEPS] = HKUnit.count()
        unitDict[WAIST_CIRCUMFERENCE] = HKUnit.meter()
        unitDict[WALKING_HEART_RATE] = HKUnit.init(from: "count/min")
        unitDict[WEIGHT] = HKUnit.pound()
        unitDict[DISTANCE_WALKING_RUNNING] = HKUnit.meter()
        unitDict[FLIGHTS_CLIMBED] = HKUnit.count()
        unitDict[WATER] = HKUnit.liter()
        unitDict[MINDFULNESS] = HKUnit.init(from: "")
        unitDict[SLEEP_IN_BED] = HKUnit.init(from: "")
        unitDict[SLEEP_ASLEEP] = HKUnit.init(from: "")
        unitDict[SLEEP_AWAKE] = HKUnit.init(from: "")
        unitDict[EXERCISE_TIME] =  HKUnit.minute()
        unitDict[WORKOUT] = HKUnit.init(from: "")

        // Set up iOS 11 specific types (ordinary health data types)
        if #available(iOS 11.0, *) {
            dataTypesDict[ACTIVE_ENERGY_BURNED] = HKSampleType.quantityType(forIdentifier: .activeEnergyBurned)!
            dataTypesDict[BASAL_ENERGY_BURNED] = HKSampleType.quantityType(forIdentifier: .basalEnergyBurned)!
            dataTypesDict[BLOOD_GLUCOSE] = HKSampleType.quantityType(forIdentifier: .bloodGlucose)!
            dataTypesDict[BLOOD_OXYGEN] = HKSampleType.quantityType(forIdentifier: .oxygenSaturation)!
            dataTypesDict[BLOOD_PRESSURE_DIASTOLIC] = HKSampleType.quantityType(forIdentifier: .bloodPressureDiastolic)!
            dataTypesDict[BLOOD_PRESSURE_SYSTOLIC] = HKSampleType.quantityType(forIdentifier: .bloodPressureSystolic)!
            dataTypesDict[BODY_FAT_PERCENTAGE] = HKSampleType.quantityType(forIdentifier: .bodyFatPercentage)!
            dataTypesDict[BODY_MASS_INDEX] = HKSampleType.quantityType(forIdentifier: .bodyMassIndex)!
            dataTypesDict[BODY_TEMPERATURE] = HKSampleType.quantityType(forIdentifier: .bodyTemperature)!
            dataTypesDict[DIETARY_CARBS_CONSUMED] = HKSampleType.quantityType(forIdentifier: .dietaryCarbohydrates)!
            dataTypesDict[DIETARY_ENERGY_CONSUMED] = HKSampleType.quantityType(forIdentifier: .dietaryEnergyConsumed)!
            dataTypesDict[DIETARY_FATS_CONSUMED] = HKSampleType.quantityType(forIdentifier: .dietaryFatTotal)!
            dataTypesDict[DIETARY_PROTEIN_CONSUMED] = HKSampleType.quantityType(forIdentifier: .dietaryProtein)!
            dataTypesDict[ELECTRODERMAL_ACTIVITY] = HKSampleType.quantityType(forIdentifier: .electrodermalActivity)!
            dataTypesDict[FORCED_EXPIRATORY_VOLUME] = HKSampleType.quantityType(forIdentifier: .forcedExpiratoryVolume1)!
            dataTypesDict[HEART_RATE] = HKSampleType.quantityType(forIdentifier: .heartRate)!
            dataTypesDict[HEART_RATE_VARIABILITY_SDNN] = HKSampleType.quantityType(forIdentifier: .heartRateVariabilitySDNN)!
            dataTypesDict[HEIGHT] = HKSampleType.quantityType(forIdentifier: .height)!
            dataTypesDict[RESTING_HEART_RATE] = HKSampleType.quantityType(forIdentifier: .restingHeartRate)!
            dataTypesDict[STEPS] = HKSampleType.quantityType(forIdentifier: .stepCount)!
            dataTypesDict[WAIST_CIRCUMFERENCE] = HKSampleType.quantityType(forIdentifier: .waistCircumference)!
            dataTypesDict[WALKING_HEART_RATE] = HKSampleType.quantityType(forIdentifier: .walkingHeartRateAverage)!
            dataTypesDict[WEIGHT] = HKSampleType.quantityType(forIdentifier: .bodyMass)!
            dataTypesDict[DISTANCE_WALKING_RUNNING] = HKSampleType.quantityType(forIdentifier: .distanceWalkingRunning)!
            dataTypesDict[FLIGHTS_CLIMBED] = HKSampleType.quantityType(forIdentifier: .flightsClimbed)!
            dataTypesDict[WATER] = HKSampleType.quantityType(forIdentifier: .dietaryWater)!
            dataTypesDict[MINDFULNESS] = HKSampleType.categoryType(forIdentifier: .mindfulSession)!
            dataTypesDict[SLEEP_IN_BED] = HKSampleType.categoryType(forIdentifier: .sleepAnalysis)!
            dataTypesDict[SLEEP_ASLEEP] = HKSampleType.categoryType(forIdentifier: .sleepAnalysis)!
            dataTypesDict[SLEEP_AWAKE] = HKSampleType.categoryType(forIdentifier: .sleepAnalysis)!
            dataTypesDict[EXERCISE_TIME] = HKSampleType.quantityType(forIdentifier: .appleExerciseTime)!
            dataTypesDict[WORKOUT] = HKSampleType.workoutType()

            healthDataTypes = Array(dataTypesDict.values)
        }
        // Set up heart rate data types specific to the apple watch, requires iOS 12
        if #available(iOS 12.2, *){
            dataTypesDict[HIGH_HEART_RATE_EVENT] = HKSampleType.categoryType(forIdentifier: .highHeartRateEvent)!
            dataTypesDict[LOW_HEART_RATE_EVENT] = HKSampleType.categoryType(forIdentifier: .lowHeartRateEvent)!
            dataTypesDict[IRREGULAR_HEART_RATE_EVENT] = HKSampleType.categoryType(forIdentifier: .irregularHeartRhythmEvent)!

            heartRateEventTypes =  Set([
                HKSampleType.categoryType(forIdentifier: .highHeartRateEvent)!,
                HKSampleType.categoryType(forIdentifier: .lowHeartRateEvent)!,
                HKSampleType.categoryType(forIdentifier: .irregularHeartRhythmEvent)!,
                ])
        }

        // Concatenate heart events and health data types (both may be empty)
        allDataTypes = Set(heartRateEventTypes + healthDataTypes)
    }
}



<|MERGE_RESOLUTION|>--- conflicted
+++ resolved
@@ -95,13 +95,8 @@
         }
 
         if #available(iOS 11.0, *) {
-<<<<<<< HEAD
-            healthStore.requestAuthorization(toShare: nil, read: typesToRequest) { (success, error) in
+            healthStore.requestAuthorization(toShare: typesToRequest, read: typesToRequest) { (success, error) in
                 result(success ? "" : nil)
-=======
-            healthStore.requestAuthorization(toShare: typesToRequest, read: typesToRequest) { (success, error) in
-                result(success)
->>>>>>> bbaf3f0c
             }
         }
         else {
