--- conflicted
+++ resolved
@@ -20,207 +20,6 @@
     var characteristicsTypesDict: [String: HKCharacteristicType] = [:]
     var nutritionList: [String] = []
     
-<<<<<<< HEAD
-    // Health Data Type Keys
-    let ACTIVE_ENERGY_BURNED = "ACTIVE_ENERGY_BURNED"
-    let ATRIAL_FIBRILLATION_BURDEN = "ATRIAL_FIBRILLATION_BURDEN"
-    let AUDIOGRAM = "AUDIOGRAM"
-    let BASAL_ENERGY_BURNED = "BASAL_ENERGY_BURNED"
-    let BLOOD_GLUCOSE = "BLOOD_GLUCOSE"
-    let BLOOD_OXYGEN = "BLOOD_OXYGEN"
-    let BLOOD_PRESSURE_DIASTOLIC = "BLOOD_PRESSURE_DIASTOLIC"
-    let BLOOD_PRESSURE_SYSTOLIC = "BLOOD_PRESSURE_SYSTOLIC"
-    let BODY_FAT_PERCENTAGE = "BODY_FAT_PERCENTAGE"
-    let LEAN_BODY_MASS = "LEAN_BODY_MASS"
-    let BODY_MASS_INDEX = "BODY_MASS_INDEX"
-    let BODY_TEMPERATURE = "BODY_TEMPERATURE"
-    // Nutrition
-    let DIETARY_CARBS_CONSUMED = "DIETARY_CARBS_CONSUMED"
-    let DIETARY_ENERGY_CONSUMED = "DIETARY_ENERGY_CONSUMED"
-    let DIETARY_FATS_CONSUMED = "DIETARY_FATS_CONSUMED"
-    let DIETARY_PROTEIN_CONSUMED = "DIETARY_PROTEIN_CONSUMED"
-    let DIETARY_CAFFEINE = "DIETARY_CAFFEINE"
-    let DIETARY_FIBER = "DIETARY_FIBER"
-    let DIETARY_SUGAR = "DIETARY_SUGAR"
-    let DIETARY_FAT_MONOUNSATURATED = "DIETARY_FAT_MONOUNSATURATED"
-    let DIETARY_FAT_POLYUNSATURATED = "DIETARY_FAT_POLYUNSATURATED"
-    let DIETARY_FAT_SATURATED = "DIETARY_FAT_SATURATED"
-    let DIETARY_CHOLESTEROL = "DIETARY_CHOLESTEROL"
-    let DIETARY_VITAMIN_A = "DIETARY_VITAMIN_A"
-    let DIETARY_THIAMIN = "DIETARY_THIAMIN"
-    let DIETARY_RIBOFLAVIN = "DIETARY_RIBOFLAVIN"
-    let DIETARY_NIACIN = "DIETARY_NIACIN"
-    let DIETARY_PANTOTHENIC_ACID = "DIETARY_PANTOTHENIC_ACID"
-    let DIETARY_VITAMIN_B6 = "DIETARY_VITAMIN_B6"
-    let DIETARY_BIOTIN = "DIETARY_BIOTIN"
-    let DIETARY_VITAMIN_B12 = "DIETARY_VITAMIN_B12"
-    let DIETARY_VITAMIN_C = "DIETARY_VITAMIN_C"
-    let DIETARY_VITAMIN_D = "DIETARY_VITAMIN_D"
-    let DIETARY_VITAMIN_E = "DIETARY_VITAMIN_E"
-    let DIETARY_VITAMIN_K = "DIETARY_VITAMIN_K"
-    let DIETARY_FOLATE = "DIETARY_FOLATE"
-    let DIETARY_CALCIUM = "DIETARY_CALCIUM"
-    let DIETARY_CHLORIDE = "DIETARY_CHLORIDE"
-    let DIETARY_IRON = "DIETARY_IRON"
-    let DIETARY_MAGNESIUM = "DIETARY_MAGNESIUM"
-    let DIETARY_PHOSPHORUS = "DIETARY_PHOSPHORUS"
-    let DIETARY_POTASSIUM = "DIETARY_POTASSIUM"
-    let DIETARY_SODIUM = "DIETARY_SODIUM"
-    let DIETARY_ZINC = "DIETARY_ZINC"
-    let DIETARY_WATER = "WATER"
-    let DIETARY_CHROMIUM = "DIETARY_CHROMIUM"
-    let DIETARY_COPPER = "DIETARY_COPPER"
-    let DIETARY_IODINE = "DIETARY_IODINE"
-    let DIETARY_MANGANESE = "DIETARY_MANGANESE"
-    let DIETARY_MOLYBDENUM = "DIETARY_MOLYBDENUM"
-    let DIETARY_SELENIUM = "DIETARY_SELENIUM"
-    let NUTRITION_KEYS: [String: HKQuantityTypeIdentifier] = [
-        "calories": .dietaryEnergyConsumed,
-        "protein": .dietaryProtein,
-        "carbs": .dietaryCarbohydrates,
-        "fat": .dietaryFatTotal,
-        "caffeine": .dietaryCaffeine,
-        "vitamin_a": .dietaryVitaminA,
-        "b1_thiamine": .dietaryThiamin,
-        "b2_riboflavin": .dietaryRiboflavin,
-        "b3_niacin" : .dietaryNiacin,
-        "b5_pantothenic_acid" : .dietaryPantothenicAcid,
-        "b6_pyridoxine" : .dietaryVitaminB6,
-        "b7_biotin" : .dietaryBiotin,
-        "b9_folate" : .dietaryFolate,
-        "b12_cobalamin": .dietaryVitaminB12,
-        "vitamin_c": .dietaryVitaminC,
-        "vitamin_d": .dietaryVitaminD,
-        "vitamin_e": .dietaryVitaminE,
-        "vitamin_k": .dietaryVitaminK,
-        "calcium": .dietaryCalcium,
-        "chloride": .dietaryChloride,
-        "cholesterol": .dietaryCholesterol,
-        "chromium": .dietaryChromium,
-        "copper": .dietaryCopper,
-        "fat_unsaturated": .dietaryFatMonounsaturated,
-        "fat_monounsaturated": .dietaryFatMonounsaturated,
-        "fat_polyunsaturated": .dietaryFatPolyunsaturated,
-        "fat_saturated": .dietaryFatSaturated,
-        // "fat_trans_monoenoic": .dietaryFatTransMonoenoic,
-        "fiber": .dietaryFiber,
-        "iodine": .dietaryIodine,
-        "iron": .dietaryIron,
-        "magnesium": .dietaryMagnesium,
-        "manganese": .dietaryManganese,
-        "molybdenum": .dietaryMolybdenum,
-        "phosphorus": .dietaryPhosphorus,
-        "potassium": .dietaryPotassium,
-        "selenium": .dietarySelenium,
-        "sodium": .dietarySodium,
-        "sugar": .dietarySugar,
-        "water": .dietaryWater,
-        "zinc": .dietaryZinc,
-    ]
-    let ELECTRODERMAL_ACTIVITY = "ELECTRODERMAL_ACTIVITY"
-    let FORCED_EXPIRATORY_VOLUME = "FORCED_EXPIRATORY_VOLUME"
-    let HEART_RATE = "HEART_RATE"
-    let HEART_RATE_VARIABILITY_SDNN = "HEART_RATE_VARIABILITY_SDNN"
-    let HEIGHT = "HEIGHT"
-    let INSULIN_DELIVERY = "INSULIN_DELIVERY"
-    let HIGH_HEART_RATE_EVENT = "HIGH_HEART_RATE_EVENT"
-    let IRREGULAR_HEART_RATE_EVENT = "IRREGULAR_HEART_RATE_EVENT"
-    let LOW_HEART_RATE_EVENT = "LOW_HEART_RATE_EVENT"
-    let RESTING_HEART_RATE = "RESTING_HEART_RATE"
-    let RESPIRATORY_RATE = "RESPIRATORY_RATE"
-    let PERIPHERAL_PERFUSION_INDEX = "PERIPHERAL_PERFUSION_INDEX"
-    let STEPS = "STEPS"
-    let WAIST_CIRCUMFERENCE = "WAIST_CIRCUMFERENCE"
-    let WALKING_HEART_RATE = "WALKING_HEART_RATE"
-    let WEIGHT = "WEIGHT"
-    let DISTANCE_WALKING_RUNNING = "DISTANCE_WALKING_RUNNING"
-    let DISTANCE_SWIMMING = "DISTANCE_SWIMMING"
-    let DISTANCE_CYCLING = "DISTANCE_CYCLING"
-    let WALKING_SPEED = "WALKING_SPEED"
-    let FLIGHTS_CLIMBED = "FLIGHTS_CLIMBED"
-    let MINDFULNESS = "MINDFULNESS"
-    let SLEEP_ASLEEP = "SLEEP_ASLEEP"
-    let SLEEP_AWAKE = "SLEEP_AWAKE"
-    let SLEEP_DEEP = "SLEEP_DEEP"
-    let SLEEP_IN_BED = "SLEEP_IN_BED"
-    let SLEEP_LIGHT = "SLEEP_LIGHT"
-    let SLEEP_REM = "SLEEP_REM"
-    
-    let EXERCISE_TIME = "EXERCISE_TIME"
-    let WORKOUT = "WORKOUT"
-    let HEADACHE_UNSPECIFIED = "HEADACHE_UNSPECIFIED"
-    let HEADACHE_NOT_PRESENT = "HEADACHE_NOT_PRESENT"
-    let HEADACHE_MILD = "HEADACHE_MILD"
-    let HEADACHE_MODERATE = "HEADACHE_MODERATE"
-    let HEADACHE_SEVERE = "HEADACHE_SEVERE"
-    let ELECTROCARDIOGRAM = "ELECTROCARDIOGRAM"
-    let NUTRITION = "NUTRITION"
-    let BIRTH_DATE = "BIRTH_DATE"
-    let GENDER = "GENDER"
-    let BLOOD_TYPE = "BLOOD_TYPE"
-    let MENSTRUATION_FLOW = "MENSTRUATION_FLOW"
-    let WATER_TEMPERATURE = "WATER_TEMPERATURE"
-    let UNDERWATER_DEPTH = "UNDERWATER_DEPTH"
-    let UV_INDEX = "UV_INDEX"
-    
-    
-    // Health Unit types
-    // MOLE_UNIT_WITH_MOLAR_MASS, // requires molar mass input - not supported yet
-    // MOLE_UNIT_WITH_PREFIX_MOLAR_MASS, // requires molar mass & prefix input - not supported yet
-    let GRAM = "GRAM"
-    let KILOGRAM = "KILOGRAM"
-    let OUNCE = "OUNCE"
-    let POUND = "POUND"
-    let STONE = "STONE"
-    let METER = "METER"
-    let INCH = "INCH"
-    let FOOT = "FOOT"
-    let YARD = "YARD"
-    let MILE = "MILE"
-    let LITER = "LITER"
-    let MILLILITER = "MILLILITER"
-    let FLUID_OUNCE_US = "FLUID_OUNCE_US"
-    let FLUID_OUNCE_IMPERIAL = "FLUID_OUNCE_IMPERIAL"
-    let CUP_US = "CUP_US"
-    let CUP_IMPERIAL = "CUP_IMPERIAL"
-    let PINT_US = "PINT_US"
-    let PINT_IMPERIAL = "PINT_IMPERIAL"
-    let PASCAL = "PASCAL"
-    let MILLIMETER_OF_MERCURY = "MILLIMETER_OF_MERCURY"
-    let INCHES_OF_MERCURY = "INCHES_OF_MERCURY"
-    let CENTIMETER_OF_WATER = "CENTIMETER_OF_WATER"
-    let ATMOSPHERE = "ATMOSPHERE"
-    let DECIBEL_A_WEIGHTED_SOUND_PRESSURE_LEVEL = "DECIBEL_A_WEIGHTED_SOUND_PRESSURE_LEVEL"
-    let SECOND = "SECOND"
-    let MILLISECOND = "MILLISECOND"
-    let MINUTE = "MINUTE"
-    let HOUR = "HOUR"
-    let DAY = "DAY"
-    let JOULE = "JOULE"
-    let KILOCALORIE = "KILOCALORIE"
-    let LARGE_CALORIE = "LARGE_CALORIE"
-    let SMALL_CALORIE = "SMALL_CALORIE"
-    let DEGREE_CELSIUS = "DEGREE_CELSIUS"
-    let DEGREE_FAHRENHEIT = "DEGREE_FAHRENHEIT"
-    let KELVIN = "KELVIN"
-    let DECIBEL_HEARING_LEVEL = "DECIBEL_HEARING_LEVEL"
-    let HERTZ = "HERTZ"
-    let SIEMEN = "SIEMEN"
-    let VOLT = "VOLT"
-    let INTERNATIONAL_UNIT = "INTERNATIONAL_UNIT"
-    let COUNT = "COUNT"
-    let PERCENT = "PERCENT"
-    let BEATS_PER_MINUTE = "BEATS_PER_MINUTE"
-    let RESPIRATIONS_PER_MINUTE = "RESPIRATIONS_PER_MINUTE"
-    let MILLIGRAM_PER_DECILITER = "MILLIGRAM_PER_DECILITER"
-    let METER_PER_SECOND = "METER_PER_SECOND"
-    let UNKNOWN_UNIT = "UNKNOWN_UNIT"
-    let NO_UNIT = "NO_UNIT"
-    
-    struct PluginError: Error {
-        let message: String
-    }
-=======
     // Service classes
     private lazy var healthDataReader: HealthDataReader = {
         return HealthDataReader(
@@ -250,7 +49,6 @@
             nutritionList: nutritionList
         )
     }()
->>>>>>> bf98e2f4
     
     public static func register(with registrar: FlutterPluginRegistrar) {
         let channel = FlutterMethodChannel(
@@ -427,6 +225,7 @@
         unitDict[HealthConstants.BEATS_PER_MINUTE] = HKUnit.init(from: "count/min")
         unitDict[HealthConstants.RESPIRATIONS_PER_MINUTE] = HKUnit.init(from: "count/min")
         unitDict[HealthConstants.MILLIGRAM_PER_DECILITER] = HKUnit.init(from: "mg/dL")
+        unitDict[HealthConstants.METER_PER_SECOND] = HKUnit.init(from: "m/s")
         unitDict[HealthConstants.UNKNOWN_UNIT] = HKUnit.init(from: "")
         unitDict[HealthConstants.NO_UNIT] = HKUnit.init(from: "")
         
@@ -717,6 +516,7 @@
     @available(iOS 14.0, *)
     private func initializeIOS14Types() {
         dataTypesDict[HealthConstants.ELECTROCARDIOGRAM] = HKSampleType.electrocardiogramType()
+        dataTypesDict[HealthConstants.WALKING_SPEED] = HKSampleType.quantityType(forIdentifier: .walkingSpeed)
         
         unitDict[HealthConstants.VOLT] = HKUnit.volt()
         unitDict[HealthConstants.INCHES_OF_MERCURY] = HKUnit.inchesOfMercury()
@@ -738,62 +538,8 @@
         dataQuantityTypesDict[HealthConstants.UV_INDEX] = HKQuantityType.quantityType(forIdentifier: .uvExposure)!
     }
     
-<<<<<<< HEAD
-    func initializeTypes() {
-        // Initialize units
-        unitDict[GRAM] = HKUnit.gram()
-        unitDict[KILOGRAM] = HKUnit.gramUnit(with: .kilo)
-        unitDict[OUNCE] = HKUnit.ounce()
-        unitDict[POUND] = HKUnit.pound()
-        unitDict[STONE] = HKUnit.stone()
-        unitDict[METER] = HKUnit.meter()
-        unitDict[INCH] = HKUnit.inch()
-        unitDict[FOOT] = HKUnit.foot()
-        unitDict[YARD] = HKUnit.yard()
-        unitDict[MILE] = HKUnit.mile()
-        unitDict[LITER] = HKUnit.liter()
-        unitDict[MILLILITER] = HKUnit.literUnit(with: .milli)
-        unitDict[FLUID_OUNCE_US] = HKUnit.fluidOunceUS()
-        unitDict[FLUID_OUNCE_IMPERIAL] = HKUnit.fluidOunceImperial()
-        unitDict[CUP_US] = HKUnit.cupUS()
-        unitDict[CUP_IMPERIAL] = HKUnit.cupImperial()
-        unitDict[PINT_US] = HKUnit.pintUS()
-        unitDict[PINT_IMPERIAL] = HKUnit.pintImperial()
-        unitDict[PASCAL] = HKUnit.pascal()
-        unitDict[MILLIMETER_OF_MERCURY] = HKUnit.millimeterOfMercury()
-        unitDict[CENTIMETER_OF_WATER] = HKUnit.centimeterOfWater()
-        unitDict[ATMOSPHERE] = HKUnit.atmosphere()
-        unitDict[DECIBEL_A_WEIGHTED_SOUND_PRESSURE_LEVEL] = HKUnit.decibelAWeightedSoundPressureLevel()
-        unitDict[SECOND] = HKUnit.second()
-        unitDict[MILLISECOND] = HKUnit.secondUnit(with: .milli)
-        unitDict[MINUTE] = HKUnit.minute()
-        unitDict[HOUR] = HKUnit.hour()
-        unitDict[DAY] = HKUnit.day()
-        unitDict[JOULE] = HKUnit.joule()
-        unitDict[KILOCALORIE] = HKUnit.kilocalorie()
-        unitDict[LARGE_CALORIE] = HKUnit.largeCalorie()
-        unitDict[SMALL_CALORIE] = HKUnit.smallCalorie()
-        unitDict[DEGREE_CELSIUS] = HKUnit.degreeCelsius()
-        unitDict[DEGREE_FAHRENHEIT] = HKUnit.degreeFahrenheit()
-        unitDict[KELVIN] = HKUnit.kelvin()
-        unitDict[DECIBEL_HEARING_LEVEL] = HKUnit.decibelHearingLevel()
-        unitDict[HERTZ] = HKUnit.hertz()
-        unitDict[SIEMEN] = HKUnit.siemen()
-        unitDict[INTERNATIONAL_UNIT] = HKUnit.internationalUnit()
-        unitDict[COUNT] = HKUnit.count()
-        unitDict[PERCENT] = HKUnit.percent()
-        unitDict[BEATS_PER_MINUTE] = HKUnit.init(from: "count/min")
-        unitDict[RESPIRATIONS_PER_MINUTE] = HKUnit.init(from: "count/min")
-        unitDict[MILLIGRAM_PER_DECILITER] = HKUnit.init(from: "mg/dL")
-        unitDict[METER_PER_SECOND] = HKUnit.init(from: "m/s")
-        unitDict[UNKNOWN_UNIT] = HKUnit.init(from: "")
-        unitDict[NO_UNIT] = HKUnit.init(from: "")
-        
-        // Initialize workout types
-=======
     /// Initialize workout activity types
     private func initializeWorkoutTypes() {
->>>>>>> bf98e2f4
         workoutActivityTypeMap["ARCHERY"] = .archery
         workoutActivityTypeMap["BOWLING"] = .bowling
         workoutActivityTypeMap["FENCING"] = .fencing
@@ -875,257 +621,5 @@
         if #available(iOS 17.0, *) {
             workoutActivityTypeMap["UNDERWATER_DIVING"] = .underwaterDiving
         }
-<<<<<<< HEAD
-
-        nutritionList = [
-            DIETARY_ENERGY_CONSUMED, DIETARY_CARBS_CONSUMED, DIETARY_PROTEIN_CONSUMED,
-            DIETARY_FATS_CONSUMED, DIETARY_CAFFEINE, DIETARY_FIBER, DIETARY_SUGAR,
-            DIETARY_FAT_MONOUNSATURATED, DIETARY_FAT_POLYUNSATURATED, DIETARY_FAT_SATURATED,
-            DIETARY_CHOLESTEROL, DIETARY_VITAMIN_A, DIETARY_THIAMIN, DIETARY_RIBOFLAVIN,
-            DIETARY_NIACIN, DIETARY_PANTOTHENIC_ACID, DIETARY_VITAMIN_B6, DIETARY_BIOTIN,
-            DIETARY_VITAMIN_B12, DIETARY_VITAMIN_C, DIETARY_VITAMIN_D, DIETARY_VITAMIN_E,
-            DIETARY_VITAMIN_K, DIETARY_FOLATE, DIETARY_CALCIUM, DIETARY_CHLORIDE,
-            DIETARY_IRON, DIETARY_MAGNESIUM, DIETARY_PHOSPHORUS, DIETARY_POTASSIUM,
-            DIETARY_SODIUM, DIETARY_ZINC, DIETARY_WATER, DIETARY_CHROMIUM, DIETARY_COPPER,
-            DIETARY_IODINE, DIETARY_MANGANESE, DIETARY_MOLYBDENUM, DIETARY_SELENIUM,
-        ]
-        // Set up iOS 13 specific types (ordinary health data types)
-        if #available(iOS 13.0, *) {
-            dataTypesDict[ACTIVE_ENERGY_BURNED] = HKSampleType.quantityType(
-                forIdentifier: .activeEnergyBurned)!
-            dataTypesDict[AUDIOGRAM] = HKSampleType.audiogramSampleType()
-            dataTypesDict[BASAL_ENERGY_BURNED] = HKSampleType.quantityType(
-                forIdentifier: .basalEnergyBurned)!
-            dataTypesDict[BLOOD_GLUCOSE] = HKSampleType.quantityType(forIdentifier: .bloodGlucose)!
-            dataTypesDict[BLOOD_OXYGEN] = HKSampleType.quantityType(forIdentifier: .oxygenSaturation)!
-            dataTypesDict[RESPIRATORY_RATE] = HKSampleType.quantityType(forIdentifier: .respiratoryRate)!
-            dataTypesDict[PERIPHERAL_PERFUSION_INDEX] = HKSampleType.quantityType(
-                forIdentifier: .peripheralPerfusionIndex)!
-            
-            dataTypesDict[BLOOD_PRESSURE_DIASTOLIC] = HKSampleType.quantityType(
-                forIdentifier: .bloodPressureDiastolic)!
-            dataTypesDict[BLOOD_PRESSURE_SYSTOLIC] = HKSampleType.quantityType(
-                forIdentifier: .bloodPressureSystolic)!
-            dataTypesDict[BODY_FAT_PERCENTAGE] = HKSampleType.quantityType(
-                forIdentifier: .bodyFatPercentage)!
-            dataTypesDict[LEAN_BODY_MASS] = HKSampleType.quantityType(forIdentifier: .leanBodyMass)!
-            dataTypesDict[BODY_MASS_INDEX] = HKSampleType.quantityType(forIdentifier: .bodyMassIndex)!
-            dataTypesDict[BODY_TEMPERATURE] = HKSampleType.quantityType(forIdentifier: .bodyTemperature)!
-            
-            // Nutrition
-            dataTypesDict[DIETARY_CARBS_CONSUMED] = HKSampleType.quantityType(forIdentifier: .dietaryCarbohydrates)!
-            dataTypesDict[DIETARY_CAFFEINE] = HKSampleType.quantityType(forIdentifier: .dietaryCaffeine)!
-            dataTypesDict[DIETARY_ENERGY_CONSUMED] = HKSampleType.quantityType(forIdentifier: .dietaryEnergyConsumed)!
-            dataTypesDict[DIETARY_FATS_CONSUMED] = HKSampleType.quantityType(forIdentifier: .dietaryFatTotal)!
-            dataTypesDict[DIETARY_PROTEIN_CONSUMED] = HKSampleType.quantityType(forIdentifier: .dietaryProtein)!
-            dataTypesDict[DIETARY_FIBER] = HKSampleType.quantityType(forIdentifier: .dietaryFiber)!
-            dataTypesDict[DIETARY_SUGAR] = HKSampleType.quantityType(forIdentifier: .dietarySugar)!
-            dataTypesDict[DIETARY_FAT_MONOUNSATURATED] = HKSampleType.quantityType(forIdentifier: .dietaryFatMonounsaturated)!
-            dataTypesDict[DIETARY_FAT_POLYUNSATURATED] = HKSampleType.quantityType(forIdentifier: .dietaryFatPolyunsaturated)!
-            dataTypesDict[DIETARY_FAT_SATURATED] = HKSampleType.quantityType(forIdentifier: .dietaryFatSaturated)!
-            dataTypesDict[DIETARY_CHOLESTEROL] = HKSampleType.quantityType(forIdentifier: .dietaryCholesterol)!
-            dataTypesDict[DIETARY_VITAMIN_A] = HKSampleType.quantityType(forIdentifier: .dietaryVitaminA)!
-            dataTypesDict[DIETARY_THIAMIN] = HKSampleType.quantityType(forIdentifier: .dietaryThiamin)!
-            dataTypesDict[DIETARY_RIBOFLAVIN] = HKSampleType.quantityType(forIdentifier: .dietaryRiboflavin)!
-            dataTypesDict[DIETARY_NIACIN] = HKSampleType.quantityType(forIdentifier: .dietaryNiacin)!
-            dataTypesDict[DIETARY_PANTOTHENIC_ACID] = HKSampleType.quantityType(forIdentifier: .dietaryPantothenicAcid)!
-            dataTypesDict[DIETARY_VITAMIN_B6] = HKSampleType.quantityType(forIdentifier: .dietaryVitaminB6)!
-            dataTypesDict[DIETARY_BIOTIN] = HKSampleType.quantityType(forIdentifier: .dietaryBiotin)!
-            dataTypesDict[DIETARY_VITAMIN_B12] = HKSampleType.quantityType(forIdentifier: .dietaryVitaminB12)!
-            dataTypesDict[DIETARY_VITAMIN_C] = HKSampleType.quantityType(forIdentifier: .dietaryVitaminC)!
-            dataTypesDict[DIETARY_VITAMIN_D] = HKSampleType.quantityType(forIdentifier: .dietaryVitaminD)!
-            dataTypesDict[DIETARY_VITAMIN_E] = HKSampleType.quantityType(forIdentifier: .dietaryVitaminE)!
-            dataTypesDict[DIETARY_VITAMIN_K] = HKSampleType.quantityType(forIdentifier: .dietaryVitaminK)!
-            dataTypesDict[DIETARY_FOLATE] = HKSampleType.quantityType(forIdentifier: .dietaryFolate)!
-            dataTypesDict[DIETARY_CALCIUM] = HKSampleType.quantityType(forIdentifier: .dietaryCalcium)!
-            dataTypesDict[DIETARY_CHLORIDE] = HKSampleType.quantityType(forIdentifier: .dietaryChloride)!
-            dataTypesDict[DIETARY_IRON] = HKSampleType.quantityType(forIdentifier: .dietaryIron)!
-            dataTypesDict[DIETARY_MAGNESIUM] = HKSampleType.quantityType(forIdentifier: .dietaryMagnesium)!
-            dataTypesDict[DIETARY_PHOSPHORUS] = HKSampleType.quantityType(forIdentifier: .dietaryPhosphorus)!
-            dataTypesDict[DIETARY_POTASSIUM] = HKSampleType.quantityType(forIdentifier: .dietaryPotassium)!
-            dataTypesDict[DIETARY_SODIUM] = HKSampleType.quantityType(forIdentifier: .dietarySodium)!
-            dataTypesDict[DIETARY_ZINC] = HKSampleType.quantityType(forIdentifier: .dietaryZinc)!
-            dataTypesDict[DIETARY_WATER] = HKSampleType.quantityType(forIdentifier: .dietaryWater)!
-            dataTypesDict[DIETARY_CHROMIUM] = HKSampleType.quantityType(forIdentifier: .dietaryChromium)!
-            dataTypesDict[DIETARY_COPPER] = HKSampleType.quantityType(forIdentifier: .dietaryCopper)!
-            dataTypesDict[DIETARY_IODINE] = HKSampleType.quantityType(forIdentifier: .dietaryIodine)!
-            dataTypesDict[DIETARY_MANGANESE] = HKSampleType.quantityType(forIdentifier: .dietaryManganese)!
-            dataTypesDict[DIETARY_MOLYBDENUM] = HKSampleType.quantityType(forIdentifier: .dietaryMolybdenum)!
-            dataTypesDict[DIETARY_SELENIUM] = HKSampleType.quantityType(forIdentifier: .dietarySelenium)!
-            
-            dataTypesDict[ELECTRODERMAL_ACTIVITY] = HKSampleType.quantityType(
-                forIdentifier: .electrodermalActivity)!
-            dataTypesDict[FORCED_EXPIRATORY_VOLUME] = HKSampleType.quantityType(
-                forIdentifier: .forcedExpiratoryVolume1)!
-            dataTypesDict[HEART_RATE] = HKSampleType.quantityType(forIdentifier: .heartRate)!
-            dataTypesDict[HEART_RATE_VARIABILITY_SDNN] = HKSampleType.quantityType(
-                forIdentifier: .heartRateVariabilitySDNN)!
-            dataTypesDict[HEIGHT] = HKSampleType.quantityType(forIdentifier: .height)!
-            dataTypesDict[INSULIN_DELIVERY] = HKSampleType.quantityType(forIdentifier: .insulinDelivery)!
-            dataTypesDict[RESTING_HEART_RATE] = HKSampleType.quantityType(
-                forIdentifier: .restingHeartRate)!
-            dataTypesDict[STEPS] = HKSampleType.quantityType(forIdentifier: .stepCount)!
-            dataTypesDict[WAIST_CIRCUMFERENCE] = HKSampleType.quantityType(
-                forIdentifier: .waistCircumference)!
-            dataTypesDict[WALKING_HEART_RATE] = HKSampleType.quantityType(
-                forIdentifier: .walkingHeartRateAverage)!
-            dataTypesDict[WEIGHT] = HKSampleType.quantityType(forIdentifier: .bodyMass)!
-            dataTypesDict[DISTANCE_WALKING_RUNNING] = HKSampleType.quantityType(
-                forIdentifier: .distanceWalkingRunning)!
-            dataTypesDict[DISTANCE_SWIMMING] = HKSampleType.quantityType(forIdentifier: .distanceSwimming)!
-            dataTypesDict[DISTANCE_CYCLING] = HKSampleType.quantityType(forIdentifier: .distanceCycling)!
-            dataTypesDict[FLIGHTS_CLIMBED] = HKSampleType.quantityType(forIdentifier: .flightsClimbed)!
-            dataTypesDict[MINDFULNESS] = HKSampleType.categoryType(forIdentifier: .mindfulSession)!
-            dataTypesDict[SLEEP_AWAKE] = HKSampleType.categoryType(forIdentifier: .sleepAnalysis)!
-            dataTypesDict[SLEEP_DEEP] = HKSampleType.categoryType(forIdentifier: .sleepAnalysis)!
-            dataTypesDict[SLEEP_IN_BED] = HKSampleType.categoryType(forIdentifier: .sleepAnalysis)!
-            dataTypesDict[SLEEP_LIGHT] = HKSampleType.categoryType(forIdentifier: .sleepAnalysis)!
-            dataTypesDict[SLEEP_REM] = HKSampleType.categoryType(forIdentifier: .sleepAnalysis)!
-            dataTypesDict[SLEEP_ASLEEP] = HKSampleType.categoryType(forIdentifier: .sleepAnalysis)!
-            dataTypesDict[MENSTRUATION_FLOW] = HKSampleType.categoryType(forIdentifier: .menstrualFlow)!
-            
-            
-            dataTypesDict[EXERCISE_TIME] = HKSampleType.quantityType(forIdentifier: .appleExerciseTime)!
-            dataTypesDict[WORKOUT] = HKSampleType.workoutType()
-            dataTypesDict[NUTRITION] = HKSampleType.correlationType(
-                forIdentifier: .food)!
-            
-            healthDataTypes = Array(dataTypesDict.values)
-            
-            characteristicsTypesDict[BIRTH_DATE] = HKObjectType.characteristicType(forIdentifier: .dateOfBirth)!
-            characteristicsTypesDict[GENDER] = HKObjectType.characteristicType(forIdentifier: .biologicalSex)!
-            characteristicsTypesDict[BLOOD_TYPE] = HKObjectType.characteristicType(forIdentifier: .bloodType)!
-            characteristicsDataTypes = Array(characteristicsTypesDict.values)
-        }
-        
-        // Set up iOS 11 specific types (ordinary health data quantity types)
-        if #available(iOS 11.0, *) {
-            dataQuantityTypesDict[ACTIVE_ENERGY_BURNED] = HKQuantityType.quantityType(forIdentifier: .activeEnergyBurned)!
-            dataQuantityTypesDict[BASAL_ENERGY_BURNED] = HKQuantityType.quantityType(forIdentifier: .basalEnergyBurned)!
-            dataQuantityTypesDict[BLOOD_GLUCOSE] = HKQuantityType.quantityType(forIdentifier: .bloodGlucose)!
-            dataQuantityTypesDict[BLOOD_OXYGEN] = HKQuantityType.quantityType(forIdentifier: .oxygenSaturation)!
-            dataQuantityTypesDict[BLOOD_PRESSURE_DIASTOLIC] = HKQuantityType.quantityType(forIdentifier: .bloodPressureDiastolic)!
-            dataQuantityTypesDict[BLOOD_PRESSURE_SYSTOLIC] = HKQuantityType.quantityType(forIdentifier: .bloodPressureSystolic)!
-            dataQuantityTypesDict[BODY_FAT_PERCENTAGE] = HKQuantityType.quantityType(forIdentifier: .bodyFatPercentage)!
-            dataQuantityTypesDict[LEAN_BODY_MASS] = HKSampleType.quantityType(forIdentifier: .leanBodyMass)!
-            dataQuantityTypesDict[BODY_MASS_INDEX] = HKQuantityType.quantityType(forIdentifier: .bodyMassIndex)!
-            dataQuantityTypesDict[BODY_TEMPERATURE] = HKQuantityType.quantityType(forIdentifier: .bodyTemperature)!
-            
-            // Nutrition
-            dataQuantityTypesDict[DIETARY_CARBS_CONSUMED] = HKSampleType.quantityType(forIdentifier: .dietaryCarbohydrates)!
-            dataQuantityTypesDict[DIETARY_CAFFEINE] = HKSampleType.quantityType(forIdentifier: .dietaryCaffeine)!
-            dataQuantityTypesDict[DIETARY_ENERGY_CONSUMED] = HKSampleType.quantityType(forIdentifier: .dietaryEnergyConsumed)!
-            dataQuantityTypesDict[DIETARY_FATS_CONSUMED] = HKSampleType.quantityType(forIdentifier: .dietaryFatTotal)!
-            dataQuantityTypesDict[DIETARY_PROTEIN_CONSUMED] = HKSampleType.quantityType(forIdentifier: .dietaryProtein)!
-            dataQuantityTypesDict[DIETARY_FIBER] = HKSampleType.quantityType(forIdentifier: .dietaryFiber)!
-            dataQuantityTypesDict[DIETARY_SUGAR] = HKSampleType.quantityType(forIdentifier: .dietarySugar)!
-            dataQuantityTypesDict[DIETARY_FAT_MONOUNSATURATED] = HKSampleType.quantityType(forIdentifier: .dietaryFatMonounsaturated)!
-            dataQuantityTypesDict[DIETARY_FAT_POLYUNSATURATED] = HKSampleType.quantityType(forIdentifier: .dietaryFatPolyunsaturated)!
-            dataQuantityTypesDict[DIETARY_FAT_SATURATED] = HKSampleType.quantityType(forIdentifier: .dietaryFatSaturated)!
-            dataQuantityTypesDict[DIETARY_CHOLESTEROL] = HKSampleType.quantityType(forIdentifier: .dietaryCholesterol)!
-            dataQuantityTypesDict[DIETARY_VITAMIN_A] = HKSampleType.quantityType(forIdentifier: .dietaryVitaminA)!
-            dataQuantityTypesDict[DIETARY_THIAMIN] = HKSampleType.quantityType(forIdentifier: .dietaryThiamin)!
-            dataQuantityTypesDict[DIETARY_RIBOFLAVIN] = HKSampleType.quantityType(forIdentifier: .dietaryRiboflavin)!
-            dataQuantityTypesDict[DIETARY_NIACIN] = HKSampleType.quantityType(forIdentifier: .dietaryNiacin)!
-            dataQuantityTypesDict[DIETARY_PANTOTHENIC_ACID] = HKSampleType.quantityType(forIdentifier: .dietaryPantothenicAcid)!
-            dataQuantityTypesDict[DIETARY_VITAMIN_B6] = HKSampleType.quantityType(forIdentifier: .dietaryVitaminB6)!
-            dataQuantityTypesDict[DIETARY_BIOTIN] = HKSampleType.quantityType(forIdentifier: .dietaryBiotin)!
-            dataQuantityTypesDict[DIETARY_VITAMIN_B12] = HKSampleType.quantityType(forIdentifier: .dietaryVitaminB12)!
-            dataQuantityTypesDict[DIETARY_VITAMIN_C] = HKSampleType.quantityType(forIdentifier: .dietaryVitaminC)!
-            dataQuantityTypesDict[DIETARY_VITAMIN_D] = HKSampleType.quantityType(forIdentifier: .dietaryVitaminD)!
-            dataQuantityTypesDict[DIETARY_VITAMIN_E] = HKSampleType.quantityType(forIdentifier: .dietaryVitaminE)!
-            dataQuantityTypesDict[DIETARY_VITAMIN_K] = HKSampleType.quantityType(forIdentifier: .dietaryVitaminK)!
-            dataQuantityTypesDict[DIETARY_FOLATE] = HKSampleType.quantityType(forIdentifier: .dietaryFolate)!
-            dataQuantityTypesDict[DIETARY_CALCIUM] = HKSampleType.quantityType(forIdentifier: .dietaryCalcium)!
-            dataQuantityTypesDict[DIETARY_CHLORIDE] = HKSampleType.quantityType(forIdentifier: .dietaryChloride)!
-            dataQuantityTypesDict[DIETARY_IRON] = HKSampleType.quantityType(forIdentifier: .dietaryIron)!
-            dataQuantityTypesDict[DIETARY_MAGNESIUM] = HKSampleType.quantityType(forIdentifier: .dietaryMagnesium)!
-            dataQuantityTypesDict[DIETARY_PHOSPHORUS] = HKSampleType.quantityType(forIdentifier: .dietaryPhosphorus)!
-            dataQuantityTypesDict[DIETARY_POTASSIUM] = HKSampleType.quantityType(forIdentifier: .dietaryPotassium)!
-            dataQuantityTypesDict[DIETARY_SODIUM] = HKSampleType.quantityType(forIdentifier: .dietarySodium)!
-            dataQuantityTypesDict[DIETARY_ZINC] = HKSampleType.quantityType(forIdentifier: .dietaryZinc)!
-            dataQuantityTypesDict[DIETARY_WATER] = HKSampleType.quantityType(forIdentifier: .dietaryWater)!
-            dataQuantityTypesDict[DIETARY_CHROMIUM] = HKSampleType.quantityType(forIdentifier: .dietaryChromium)!
-            dataQuantityTypesDict[DIETARY_COPPER] = HKSampleType.quantityType(forIdentifier: .dietaryCopper)!
-            dataQuantityTypesDict[DIETARY_IODINE] = HKSampleType.quantityType(forIdentifier: .dietaryIodine)!
-            dataQuantityTypesDict[DIETARY_MANGANESE] = HKSampleType.quantityType(forIdentifier: .dietaryManganese)!
-            dataQuantityTypesDict[DIETARY_MOLYBDENUM] = HKSampleType.quantityType(forIdentifier: .dietaryMolybdenum)!
-            dataQuantityTypesDict[DIETARY_SELENIUM] = HKSampleType.quantityType(forIdentifier: .dietarySelenium)!
-            
-            dataQuantityTypesDict[ELECTRODERMAL_ACTIVITY] = HKQuantityType.quantityType(forIdentifier: .electrodermalActivity)!
-            dataQuantityTypesDict[FORCED_EXPIRATORY_VOLUME] = HKQuantityType.quantityType(forIdentifier: .forcedExpiratoryVolume1)!
-            dataQuantityTypesDict[HEART_RATE] = HKQuantityType.quantityType(forIdentifier: .heartRate)!
-            dataQuantityTypesDict[HEART_RATE_VARIABILITY_SDNN] = HKQuantityType.quantityType(forIdentifier: .heartRateVariabilitySDNN)!
-            dataQuantityTypesDict[HEIGHT] = HKQuantityType.quantityType(forIdentifier: .height)!
-            dataQuantityTypesDict[RESTING_HEART_RATE] = HKQuantityType.quantityType(forIdentifier: .restingHeartRate)!
-            dataQuantityTypesDict[STEPS] = HKQuantityType.quantityType(forIdentifier: .stepCount)!
-            dataQuantityTypesDict[WAIST_CIRCUMFERENCE] = HKQuantityType.quantityType(forIdentifier: .waistCircumference)!
-            dataQuantityTypesDict[WALKING_HEART_RATE] = HKQuantityType.quantityType(forIdentifier: .walkingHeartRateAverage)!
-            dataQuantityTypesDict[WEIGHT] = HKQuantityType.quantityType(forIdentifier: .bodyMass)!
-            dataQuantityTypesDict[DISTANCE_WALKING_RUNNING] = HKQuantityType.quantityType(forIdentifier: .distanceWalkingRunning)!
-            dataQuantityTypesDict[DISTANCE_SWIMMING] = HKQuantityType.quantityType(forIdentifier: .distanceSwimming)!
-            dataQuantityTypesDict[DISTANCE_CYCLING] = HKQuantityType.quantityType(forIdentifier: .distanceCycling)!
-            dataQuantityTypesDict[FLIGHTS_CLIMBED] = HKQuantityType.quantityType(forIdentifier: .flightsClimbed)!
-            
-            healthDataQuantityTypes = Array(dataQuantityTypesDict.values)
-        }
-        
-        // Set up heart rate data types specific to the apple watch, requires iOS 12
-        if #available(iOS 12.2, *) {
-            dataTypesDict[HIGH_HEART_RATE_EVENT] = HKSampleType.categoryType(
-                forIdentifier: .highHeartRateEvent)!
-            dataTypesDict[LOW_HEART_RATE_EVENT] = HKSampleType.categoryType(
-                forIdentifier: .lowHeartRateEvent)!
-            dataTypesDict[IRREGULAR_HEART_RATE_EVENT] = HKSampleType.categoryType(
-                forIdentifier: .irregularHeartRhythmEvent)!
-            
-            heartRateEventTypes = Set([
-                HKSampleType.categoryType(forIdentifier: .highHeartRateEvent)!,
-                HKSampleType.categoryType(forIdentifier: .lowHeartRateEvent)!,
-                HKSampleType.categoryType(forIdentifier: .irregularHeartRhythmEvent)!,
-            ])
-        }
-        
-        if #available(iOS 13.6, *) {
-            dataTypesDict[HEADACHE_UNSPECIFIED] = HKSampleType.categoryType(forIdentifier: .headache)!
-            dataTypesDict[HEADACHE_NOT_PRESENT] = HKSampleType.categoryType(forIdentifier: .headache)!
-            dataTypesDict[HEADACHE_MILD] = HKSampleType.categoryType(forIdentifier: .headache)!
-            dataTypesDict[HEADACHE_MODERATE] = HKSampleType.categoryType(forIdentifier: .headache)!
-            dataTypesDict[HEADACHE_SEVERE] = HKSampleType.categoryType(forIdentifier: .headache)!
-            
-            headacheType = Set([
-                HKSampleType.categoryType(forIdentifier: .headache)!
-            ])
-        }
-        
-        if #available(iOS 14.0, *) {
-            dataTypesDict[ELECTROCARDIOGRAM] = HKSampleType.electrocardiogramType()
-            dataTypesDict[WALKING_SPEED] = HKSampleType.quantityType(forIdentifier: .walkingSpeed)
-            
-            unitDict[VOLT] = HKUnit.volt()
-            unitDict[INCHES_OF_MERCURY] = HKUnit.inchesOfMercury()
-            
-            workoutActivityTypeMap["CARDIO_DANCE"] = HKWorkoutActivityType.cardioDance
-            workoutActivityTypeMap["SOCIAL_DANCE"] = HKWorkoutActivityType.socialDance
-            workoutActivityTypeMap["PICKLEBALL"] = HKWorkoutActivityType.pickleball
-            workoutActivityTypeMap["COOLDOWN"] = HKWorkoutActivityType.cooldown
-        }
-
-        if #available(iOS 16.0, *) {
-            dataTypesDict[ATRIAL_FIBRILLATION_BURDEN] = HKQuantityType.quantityType(forIdentifier: .atrialFibrillationBurden)!
-
-            dataTypesDict[WATER_TEMPERATURE] = HKQuantityType.quantityType(forIdentifier: .waterTemperature)!
-            dataTypesDict[UNDERWATER_DEPTH] = HKQuantityType.quantityType(forIdentifier: .underwaterDepth)!
-
-            dataTypesDict[UV_INDEX] = HKSampleType.quantityType(forIdentifier: .uvExposure)!
-            dataQuantityTypesDict[UV_INDEX] = HKQuantityType.quantityType(forIdentifier: .uvExposure)!
-
-        } 
-        
-        // Concatenate heart events, headache and health data types (both may be empty)
-        allDataTypes = Set(heartRateEventTypes + healthDataTypes)
-        allDataTypes = allDataTypes.union(headacheType)
-=======
->>>>>>> bf98e2f4
     }
 }