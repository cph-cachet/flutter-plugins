import Flutter
import HealthKit
import UIKit

public class SwiftHealthPlugin: NSObject, FlutterPlugin {

    let healthStore = HKHealthStore()
    var healthDataTypes = [HKSampleType]()
    var healthDataQuantityTypes = [HKQuantityType]()
    var heartRateEventTypes = Set<HKSampleType>()
    var headacheType = Set<HKSampleType>()
    var allDataTypes = Set<HKSampleType>()
    var dataTypesDict: [String: HKSampleType] = [:]
    var dataQuantityTypesDict: [String: HKQuantityType] = [:]
    var unitDict: [String: HKUnit] = [:]
    var workoutActivityTypeMap: [String: HKWorkoutActivityType] = [:]
    var nutritionList: [String] = []

    // Health Data Type Keys
    let ACTIVE_ENERGY_BURNED = "ACTIVE_ENERGY_BURNED"
    let AUDIOGRAM = "AUDIOGRAM"
    let BASAL_ENERGY_BURNED = "BASAL_ENERGY_BURNED"
    let BLOOD_GLUCOSE = "BLOOD_GLUCOSE"
    let BLOOD_OXYGEN = "BLOOD_OXYGEN"
    let BLOOD_PRESSURE_DIASTOLIC = "BLOOD_PRESSURE_DIASTOLIC"
    let BLOOD_PRESSURE_SYSTOLIC = "BLOOD_PRESSURE_SYSTOLIC"
    let BODY_FAT_PERCENTAGE = "BODY_FAT_PERCENTAGE"
    let BODY_MASS_INDEX = "BODY_MASS_INDEX"
    let BODY_TEMPERATURE = "BODY_TEMPERATURE"
    // Nutrition
    let DIETARY_CARBS_CONSUMED = "DIETARY_CARBS_CONSUMED"
    let DIETARY_ENERGY_CONSUMED = "DIETARY_ENERGY_CONSUMED"
    let DIETARY_FATS_CONSUMED = "DIETARY_FATS_CONSUMED"
    let DIETARY_PROTEIN_CONSUMED = "DIETARY_PROTEIN_CONSUMED"
    let DIETARY_CAFFEINE = "DIETARY_CAFFEINE"
    let DIETARY_FIBER = "DIETARY_FIBER"
    let DIETARY_SUGAR = "DIETARY_SUGAR"
    let DIETARY_FAT_MONOUNSATURATED = "DIETARY_FAT_MONOUNSATURATED"
    let DIETARY_FAT_POLYUNSATURATED = "DIETARY_FAT_POLYUNSATURATED"
    let DIETARY_FAT_SATURATED = "DIETARY_FAT_SATURATED"
    let DIETARY_CHOLESTEROL = "DIETARY_CHOLESTEROL"
    let DIETARY_VITAMIN_A = "DIETARY_VITAMIN_A"
    let DIETARY_THIAMIN = "DIETARY_THIAMIN"
    let DIETARY_RIBOFLAVIN = "DIETARY_RIBOFLAVIN"
    let DIETARY_NIACIN = "DIETARY_NIACIN"
    let DIETARY_PANTOTHENIC_ACID = "DIETARY_PANTOTHENIC_ACID"
    let DIETARY_VITAMIN_B6 = "DIETARY_VITAMIN_B6"
    let DIETARY_BIOTIN = "DIETARY_BIOTIN"
    let DIETARY_VITAMIN_B12 = "DIETARY_VITAMIN_B12"
    let DIETARY_VITAMIN_C = "DIETARY_VITAMIN_C"
    let DIETARY_VITAMIN_D = "DIETARY_VITAMIN_D"
    let DIETARY_VITAMIN_E = "DIETARY_VITAMIN_E"
    let DIETARY_VITAMIN_K = "DIETARY_VITAMIN_K"
    let DIETARY_FOLATE = "DIETARY_FOLATE"
    let DIETARY_CALCIUM = "DIETARY_CALCIUM"
    let DIETARY_CHLORIDE = "DIETARY_CHLORIDE"
    let DIETARY_IRON = "DIETARY_IRON"
    let DIETARY_MAGNESIUM = "DIETARY_MAGNESIUM"
    let DIETARY_PHOSPHORUS = "DIETARY_PHOSPHORUS"
    let DIETARY_POTASSIUM = "DIETARY_POTASSIUM"
    let DIETARY_SODIUM = "DIETARY_SODIUM"
    let DIETARY_ZINC = "DIETARY_ZINC"
    let DIETARY_WATER = "WATER"
    let DIETARY_CHROMIUM = "DIETARY_CHROMIUM"
    let DIETARY_COPPER = "DIETARY_COPPER"
    let DIETARY_IODINE = "DIETARY_IODINE"
    let DIETARY_MANGANESE = "DIETARY_MANGANESE"
    let DIETARY_MOLYBDENUM = "DIETARY_MOLYBDENUM"
    let DIETARY_SELENIUM = "DIETARY_SELENIUM"
    let NUTRITION_KEYS: [String: HKQuantityTypeIdentifier] = [
        "calories": .dietaryEnergyConsumed,
        "protein": .dietaryProtein,
        "carbs": .dietaryCarbohydrates,
        "fat": .dietaryFatTotal,
        "caffeine": .dietaryCaffeine,
        "vitamin_a": .dietaryVitaminA,
        "b1_thiamine": .dietaryThiamin,
        "b2_riboflavin": .dietaryRiboflavin,
        "b3_niacin" : .dietaryNiacin,
        "b5_pantothenic_acid" : .dietaryPantothenicAcid,
        "b6_pyridoxine" : .dietaryVitaminB6,
        "b7_biotin" : .dietaryBiotin,
        "b9_folate" : .dietaryFolate,
        "b12_cobalamin": .dietaryVitaminB12,
        "vitamin_c": .dietaryVitaminC,
        "vitamin_d": .dietaryVitaminD,
        "vitamin_e": .dietaryVitaminE,
        "vitamin_k": .dietaryVitaminK,
        "calcium": .dietaryCalcium,
        "chloride": .dietaryChloride,
        "cholesterol": .dietaryCholesterol,
        "chromium": .dietaryChromium,
        "copper": .dietaryCopper,
        "fat_unsaturated": .dietaryFatMonounsaturated,
        "fat_monounsaturated": .dietaryFatMonounsaturated,
        "fat_polyunsaturated": .dietaryFatPolyunsaturated,
        "fat_saturated": .dietaryFatSaturated,
        // "fat_trans_monoenoic": .dietaryFatTransMonoenoic,
        "fiber": .dietaryFiber,
        "iodine": .dietaryIodine,
        "iron": .dietaryIron,
        "magnesium": .dietaryMagnesium,
        "manganese": .dietaryManganese,
        "molybdenum": .dietaryMolybdenum,
        "phosphorus": .dietaryPhosphorus,
        "potassium": .dietaryPotassium,
        "selenium": .dietarySelenium,
        "sodium": .dietarySodium,
        "sugar": .dietarySugar,
        "water": .dietaryWater,
        "zinc": .dietaryZinc,
    ]
    let ELECTRODERMAL_ACTIVITY = "ELECTRODERMAL_ACTIVITY"
    let FORCED_EXPIRATORY_VOLUME = "FORCED_EXPIRATORY_VOLUME"
    let HEART_RATE = "HEART_RATE"
    let HEART_RATE_VARIABILITY_SDNN = "HEART_RATE_VARIABILITY_SDNN"
    let HEIGHT = "HEIGHT"
    let INSULIN_DELIVERY = "INSULIN_DELIVERY"
    let HIGH_HEART_RATE_EVENT = "HIGH_HEART_RATE_EVENT"
    let IRREGULAR_HEART_RATE_EVENT = "IRREGULAR_HEART_RATE_EVENT"
    let LOW_HEART_RATE_EVENT = "LOW_HEART_RATE_EVENT"
    let RESTING_HEART_RATE = "RESTING_HEART_RATE"
    let RESPIRATORY_RATE = "RESPIRATORY_RATE"
    let PERIPHERAL_PERFUSION_INDEX = "PERIPHERAL_PERFUSION_INDEX"
    let STEPS = "STEPS"
    let WAIST_CIRCUMFERENCE = "WAIST_CIRCUMFERENCE"
    let WALKING_HEART_RATE = "WALKING_HEART_RATE"
    let WEIGHT = "WEIGHT"
    let DISTANCE_WALKING_RUNNING = "DISTANCE_WALKING_RUNNING"
    let DISTANCE_SWIMMING = "DISTANCE_SWIMMING"
    let DISTANCE_CYCLING = "DISTANCE_CYCLING"
    let FLIGHTS_CLIMBED = "FLIGHTS_CLIMBED"
    let MINDFULNESS = "MINDFULNESS"
    let SLEEP_IN_BED = "SLEEP_IN_BED"
    let SLEEP_ASLEEP = "SLEEP_ASLEEP"
    let SLEEP_ASLEEP_CORE = "SLEEP_ASLEEP_CORE"
    let SLEEP_ASLEEP_DEEP = "SLEEP_ASLEEP_DEEP"
    let SLEEP_ASLEEP_REM = "SLEEP_ASLEEP_REM"
    let SLEEP_AWAKE = "SLEEP_AWAKE"
    let SLEEP_DEEP = "SLEEP_DEEP"
    let SLEEP_REM = "SLEEP_REM"

    let EXERCISE_TIME = "EXERCISE_TIME"
    let WORKOUT = "WORKOUT"
    let HEADACHE_UNSPECIFIED = "HEADACHE_UNSPECIFIED"
    let HEADACHE_NOT_PRESENT = "HEADACHE_NOT_PRESENT"
    let HEADACHE_MILD = "HEADACHE_MILD"
    let HEADACHE_MODERATE = "HEADACHE_MODERATE"
    let HEADACHE_SEVERE = "HEADACHE_SEVERE"
    let ELECTROCARDIOGRAM = "ELECTROCARDIOGRAM"
    let NUTRITION = "NUTRITION"

    // Health Unit types
    // MOLE_UNIT_WITH_MOLAR_MASS, // requires molar mass input - not supported yet
    // MOLE_UNIT_WITH_PREFIX_MOLAR_MASS, // requires molar mass & prefix input - not supported yet
    let GRAM = "GRAM"
    let KILOGRAM = "KILOGRAM"
    let OUNCE = "OUNCE"
    let POUND = "POUND"
    let STONE = "STONE"
    let METER = "METER"
    let INCH = "INCH"
    let FOOT = "FOOT"
    let YARD = "YARD"
    let MILE = "MILE"
    let LITER = "LITER"
    let MILLILITER = "MILLILITER"
    let FLUID_OUNCE_US = "FLUID_OUNCE_US"
    let FLUID_OUNCE_IMPERIAL = "FLUID_OUNCE_IMPERIAL"
    let CUP_US = "CUP_US"
    let CUP_IMPERIAL = "CUP_IMPERIAL"
    let PINT_US = "PINT_US"
    let PINT_IMPERIAL = "PINT_IMPERIAL"
    let PASCAL = "PASCAL"
    let MILLIMETER_OF_MERCURY = "MILLIMETER_OF_MERCURY"
    let INCHES_OF_MERCURY = "INCHES_OF_MERCURY"
    let CENTIMETER_OF_WATER = "CENTIMETER_OF_WATER"
    let ATMOSPHERE = "ATMOSPHERE"
    let DECIBEL_A_WEIGHTED_SOUND_PRESSURE_LEVEL = "DECIBEL_A_WEIGHTED_SOUND_PRESSURE_LEVEL"
    let SECOND = "SECOND"
    let MILLISECOND = "MILLISECOND"
    let MINUTE = "MINUTE"
    let HOUR = "HOUR"
    let DAY = "DAY"
    let JOULE = "JOULE"
    let KILOCALORIE = "KILOCALORIE"
    let LARGE_CALORIE = "LARGE_CALORIE"
    let SMALL_CALORIE = "SMALL_CALORIE"
    let DEGREE_CELSIUS = "DEGREE_CELSIUS"
    let DEGREE_FAHRENHEIT = "DEGREE_FAHRENHEIT"
    let KELVIN = "KELVIN"
    let DECIBEL_HEARING_LEVEL = "DECIBEL_HEARING_LEVEL"
    let HERTZ = "HERTZ"
    let SIEMEN = "SIEMEN"
    let VOLT = "VOLT"
    let INTERNATIONAL_UNIT = "INTERNATIONAL_UNIT"
    let COUNT = "COUNT"
    let PERCENT = "PERCENT"
    let BEATS_PER_MINUTE = "BEATS_PER_MINUTE"
    let RESPIRATIONS_PER_MINUTE = "RESPIRATIONS_PER_MINUTE"
    let MILLIGRAM_PER_DECILITER = "MILLIGRAM_PER_DECILITER"
    let UNKNOWN_UNIT = "UNKNOWN_UNIT"
    let NO_UNIT = "NO_UNIT"

    struct PluginError: Error {
        let message: String
    }

    public static func register(with registrar: FlutterPluginRegistrar) {
        let channel = FlutterMethodChannel(
            name: "flutter_health", binaryMessenger: registrar.messenger())
        let instance = SwiftHealthPlugin()
        registrar.addMethodCallDelegate(instance, channel: channel)
    }

    public func handle(_ call: FlutterMethodCall, result: @escaping FlutterResult) {
        // Set up all data types
        initializeTypes()

        /// Handle checkIfHealthDataAvailable
        if call.method.elementsEqual("checkIfHealthDataAvailable") {
            checkIfHealthDataAvailable(call: call, result: result)
        }/// Handle requestAuthorization
        else if call.method.elementsEqual("requestAuthorization") {
            try! requestAuthorization(call: call, result: result)
        }

        /// Handle getData
        else if call.method.elementsEqual("getData") {
            getData(call: call, result: result)
        }

        /// Handle getIntervalData
        else if (call.method.elementsEqual("getIntervalData")){
            getIntervalData(call: call, result: result)
        }

        /// Handle getTotalStepsInInterval
        else if call.method.elementsEqual("getTotalStepsInInterval") {
            getTotalStepsInInterval(call: call, result: result)
        }

        /// Handle writeData
        else if call.method.elementsEqual("writeData") {
            try! writeData(call: call, result: result)
        }

        /// Handle writeAudiogram
        else if call.method.elementsEqual("writeAudiogram") {
            try! writeAudiogram(call: call, result: result)
        }

        /// Handle writeBloodPressure
        else if call.method.elementsEqual("writeBloodPressure") {
            try! writeBloodPressure(call: call, result: result)
        }

        /// Handle writeMeal
        else if (call.method.elementsEqual("writeMeal")){
            try! writeMeal(call: call, result: result)
        }

        /// Handle writeInsulinDelivery
        else if (call.method.elementsEqual("writeInsulinDelivery")){
            try! writeInsulinDelivery(call: call, result: result)
        }
        
        /// Handle writeWorkoutData
        else if call.method.elementsEqual("writeWorkoutData") {
            try! writeWorkoutData(call: call, result: result)
        }

        /// Handle hasPermission
        else if call.method.elementsEqual("hasPermissions") {
            try! hasPermissions(call: call, result: result)
        }

        /// Handle delete data
        else if call.method.elementsEqual("delete") {
            try! delete(call: call, result: result)
        }

        /// Disconnect
        else if (call.method.elementsEqual("disconnect")){
            // Do nothing.
            result(true)
        }

    }

    func checkIfHealthDataAvailable(call: FlutterMethodCall, result: @escaping FlutterResult) {
        result(HKHealthStore.isHealthDataAvailable())
    }

    func hasPermissions(call: FlutterMethodCall, result: @escaping FlutterResult) throws {
        let arguments = call.arguments as? NSDictionary
        guard var types = arguments?["types"] as? [String],
              var permissions = arguments?["permissions"] as? [Int],
              types.count == permissions.count
        else {
            throw PluginError(message: "Invalid Arguments!")
        }

        if let nutritionIndex = types.firstIndex(of: NUTRITION) {
            types.remove(at: nutritionIndex)
            let nutritionPermission = permissions[nutritionIndex]
            permissions.remove(at: nutritionIndex)
            
            for nutritionType in nutritionList {
                types.append(nutritionType)
                permissions.append(nutritionPermission)
            }
        }

        for (index, type) in types.enumerated() {
            let sampleType = dataTypeLookUp(key: type)
            let success = hasPermission(type: sampleType, access: permissions[index])
            if success == nil || success == false {
                result(success)
                return
            }
        }

        result(true)
    }

    func hasPermission(type: HKSampleType, access: Int) -> Bool? {

        if #available(iOS 13.0, *) {
            let status = healthStore.authorizationStatus(for: type)
            switch access {
            case 0:  // READ
                return nil
            case 1:  // WRITE
                return (status == HKAuthorizationStatus.sharingAuthorized)
            default:  // READ_WRITE
                return nil
            }
        } else {
            return nil
        }
    }

    func requestAuthorization(call: FlutterMethodCall, result: @escaping FlutterResult) throws {
        guard let arguments = call.arguments as? NSDictionary,
              let types = arguments["types"] as? [String],
              let permissions = arguments["permissions"] as? [Int],
              permissions.count == types.count
        else {
            throw PluginError(message: "Invalid Arguments!")
        }

        var typesToRead = Set<HKSampleType>()
        var typesToWrite = Set<HKSampleType>()
        for (index, key) in types.enumerated() {
            if (key == NUTRITION) {
                for nutritionType in nutritionList {
                    let nutritionData = dataTypeLookUp(key: nutritionType)
                    typesToWrite.insert(nutritionData)
                }
            } else {
                let dataType = dataTypeLookUp(key: key)
                let access = permissions[index]
                switch access {
                case 0:
                    typesToRead.insert(dataType)
                case 1:
                    typesToWrite.insert(dataType)
                default:
                    typesToRead.insert(dataType)
                    typesToWrite.insert(dataType)
                }
            }
        }

        if #available(iOS 13.0, *) {
            healthStore.requestAuthorization(toShare: typesToWrite, read: typesToRead) {
                (success, error) in
                DispatchQueue.main.async {
                    result(success)
                }
            }
        } else {
            result(false)  // Handle the error here.
        }
    }

    func writeData(call: FlutterMethodCall, result: @escaping FlutterResult) throws {
        guard let arguments = call.arguments as? NSDictionary,
              let value = (arguments["value"] as? Double),
              let type = (arguments["dataTypeKey"] as? String),
              let unit = (arguments["dataUnitKey"] as? String),
              let startTime = (arguments["startTime"] as? NSNumber),
              let endTime = (arguments["endTime"] as? NSNumber)
        else {
            throw PluginError(message: "Invalid Arguments")
        }

        let dateFrom = Date(timeIntervalSince1970: startTime.doubleValue / 1000)
        let dateTo = Date(timeIntervalSince1970: endTime.doubleValue / 1000)

        let sample: HKObject

        if dataTypeLookUp(key: type).isKind(of: HKCategoryType.self) {
            sample = HKCategorySample(
                type: dataTypeLookUp(key: type) as! HKCategoryType, value: Int(value), start: dateFrom,
                end: dateTo)
        } else {
            let quantity = HKQuantity(unit: unitDict[unit]!, doubleValue: value)
            sample = HKQuantitySample(
                type: dataTypeLookUp(key: type) as! HKQuantityType, quantity: quantity, start: dateFrom,
                end: dateTo)
        }

        HKHealthStore().save(
            sample,
            withCompletion: { (success, error) in
                if let err = error {
                    print("Error Saving \(type) Sample: \(err.localizedDescription)")
                }
                DispatchQueue.main.async {
                    result(success)
                }
            })
    }

    func writeAudiogram(call: FlutterMethodCall, result: @escaping FlutterResult) throws {
        guard let arguments = call.arguments as? NSDictionary,
              let frequencies = (arguments["frequencies"] as? [Double]),
              let leftEarSensitivities = (arguments["leftEarSensitivities"] as? [Double]),
              let rightEarSensitivities = (arguments["rightEarSensitivities"] as? [Double]),
              let startTime = (arguments["startTime"] as? NSNumber),
              let endTime = (arguments["endTime"] as? NSNumber)
        else {
            throw PluginError(message: "Invalid Arguments")
        }

        let dateFrom = Date(timeIntervalSince1970: startTime.doubleValue / 1000)
        let dateTo = Date(timeIntervalSince1970: endTime.doubleValue / 1000)

        var sensitivityPoints = [HKAudiogramSensitivityPoint]()

        for index in 0...frequencies.count - 1 {
            let frequency = HKQuantity(unit: HKUnit.hertz(), doubleValue: frequencies[index])
            let dbUnit = HKUnit.decibelHearingLevel()
            let left = HKQuantity(unit: dbUnit, doubleValue: leftEarSensitivities[index])
            let right = HKQuantity(unit: dbUnit, doubleValue: rightEarSensitivities[index])
            let sensitivityPoint = try HKAudiogramSensitivityPoint(
                frequency: frequency, leftEarSensitivity: left, rightEarSensitivity: right)
            sensitivityPoints.append(sensitivityPoint)
        }

        let audiogram: HKAudiogramSample
        let metadataReceived = (arguments["metadata"] as? [String: Any]?)

        if (metadataReceived) != nil {
            guard let deviceName = metadataReceived?!["HKDeviceName"] as? String else { return }
            guard let externalUUID = metadataReceived?!["HKExternalUUID"] as? String else { return }

            audiogram = HKAudiogramSample(
                sensitivityPoints: sensitivityPoints, start: dateFrom, end: dateTo,
                metadata: [HKMetadataKeyDeviceName: deviceName, HKMetadataKeyExternalUUID: externalUUID])

        } else {
            audiogram = HKAudiogramSample(
                sensitivityPoints: sensitivityPoints, start: dateFrom, end: dateTo, metadata: nil)
        }

        HKHealthStore().save(
            audiogram,
            withCompletion: { (success, error) in
                if let err = error {
                    print("Error Saving Audiogram. Sample: \(err.localizedDescription)")
                }
                DispatchQueue.main.async {
                    result(success)
                }
            })
    }

    func writeBloodPressure(call: FlutterMethodCall, result: @escaping FlutterResult) throws {
        guard let arguments = call.arguments as? NSDictionary,
              let systolic = (arguments["systolic"] as? Double),
              let diastolic = (arguments["diastolic"] as? Double),
              let startTime = (arguments["startTime"] as? NSNumber),
              let endTime = (arguments["endTime"] as? NSNumber)
        else {
            throw PluginError(message: "Invalid Arguments")
        }
        let dateFrom = Date(timeIntervalSince1970: startTime.doubleValue / 1000)
        let dateTo = Date(timeIntervalSince1970: endTime.doubleValue / 1000)

        let systolic_sample = HKQuantitySample(
            type: HKSampleType.quantityType(forIdentifier: .bloodPressureSystolic)!,
            quantity: HKQuantity(unit: HKUnit.millimeterOfMercury(), doubleValue: systolic),
            start: dateFrom, end: dateTo)
        let diastolic_sample = HKQuantitySample(
            type: HKSampleType.quantityType(forIdentifier: .bloodPressureDiastolic)!,
            quantity: HKQuantity(unit: HKUnit.millimeterOfMercury(), doubleValue: diastolic),
            start: dateFrom, end: dateTo)
        let bpCorrelationType = HKCorrelationType.correlationType(forIdentifier: .bloodPressure)!
        let bpCorrelation = Set(arrayLiteral: systolic_sample, diastolic_sample)
        let blood_pressure_sample = HKCorrelation(type: bpCorrelationType , start: dateFrom, end: dateTo, objects: bpCorrelation)

        HKHealthStore().save(
            [blood_pressure_sample],
            withCompletion: { (success, error) in
                if let err = error {
                    print("Error Saving Blood Pressure Sample: \(err.localizedDescription)")
                }
                DispatchQueue.main.async {
                    result(success)
                }
            })
    }

    func writeMeal(call: FlutterMethodCall, result: @escaping FlutterResult) throws {
        guard let arguments = call.arguments as? NSDictionary,
            let name = (arguments["name"] as? String?),
            let startTime = (arguments["start_time"] as? NSNumber),
            let endTime = (arguments["end_time"] as? NSNumber),
            let mealType = (arguments["meal_type"] as? String?)
        else {
            throw PluginError(message: "Invalid Arguments")
        }
        
        let dateFrom = Date(timeIntervalSince1970: startTime.doubleValue / 1000)
        let dateTo = Date(timeIntervalSince1970: endTime.doubleValue / 1000)

        let mealTypeString = mealType ?? "UNKNOWN"
        var metadata = ["HKFoodMeal": "\(mealTypeString)"]

        if(name != nil) {
            metadata[HKMetadataKeyFoodType] = "\(name!)"
        }

        var nutrition = Set<HKSample>()
<<<<<<< HEAD
        for (key, identifier) in NUTRITION_KEYS {
            let value = arguments[key] as? Double
            guard let unwrappedValue = value else { continue }
            let unit = key == "calories" ? HKUnit.kilocalorie() : key == "water" ? HKUnit.literUnit(with: .milli) : HKUnit.gram()
            let nutritionSample = HKQuantitySample(
                type: HKSampleType.quantityType(forIdentifier: identifier)!, quantity: HKQuantity(unit: unit, doubleValue: unwrappedValue), start: dateFrom, end: dateTo, metadata: metadata)
            nutrition.insert(nutritionSample)
        }
=======

        let caloriesSample = HKQuantitySample(type: HKSampleType.quantityType(forIdentifier: .dietaryEnergyConsumed)!, quantity: HKQuantity(unit: HKUnit.kilocalorie(), doubleValue: calories), start: dateFrom, end: dateTo, metadata: metadata)
        nutrition.insert(caloriesSample)
        
        let carbsSample = HKQuantitySample(type: HKSampleType.quantityType(forIdentifier: .dietaryCarbohydrates)!, quantity: HKQuantity(unit: HKUnit.gram(), doubleValue: carbs), start: dateFrom, end: dateTo, metadata: metadata)
        nutrition.insert(carbsSample)
        
        let proteinSample = HKQuantitySample(type: HKSampleType.quantityType(forIdentifier: .dietaryProtein)!, quantity: HKQuantity(unit: HKUnit.gram(), doubleValue: protein), start: dateFrom, end: dateTo, metadata: metadata)
        nutrition.insert(proteinSample)
        
        let fatSample = HKQuantitySample(type: HKSampleType.quantityType(forIdentifier: .dietaryFatTotal)!, quantity: HKQuantity(unit: HKUnit.gram(), doubleValue: fat), start: dateFrom, end: dateTo, metadata: metadata)
        nutrition.insert(fatSample)
        
        let caffeineSample = HKQuantitySample(type: HKSampleType.quantityType(forIdentifier: .dietaryCaffeine)!, quantity: HKQuantity(unit: HKUnit.gram(), doubleValue: caffeine), start: dateFrom, end: dateTo, metadata: metadata)
        nutrition.insert(caffeineSample)
>>>>>>> dc2eed87
        
        if #available(iOS 15.0, *){
            let type = HKCorrelationType.correlationType(forIdentifier: HKCorrelationTypeIdentifier.food)!
            let meal = HKCorrelation(type: type, start: dateFrom, end: dateTo, objects: nutrition, metadata: metadata)

            HKHealthStore().save(meal, withCompletion: { (success, error) in
                if let err = error {
                    print("Error Saving Meal Sample: \(err.localizedDescription)")
                }
                DispatchQueue.main.async {
                    result(success)
                }
            })
        } else {
            result(false)
        }
    }
    func writeInsulinDelivery(call: FlutterMethodCall, result: @escaping FlutterResult) throws {
        guard let arguments = call.arguments as? NSDictionary,
            let units = (arguments["units"] as? Double),
            let reason = (arguments["reason"] as? NSNumber),
            let startTime = (arguments["startTime"] as? NSNumber),
            let endTime = (arguments["endTime"] as? NSNumber)
        else {
            throw PluginError(message: "Invalid Arguments")
        }
        let dateFrom = Date(timeIntervalSince1970: startTime.doubleValue / 1000)
        let dateTo = Date(timeIntervalSince1970: endTime.doubleValue / 1000)

        let type = HKSampleType.quantityType(forIdentifier: .insulinDelivery)!
        let quantity = HKQuantity(unit: HKUnit.internationalUnit(), doubleValue: units)
        let metadata = [HKMetadataKeyInsulinDeliveryReason: reason]

        let insulin_sample = HKQuantitySample(type: type, quantity: quantity, start: dateFrom, end: dateTo, metadata: metadata)
        
        HKHealthStore().save(insulin_sample, withCompletion: { (success, error) in
            if let err = error {
                print("Error Saving Insulin Delivery Sample: \(err.localizedDescription)")
            }
            DispatchQueue.main.async {
                result(success)
            }
        })
    }
    
    func writeWorkoutData(call: FlutterMethodCall, result: @escaping FlutterResult) throws {
        guard let arguments = call.arguments as? NSDictionary,
              let activityType = (arguments["activityType"] as? String),
              let startTime = (arguments["startTime"] as? NSNumber),
              let endTime = (arguments["endTime"] as? NSNumber),
              let ac = workoutActivityTypeMap[activityType]
        else {
            throw PluginError(message: "Invalid Arguments - activityType, startTime or endTime invalid")
        }

        var totalEnergyBurned: HKQuantity?
        var totalDistance: HKQuantity? = nil

        // Handle optional arguments
        if let teb = (arguments["totalEnergyBurned"] as? Double) {
            totalEnergyBurned = HKQuantity(
                unit: unitDict[(arguments["totalEnergyBurnedUnit"] as! String)]!, doubleValue: teb)
        }
        if let td = (arguments["totalDistance"] as? Double) {
            totalDistance = HKQuantity(
                unit: unitDict[(arguments["totalDistanceUnit"] as! String)]!, doubleValue: td)
        }

        let dateFrom = Date(timeIntervalSince1970: startTime.doubleValue / 1000)
        let dateTo = Date(timeIntervalSince1970: endTime.doubleValue / 1000)

        var workout: HKWorkout

        workout = HKWorkout(
            activityType: ac, start: dateFrom, end: dateTo, duration: dateTo.timeIntervalSince(dateFrom),
            totalEnergyBurned: totalEnergyBurned ?? nil,
            totalDistance: totalDistance ?? nil, metadata: nil)

        HKHealthStore().save(
            workout,
            withCompletion: { (success, error) in
                if let err = error {
                    print("Error Saving Workout. Sample: \(err.localizedDescription)")
                }
                DispatchQueue.main.async {
                    result(success)
                }
            })
    }

    func delete(call: FlutterMethodCall, result: @escaping FlutterResult) {
        let arguments = call.arguments as? NSDictionary
        let dataTypeKey = (arguments?["dataTypeKey"] as? String)!
        let startTime = (arguments?["startTime"] as? NSNumber) ?? 0
        let endTime = (arguments?["endTime"] as? NSNumber) ?? 0

        let dateFrom = Date(timeIntervalSince1970: startTime.doubleValue / 1000)
        let dateTo = Date(timeIntervalSince1970: endTime.doubleValue / 1000)

        let dataType = dataTypeLookUp(key: dataTypeKey)

        let predicate = HKQuery.predicateForSamples(
            withStart: dateFrom, end: dateTo, options: .strictStartDate)
        let sortDescriptor = NSSortDescriptor(key: HKSampleSortIdentifierEndDate, ascending: false)

        let deleteQuery = HKSampleQuery(
            sampleType: dataType, predicate: predicate, limit: HKObjectQueryNoLimit,
            sortDescriptors: [sortDescriptor]
        ) { [self] x, samplesOrNil, error in

            guard let samplesOrNil = samplesOrNil, error == nil else {
                // Handle the error if necessary
                print("Error deleting \(dataType)")
                return
            }

            // Delete the retrieved objects from the HealthKit store
            HKHealthStore().delete(samplesOrNil) { (success, error) in
                if let err = error {
                    print("Error deleting \(dataType) Sample: \(err.localizedDescription)")
                }
                DispatchQueue.main.async {
                    result(success)
                }
            }
        }

        HKHealthStore().execute(deleteQuery)
    }

    func getData(call: FlutterMethodCall, result: @escaping FlutterResult) {
        let arguments = call.arguments as? NSDictionary
        let dataTypeKey = (arguments?["dataTypeKey"] as? String)!
        let dataUnitKey = (arguments?["dataUnitKey"] as? String)
        let startTime = (arguments?["startTime"] as? NSNumber) ?? 0
        let endTime = (arguments?["endTime"] as? NSNumber) ?? 0
        let limit = (arguments?["limit"] as? Int) ?? HKObjectQueryNoLimit
        let includeManualEntry = (arguments?["includeManualEntry"] as? Bool) ?? true

        // Convert dates from milliseconds to Date()
        let dateFrom = Date(timeIntervalSince1970: startTime.doubleValue / 1000)
        let dateTo = Date(timeIntervalSince1970: endTime.doubleValue / 1000)

        let dataType = dataTypeLookUp(key: dataTypeKey)
        var unit: HKUnit?
        if let dataUnitKey = dataUnitKey {
            unit = unitDict[dataUnitKey]
        }

        var predicate = HKQuery.predicateForSamples(
            withStart: dateFrom, end: dateTo, options: .strictStartDate)
        if (!includeManualEntry) {
            let manualPredicate = NSPredicate(format: "metadata.%K != YES", HKMetadataKeyWasUserEntered)
            predicate = NSCompoundPredicate(type: .and, subpredicates: [predicate, manualPredicate])
        }
        let sortDescriptor = NSSortDescriptor(key: HKSampleSortIdentifierEndDate, ascending: false)

        let query = HKSampleQuery(
            sampleType: dataType, predicate: predicate, limit: limit, sortDescriptors: [sortDescriptor]
        ) {
            [self]
            x, samplesOrNil, error in

            switch samplesOrNil {
            case let (samples as [HKQuantitySample]) as Any:
                let dictionaries = samples.map { sample -> NSDictionary in
                    return [
                        "uuid": "\(sample.uuid)",
                        "value": sample.quantity.doubleValue(for: unit ?? HKUnit.internationalUnit()),
                        "date_from": Int(sample.startDate.timeIntervalSince1970 * 1000),
                        "date_to": Int(sample.endDate.timeIntervalSince1970 * 1000),
                        "source_id": sample.sourceRevision.source.bundleIdentifier,
                        "source_name": sample.sourceRevision.source.name,
                        "is_manual_entry": sample.metadata?[HKMetadataKeyWasUserEntered] != nil,
                        "metadata": dataTypeKey == INSULIN_DELIVERY ? sample.metadata : nil
                    ]
                }
                DispatchQueue.main.async {
                    result(dictionaries)
                }

            case var (samplesCategory as [HKCategorySample]) as Any:

                if dataTypeKey == self.SLEEP_IN_BED {
                    samplesCategory = samplesCategory.filter { $0.value == 0 }
                }
                if dataTypeKey == self.SLEEP_ASLEEP_CORE {
                    samplesCategory = samplesCategory.filter { $0.value == 3 }
                }
                if dataTypeKey == self.SLEEP_ASLEEP_DEEP {
                    samplesCategory = samplesCategory.filter { $0.value == 4 }
                }
                if dataTypeKey == self.SLEEP_ASLEEP_REM {
                    samplesCategory = samplesCategory.filter { $0.value == 5 }
                }
                if dataTypeKey == self.SLEEP_AWAKE {
                    samplesCategory = samplesCategory.filter { $0.value == 2 }
                }
                if dataTypeKey == self.SLEEP_ASLEEP {
                    samplesCategory = samplesCategory.filter { $0.value == 3 }
                }
                if dataTypeKey == self.SLEEP_DEEP {
                    samplesCategory = samplesCategory.filter { $0.value == 4 }
                }
                if dataTypeKey == self.SLEEP_REM {
                    samplesCategory = samplesCategory.filter { $0.value == 5 }
                }
                if dataTypeKey == self.HEADACHE_UNSPECIFIED {
                    samplesCategory = samplesCategory.filter { $0.value == 0 }
                }
                if dataTypeKey == self.HEADACHE_NOT_PRESENT {
                    samplesCategory = samplesCategory.filter { $0.value == 1 }
                }
                if dataTypeKey == self.HEADACHE_MILD {
                    samplesCategory = samplesCategory.filter { $0.value == 2 }
                }
                if dataTypeKey == self.HEADACHE_MODERATE {
                    samplesCategory = samplesCategory.filter { $0.value == 3 }
                }
                if dataTypeKey == self.HEADACHE_SEVERE {
                    samplesCategory = samplesCategory.filter { $0.value == 4 }
                }
                let categories = samplesCategory.map { sample -> NSDictionary in
                    return [
                        "uuid": "\(sample.uuid)",
                        "value": sample.value,
                        "date_from": Int(sample.startDate.timeIntervalSince1970 * 1000),
                        "date_to": Int(sample.endDate.timeIntervalSince1970 * 1000),
                        "source_id": sample.sourceRevision.source.bundleIdentifier,
                        "source_name": sample.sourceRevision.source.name,
                        "is_manual_entry": sample.metadata?[HKMetadataKeyWasUserEntered] != nil
                    ]
                }
                DispatchQueue.main.async {
                    result(categories)
                }

            case let (samplesWorkout as [HKWorkout]) as Any:

                let dictionaries = samplesWorkout.map { sample -> NSDictionary in
                    return [
                        "uuid": "\(sample.uuid)",
                        "workoutActivityType": workoutActivityTypeMap.first(where: {
                            $0.value == sample.workoutActivityType
                        })?.key,
                        "totalEnergyBurned": sample.totalEnergyBurned?.doubleValue(for: HKUnit.kilocalorie()),
                        "totalEnergyBurnedUnit": "KILOCALORIE",
                        "totalDistance": sample.totalDistance?.doubleValue(for: HKUnit.meter()),
                        "totalDistanceUnit": "METER",
                        "date_from": Int(sample.startDate.timeIntervalSince1970 * 1000),
                        "date_to": Int(sample.endDate.timeIntervalSince1970 * 1000),
                        "source_id": sample.sourceRevision.source.bundleIdentifier,
                        "source_name": sample.sourceRevision.source.name,
                        "is_manual_entry": sample.metadata?[HKMetadataKeyWasUserEntered] != nil,
                        "workout_type": self.getWorkoutType(type: sample.workoutActivityType),
                        "total_distance": sample.totalDistance != nil ? Int(sample.totalDistance!.doubleValue(for: HKUnit.meter())) : 0,
                        "total_energy_burned": sample.totalEnergyBurned != nil ? Int(sample.totalEnergyBurned!.doubleValue(for: HKUnit.kilocalorie())) : 0
                    ]
                }

                DispatchQueue.main.async {
                    result(dictionaries)
                }

            case let (samplesAudiogram as [HKAudiogramSample]) as Any:
                let dictionaries = samplesAudiogram.map { sample -> NSDictionary in
                    var frequencies = [Double]()
                    var leftEarSensitivities = [Double]()
                    var rightEarSensitivities = [Double]()
                    for samplePoint in sample.sensitivityPoints {
                        frequencies.append(samplePoint.frequency.doubleValue(for: HKUnit.hertz()))
                        leftEarSensitivities.append(
                            samplePoint.leftEarSensitivity!.doubleValue(for: HKUnit.decibelHearingLevel()))
                        rightEarSensitivities.append(
                            samplePoint.rightEarSensitivity!.doubleValue(for: HKUnit.decibelHearingLevel()))
                    }
                    return [
                        "uuid": "\(sample.uuid)",
                        "frequencies": frequencies,
                        "leftEarSensitivities": leftEarSensitivities,
                        "rightEarSensitivities": rightEarSensitivities,
                        "date_from": Int(sample.startDate.timeIntervalSince1970 * 1000),
                        "date_to": Int(sample.endDate.timeIntervalSince1970 * 1000),
                        "source_id": sample.sourceRevision.source.bundleIdentifier,
                        "source_name": sample.sourceRevision.source.name,
                    ]
                }
                DispatchQueue.main.async {
                    result(dictionaries)
                }

            case let (nutritionSample as [HKCorrelation]) as Any:
                var foods: [[String: Any?]] = []
                for food in nutritionSample {
                    let name = food.metadata?[HKMetadataKeyFoodType] as? String
                    let mealType = food.metadata?["HKFoodMeal"]
                    let samples = food.objects
                    // get first sample if it exists
                    if let sample = samples.first as? HKQuantitySample {
                        var sampleDict = [
                            "uuid": "\(sample.uuid)",
                            "name": name,
                            "meal_type": mealType,
                            "date_from": Int(sample.startDate.timeIntervalSince1970 * 1000),
                            "date_to": Int(sample.endDate.timeIntervalSince1970 * 1000),
                            "source_id": sample.sourceRevision.source.bundleIdentifier,
                            "source_name": sample.sourceRevision.source.name,
                        ]
                        for sample in samples {
                            if let quantitySample = sample as? HKQuantitySample {
                                for (key, identifier) in NUTRITION_KEYS {
                                    if (quantitySample.quantityType == HKObjectType.quantityType(forIdentifier: identifier)){
                                        let unit = key == "calories" ? HKUnit.kilocalorie() : key == "water" ? HKUnit.literUnit(with: .milli) : HKUnit.gram()
                                        sampleDict[key] = quantitySample.quantity.doubleValue(for: unit)
                                    }
                                }
                            }
                        }
                        foods.append(sampleDict)
                    }
                }

                DispatchQueue.main.async {
                    result(foods)
                }

            default:
                if #available(iOS 14.0, *), let ecgSamples = samplesOrNil as? [HKElectrocardiogram] {
                    let dictionaries = ecgSamples.map(fetchEcgMeasurements)
                    DispatchQueue.main.async {
                        result(dictionaries)
                    }
                } else {
                    DispatchQueue.main.async {
                        print("Error getting ECG - only available on iOS 14.0 and above!")
                        result(nil)
                    }
                }
            }
        }

        HKHealthStore().execute(query)
    }

    @available(iOS 14.0, *)
    private func fetchEcgMeasurements(_ sample: HKElectrocardiogram) -> NSDictionary {
        let semaphore = DispatchSemaphore(value: 0)
        var voltageValues = [NSDictionary]()
        let voltageQuery = HKElectrocardiogramQuery(sample) { query, result in
            switch result {
            case let .measurement(measurement):
                if let voltageQuantity = measurement.quantity(for: .appleWatchSimilarToLeadI) {
                    let voltage = voltageQuantity.doubleValue(for: HKUnit.volt())
                    let timeSinceSampleStart = measurement.timeSinceSampleStart
                    voltageValues.append(["voltage": voltage, "timeSinceSampleStart": timeSinceSampleStart])
                }
            case .done:
                semaphore.signal()
            case let .error(error):
                print(error)
            }
        }
        HKHealthStore().execute(voltageQuery)
        semaphore.wait()
        return [
            "uuid": "\(sample.uuid)",
            "voltageValues": voltageValues,
            "averageHeartRate": sample.averageHeartRate?.doubleValue(
                for: HKUnit.count().unitDivided(by: HKUnit.minute())),
            "samplingFrequency": sample.samplingFrequency?.doubleValue(for: HKUnit.hertz()),
            "classification": sample.classification.rawValue,
            "date_from": Int(sample.startDate.timeIntervalSince1970 * 1000),
            "date_to": Int(sample.endDate.timeIntervalSince1970 * 1000),
            "source_id": sample.sourceRevision.source.bundleIdentifier,
            "source_name": sample.sourceRevision.source.name,
        ]
    }

    func getIntervalData(call: FlutterMethodCall, result: @escaping FlutterResult) {
        let arguments = call.arguments as? NSDictionary
        let dataTypeKey = (arguments?["dataTypeKey"] as? String) ?? "DEFAULT"
        let dataUnitKey = (arguments?["dataUnitKey"] as? String)
        let startDate = (arguments?["startTime"] as? NSNumber) ?? 0
        let endDate = (arguments?["endTime"] as? NSNumber) ?? 0
        let intervalInSecond = (arguments?["interval"] as? Int) ?? 1
        let includeManualEntry = (arguments?["includeManualEntry"] as? Bool) ?? true

        // Set interval in seconds.
        var interval = DateComponents()
        interval.second = intervalInSecond

        // Convert dates from milliseconds to Date()
        let dateFrom = Date(timeIntervalSince1970: startDate.doubleValue / 1000)
        let dateTo = Date(timeIntervalSince1970: endDate.doubleValue / 1000)

        let quantityType: HKQuantityType! = dataQuantityTypesDict[dataTypeKey]
        var predicate = HKQuery.predicateForSamples(withStart: dateFrom, end: dateTo, options: [])
        if (!includeManualEntry) {
            let manualPredicate = NSPredicate(format: "metadata.%K != YES", HKMetadataKeyWasUserEntered)
            predicate = NSCompoundPredicate(type: .and, subpredicates: [predicate, manualPredicate])
        }

        let query = HKStatisticsCollectionQuery(quantityType: quantityType, quantitySamplePredicate: predicate, options: [.cumulativeSum, .separateBySource], anchorDate: dateFrom, intervalComponents: interval)

        query.initialResultsHandler = {
            [weak self] _, statisticCollectionOrNil, error in
            guard let self = self else {
                // Handle the case where self became nil.
                print("Self is nil")
                DispatchQueue.main.async {
                    result(nil)
                }
                return
            }

            // Error detected.
            if let error = error {
                print("Query error: \(error.localizedDescription)")
                DispatchQueue.main.async {
                    result(nil)
                }
                return
            }

            guard let collection = statisticCollectionOrNil as? HKStatisticsCollection else {
                print("Unexpected result from query")
                DispatchQueue.main.async {
                    result(nil)
                }
                return
            }

            var dictionaries = [[String: Any]]()
            collection.enumerateStatistics(from: dateFrom, to: dateTo) {
                [weak self] statisticData, _ in
                guard let self = self else {
                    // Handle the case where self became nil.
                    print("Self is nil during enumeration")
                    return
                }

                do {
                    if let quantity = statisticData.sumQuantity(),
                       let dataUnitKey = dataUnitKey,
                       let unit = self.unitDict[dataUnitKey] {
                        let dict = [
                            "value": quantity.doubleValue(for: unit),
                            "date_from": Int(statisticData.startDate.timeIntervalSince1970 * 1000),
                            "date_to": Int(statisticData.endDate.timeIntervalSince1970 * 1000),
                            "source_id": statisticData.sources?.first?.bundleIdentifier ?? "",
                            "source_name": statisticData.sources?.first?.name ?? ""
                        ]
                        dictionaries.append(dict)
                    }
                } catch {
                    print("Error during collection.enumeration: \(error)")
                }
            }
            DispatchQueue.main.async {
                result(dictionaries)
            }
        }
        HKHealthStore().execute(query)
    }

    func getTotalStepsInInterval(call: FlutterMethodCall, result: @escaping FlutterResult) {
        let arguments = call.arguments as? NSDictionary
        let startTime = (arguments?["startTime"] as? NSNumber) ?? 0
        let endTime = (arguments?["endTime"] as? NSNumber) ?? 0
        let includeManualEntry = (arguments?["includeManualEntry"] as? Bool) ?? true

        // Convert dates from milliseconds to Date()
        let dateFrom = Date(timeIntervalSince1970: startTime.doubleValue / 1000)
        let dateTo = Date(timeIntervalSince1970: endTime.doubleValue / 1000)

        let sampleType = HKQuantityType.quantityType(forIdentifier: .stepCount)!
        var predicate = HKQuery.predicateForSamples(
            withStart: dateFrom, end: dateTo, options: .strictStartDate)
        if (!includeManualEntry) {
            let manualPredicate = NSPredicate(format: "metadata.%K != YES", HKMetadataKeyWasUserEntered)
            predicate = NSCompoundPredicate(type: .and, subpredicates: [predicate, manualPredicate])
        }

        let query = HKStatisticsQuery(
            quantityType: sampleType,
            quantitySamplePredicate: predicate,
            options: .cumulativeSum
        ) { query, queryResult, error in

            guard let queryResult = queryResult else {
                let error = error! as NSError
                print("Error getting total steps in interval \(error.localizedDescription)")

                DispatchQueue.main.async {
                    result(nil)
                }
                return
            }

            var steps = 0.0

            if let quantity = queryResult.sumQuantity() {
                let unit = HKUnit.count()
                steps = quantity.doubleValue(for: unit)
            }

            let totalSteps = Int(steps)
            DispatchQueue.main.async {
                result(totalSteps)
            }
        }

        HKHealthStore().execute(query)
    }

    func unitLookUp(key: String) -> HKUnit {
        guard let unit = unitDict[key] else {
            return HKUnit.count()
        }
        return unit
    }

    func dataTypeLookUp(key: String) -> HKSampleType {
        guard let dataType_ = dataTypesDict[key] else {
            return HKSampleType.quantityType(forIdentifier: .bodyMass)!
        }
        return dataType_
    }

    func initializeTypes() {
        // Initialize units
        unitDict[GRAM] = HKUnit.gram()
        unitDict[KILOGRAM] = HKUnit.gramUnit(with: .kilo)
        unitDict[OUNCE] = HKUnit.ounce()
        unitDict[POUND] = HKUnit.pound()
        unitDict[STONE] = HKUnit.stone()
        unitDict[METER] = HKUnit.meter()
        unitDict[INCH] = HKUnit.inch()
        unitDict[FOOT] = HKUnit.foot()
        unitDict[YARD] = HKUnit.yard()
        unitDict[MILE] = HKUnit.mile()
        unitDict[LITER] = HKUnit.liter()
        unitDict[MILLILITER] = HKUnit.literUnit(with: .milli)
        unitDict[FLUID_OUNCE_US] = HKUnit.fluidOunceUS()
        unitDict[FLUID_OUNCE_IMPERIAL] = HKUnit.fluidOunceImperial()
        unitDict[CUP_US] = HKUnit.cupUS()
        unitDict[CUP_IMPERIAL] = HKUnit.cupImperial()
        unitDict[PINT_US] = HKUnit.pintUS()
        unitDict[PINT_IMPERIAL] = HKUnit.pintImperial()
        unitDict[PASCAL] = HKUnit.pascal()
        unitDict[MILLIMETER_OF_MERCURY] = HKUnit.millimeterOfMercury()
        unitDict[CENTIMETER_OF_WATER] = HKUnit.centimeterOfWater()
        unitDict[ATMOSPHERE] = HKUnit.atmosphere()
        unitDict[DECIBEL_A_WEIGHTED_SOUND_PRESSURE_LEVEL] = HKUnit.decibelAWeightedSoundPressureLevel()
        unitDict[SECOND] = HKUnit.second()
        unitDict[MILLISECOND] = HKUnit.secondUnit(with: .milli)
        unitDict[MINUTE] = HKUnit.minute()
        unitDict[HOUR] = HKUnit.hour()
        unitDict[DAY] = HKUnit.day()
        unitDict[JOULE] = HKUnit.joule()
        unitDict[KILOCALORIE] = HKUnit.kilocalorie()
        unitDict[LARGE_CALORIE] = HKUnit.largeCalorie()
        unitDict[SMALL_CALORIE] = HKUnit.smallCalorie()
        unitDict[DEGREE_CELSIUS] = HKUnit.degreeCelsius()
        unitDict[DEGREE_FAHRENHEIT] = HKUnit.degreeFahrenheit()
        unitDict[KELVIN] = HKUnit.kelvin()
        unitDict[DECIBEL_HEARING_LEVEL] = HKUnit.decibelHearingLevel()
        unitDict[HERTZ] = HKUnit.hertz()
        unitDict[SIEMEN] = HKUnit.siemen()
        unitDict[INTERNATIONAL_UNIT] = HKUnit.internationalUnit()
        unitDict[COUNT] = HKUnit.count()
        unitDict[PERCENT] = HKUnit.percent()
        unitDict[BEATS_PER_MINUTE] = HKUnit.init(from: "count/min")
        unitDict[RESPIRATIONS_PER_MINUTE] = HKUnit.init(from: "count/min")
        unitDict[MILLIGRAM_PER_DECILITER] = HKUnit.init(from: "mg/dL")
        unitDict[UNKNOWN_UNIT] = HKUnit.init(from: "")
        unitDict[NO_UNIT] = HKUnit.init(from: "")

        // Initialize workout types
        workoutActivityTypeMap["ARCHERY"] = .archery
        workoutActivityTypeMap["BOWLING"] = .bowling
        workoutActivityTypeMap["FENCING"] = .fencing
        workoutActivityTypeMap["GYMNASTICS"] = .gymnastics
        workoutActivityTypeMap["TRACK_AND_FIELD"] = .trackAndField
        workoutActivityTypeMap["AMERICAN_FOOTBALL"] = .americanFootball
        workoutActivityTypeMap["AUSTRALIAN_FOOTBALL"] = .australianFootball
        workoutActivityTypeMap["BASEBALL"] = .baseball
        workoutActivityTypeMap["BASKETBALL"] = .basketball
        workoutActivityTypeMap["CRICKET"] = .cricket
        workoutActivityTypeMap["DISC_SPORTS"] = .discSports
        workoutActivityTypeMap["HANDBALL"] = .handball
        workoutActivityTypeMap["HOCKEY"] = .hockey
        workoutActivityTypeMap["LACROSSE"] = .lacrosse
        workoutActivityTypeMap["RUGBY"] = .rugby
        workoutActivityTypeMap["SOCCER"] = .soccer
        workoutActivityTypeMap["SOFTBALL"] = .softball
        workoutActivityTypeMap["VOLLEYBALL"] = .volleyball
        workoutActivityTypeMap["PREPARATION_AND_RECOVERY"] = .preparationAndRecovery
        workoutActivityTypeMap["FLEXIBILITY"] = .flexibility
        workoutActivityTypeMap["WALKING"] = .walking
        workoutActivityTypeMap["RUNNING"] = .running
        workoutActivityTypeMap["RUNNING_JOGGING"] = .running  // Supported due to combining with Android naming
        workoutActivityTypeMap["RUNNING_SAND"] = .running  // Supported due to combining with Android naming
        workoutActivityTypeMap["RUNNING_TREADMILL"] = .running  // Supported due to combining with Android naming
        workoutActivityTypeMap["WHEELCHAIR_WALK_PACE"] = .wheelchairWalkPace
        workoutActivityTypeMap["WHEELCHAIR_RUN_PACE"] = .wheelchairRunPace
        workoutActivityTypeMap["BIKING"] = .cycling
        workoutActivityTypeMap["HAND_CYCLING"] = .handCycling
        workoutActivityTypeMap["CORE_TRAINING"] = .coreTraining
        workoutActivityTypeMap["ELLIPTICAL"] = .elliptical
        workoutActivityTypeMap["FUNCTIONAL_STRENGTH_TRAINING"] = .functionalStrengthTraining
        workoutActivityTypeMap["TRADITIONAL_STRENGTH_TRAINING"] = .traditionalStrengthTraining
        workoutActivityTypeMap["CROSS_TRAINING"] = .crossTraining
        workoutActivityTypeMap["MIXED_CARDIO"] = .mixedCardio
        workoutActivityTypeMap["HIGH_INTENSITY_INTERVAL_TRAINING"] = .highIntensityIntervalTraining
        workoutActivityTypeMap["JUMP_ROPE"] = .jumpRope
        workoutActivityTypeMap["STAIR_CLIMBING"] = .stairClimbing
        workoutActivityTypeMap["STAIRS"] = .stairs
        workoutActivityTypeMap["STEP_TRAINING"] = .stepTraining
        workoutActivityTypeMap["FITNESS_GAMING"] = .fitnessGaming
        workoutActivityTypeMap["BARRE"] = .barre
        workoutActivityTypeMap["YOGA"] = .yoga
        workoutActivityTypeMap["MIND_AND_BODY"] = .mindAndBody
        workoutActivityTypeMap["PILATES"] = .pilates
        workoutActivityTypeMap["BADMINTON"] = .badminton
        workoutActivityTypeMap["RACQUETBALL"] = .racquetball
        workoutActivityTypeMap["SQUASH"] = .squash
        workoutActivityTypeMap["TABLE_TENNIS"] = .tableTennis
        workoutActivityTypeMap["TENNIS"] = .tennis
        workoutActivityTypeMap["CLIMBING"] = .climbing
        workoutActivityTypeMap["ROCK_CLIMBING"] = .climbing  // Supported due to combining with Android naming
        workoutActivityTypeMap["EQUESTRIAN_SPORTS"] = .equestrianSports
        workoutActivityTypeMap["FISHING"] = .fishing
        workoutActivityTypeMap["GOLF"] = .golf
        workoutActivityTypeMap["HIKING"] = .hiking
        workoutActivityTypeMap["HUNTING"] = .hunting
        workoutActivityTypeMap["PLAY"] = .play
        workoutActivityTypeMap["CROSS_COUNTRY_SKIING"] = .crossCountrySkiing
        workoutActivityTypeMap["CURLING"] = .curling
        workoutActivityTypeMap["DOWNHILL_SKIING"] = .downhillSkiing
        workoutActivityTypeMap["SNOW_SPORTS"] = .snowSports
        workoutActivityTypeMap["SNOWBOARDING"] = .snowboarding
        workoutActivityTypeMap["SKATING"] = .skatingSports
        workoutActivityTypeMap["SKATING_CROSS,"] = .skatingSports  // Supported due to combining with Android naming
        workoutActivityTypeMap["SKATING_INDOOR,"] = .skatingSports  // Supported due to combining with Android naming
        workoutActivityTypeMap["SKATING_INLINE,"] = .skatingSports  // Supported due to combining with Android naming
        workoutActivityTypeMap["PADDLE_SPORTS"] = .paddleSports
        workoutActivityTypeMap["ROWING"] = .rowing
        workoutActivityTypeMap["SAILING"] = .sailing
        workoutActivityTypeMap["SURFING_SPORTS"] = .surfingSports
        workoutActivityTypeMap["SWIMMING"] = .swimming
        workoutActivityTypeMap["WATER_FITNESS"] = .waterFitness
        workoutActivityTypeMap["WATER_POLO"] = .waterPolo
        workoutActivityTypeMap["WATER_SPORTS"] = .waterSports
        workoutActivityTypeMap["BOXING"] = .boxing
        workoutActivityTypeMap["KICKBOXING"] = .kickboxing
        workoutActivityTypeMap["MARTIAL_ARTS"] = .martialArts
        workoutActivityTypeMap["TAI_CHI"] = .taiChi
        workoutActivityTypeMap["WRESTLING"] = .wrestling
        workoutActivityTypeMap["OTHER"] = .other
        nutritionList = [
            DIETARY_ENERGY_CONSUMED, DIETARY_CARBS_CONSUMED, DIETARY_PROTEIN_CONSUMED,
            DIETARY_FATS_CONSUMED, DIETARY_CAFFEINE, DIETARY_FIBER, DIETARY_SUGAR,
            DIETARY_FAT_MONOUNSATURATED, DIETARY_FAT_POLYUNSATURATED, DIETARY_FAT_SATURATED,
            DIETARY_CHOLESTEROL, DIETARY_VITAMIN_A, DIETARY_THIAMIN, DIETARY_RIBOFLAVIN,
            DIETARY_NIACIN, DIETARY_PANTOTHENIC_ACID, DIETARY_VITAMIN_B6, DIETARY_BIOTIN,
            DIETARY_VITAMIN_B12, DIETARY_VITAMIN_C, DIETARY_VITAMIN_D, DIETARY_VITAMIN_E,
            DIETARY_VITAMIN_K, DIETARY_FOLATE, DIETARY_CALCIUM, DIETARY_CHLORIDE,
            DIETARY_IRON, DIETARY_MAGNESIUM, DIETARY_PHOSPHORUS, DIETARY_POTASSIUM,
            DIETARY_SODIUM, DIETARY_ZINC, DIETARY_WATER, DIETARY_CHROMIUM, DIETARY_COPPER,
            DIETARY_IODINE, DIETARY_MANGANESE, DIETARY_MOLYBDENUM, DIETARY_SELENIUM,
        ]
        // Set up iOS 13 specific types (ordinary health data types)
        if #available(iOS 13.0, *) {
            dataTypesDict[ACTIVE_ENERGY_BURNED] = HKSampleType.quantityType(
                forIdentifier: .activeEnergyBurned)!
            dataTypesDict[AUDIOGRAM] = HKSampleType.audiogramSampleType()
            dataTypesDict[BASAL_ENERGY_BURNED] = HKSampleType.quantityType(
                forIdentifier: .basalEnergyBurned)!
            dataTypesDict[BLOOD_GLUCOSE] = HKSampleType.quantityType(forIdentifier: .bloodGlucose)!
            dataTypesDict[BLOOD_OXYGEN] = HKSampleType.quantityType(forIdentifier: .oxygenSaturation)!
            dataTypesDict[RESPIRATORY_RATE] = HKSampleType.quantityType(forIdentifier: .respiratoryRate)!
            dataTypesDict[PERIPHERAL_PERFUSION_INDEX] = HKSampleType.quantityType(
                forIdentifier: .peripheralPerfusionIndex)!

            dataTypesDict[BLOOD_PRESSURE_DIASTOLIC] = HKSampleType.quantityType(
                forIdentifier: .bloodPressureDiastolic)!
            dataTypesDict[BLOOD_PRESSURE_SYSTOLIC] = HKSampleType.quantityType(
                forIdentifier: .bloodPressureSystolic)!
            dataTypesDict[BODY_FAT_PERCENTAGE] = HKSampleType.quantityType(
                forIdentifier: .bodyFatPercentage)!
            dataTypesDict[BODY_MASS_INDEX] = HKSampleType.quantityType(forIdentifier: .bodyMassIndex)!
            dataTypesDict[BODY_TEMPERATURE] = HKSampleType.quantityType(forIdentifier: .bodyTemperature)!
            
            // Nutrition
            dataTypesDict[DIETARY_CARBS_CONSUMED] = HKSampleType.quantityType(forIdentifier: .dietaryCarbohydrates)!
            dataTypesDict[DIETARY_CAFFEINE] = HKSampleType.quantityType(forIdentifier: .dietaryCaffeine)!
            dataTypesDict[DIETARY_ENERGY_CONSUMED] = HKSampleType.quantityType(forIdentifier: .dietaryEnergyConsumed)!
            dataTypesDict[DIETARY_FATS_CONSUMED] = HKSampleType.quantityType(forIdentifier: .dietaryFatTotal)!
            dataTypesDict[DIETARY_PROTEIN_CONSUMED] = HKSampleType.quantityType(forIdentifier: .dietaryProtein)!
            dataTypesDict[DIETARY_FIBER] = HKSampleType.quantityType(forIdentifier: .dietaryFiber)!
            dataTypesDict[DIETARY_SUGAR] = HKSampleType.quantityType(forIdentifier: .dietarySugar)!
            dataTypesDict[DIETARY_FAT_MONOUNSATURATED] = HKSampleType.quantityType(forIdentifier: .dietaryFatMonounsaturated)!
            dataTypesDict[DIETARY_FAT_POLYUNSATURATED] = HKSampleType.quantityType(forIdentifier: .dietaryFatPolyunsaturated)!
            dataTypesDict[DIETARY_FAT_SATURATED] = HKSampleType.quantityType(forIdentifier: .dietaryFatSaturated)!
            dataTypesDict[DIETARY_CHOLESTEROL] = HKSampleType.quantityType(forIdentifier: .dietaryCholesterol)!
            dataTypesDict[DIETARY_VITAMIN_A] = HKSampleType.quantityType(forIdentifier: .dietaryVitaminA)!
            dataTypesDict[DIETARY_THIAMIN] = HKSampleType.quantityType(forIdentifier: .dietaryThiamin)!
            dataTypesDict[DIETARY_RIBOFLAVIN] = HKSampleType.quantityType(forIdentifier: .dietaryRiboflavin)!
            dataTypesDict[DIETARY_NIACIN] = HKSampleType.quantityType(forIdentifier: .dietaryNiacin)!
            dataTypesDict[DIETARY_PANTOTHENIC_ACID] = HKSampleType.quantityType(forIdentifier: .dietaryPantothenicAcid)!
            dataTypesDict[DIETARY_VITAMIN_B6] = HKSampleType.quantityType(forIdentifier: .dietaryVitaminB6)!
            dataTypesDict[DIETARY_BIOTIN] = HKSampleType.quantityType(forIdentifier: .dietaryBiotin)!
            dataTypesDict[DIETARY_VITAMIN_B12] = HKSampleType.quantityType(forIdentifier: .dietaryVitaminB12)!
            dataTypesDict[DIETARY_VITAMIN_C] = HKSampleType.quantityType(forIdentifier: .dietaryVitaminC)!
            dataTypesDict[DIETARY_VITAMIN_D] = HKSampleType.quantityType(forIdentifier: .dietaryVitaminD)!
            dataTypesDict[DIETARY_VITAMIN_E] = HKSampleType.quantityType(forIdentifier: .dietaryVitaminE)!
            dataTypesDict[DIETARY_VITAMIN_K] = HKSampleType.quantityType(forIdentifier: .dietaryVitaminK)!
            dataTypesDict[DIETARY_FOLATE] = HKSampleType.quantityType(forIdentifier: .dietaryFolate)!
            dataTypesDict[DIETARY_CALCIUM] = HKSampleType.quantityType(forIdentifier: .dietaryCalcium)!
            dataTypesDict[DIETARY_CHLORIDE] = HKSampleType.quantityType(forIdentifier: .dietaryChloride)!
            dataTypesDict[DIETARY_IRON] = HKSampleType.quantityType(forIdentifier: .dietaryIron)!
            dataTypesDict[DIETARY_MAGNESIUM] = HKSampleType.quantityType(forIdentifier: .dietaryMagnesium)!
            dataTypesDict[DIETARY_PHOSPHORUS] = HKSampleType.quantityType(forIdentifier: .dietaryPhosphorus)!
            dataTypesDict[DIETARY_POTASSIUM] = HKSampleType.quantityType(forIdentifier: .dietaryPotassium)!
            dataTypesDict[DIETARY_SODIUM] = HKSampleType.quantityType(forIdentifier: .dietarySodium)!
            dataTypesDict[DIETARY_ZINC] = HKSampleType.quantityType(forIdentifier: .dietaryZinc)!
            dataTypesDict[DIETARY_WATER] = HKSampleType.quantityType(forIdentifier: .dietaryWater)!
            dataTypesDict[DIETARY_CHROMIUM] = HKSampleType.quantityType(forIdentifier: .dietaryChromium)!
            dataTypesDict[DIETARY_COPPER] = HKSampleType.quantityType(forIdentifier: .dietaryCopper)!
            dataTypesDict[DIETARY_IODINE] = HKSampleType.quantityType(forIdentifier: .dietaryIodine)!
            dataTypesDict[DIETARY_MANGANESE] = HKSampleType.quantityType(forIdentifier: .dietaryManganese)!
            dataTypesDict[DIETARY_MOLYBDENUM] = HKSampleType.quantityType(forIdentifier: .dietaryMolybdenum)!
            dataTypesDict[DIETARY_SELENIUM] = HKSampleType.quantityType(forIdentifier: .dietarySelenium)!

            dataTypesDict[ELECTRODERMAL_ACTIVITY] = HKSampleType.quantityType(
                forIdentifier: .electrodermalActivity)!
            dataTypesDict[FORCED_EXPIRATORY_VOLUME] = HKSampleType.quantityType(
                forIdentifier: .forcedExpiratoryVolume1)!
            dataTypesDict[HEART_RATE] = HKSampleType.quantityType(forIdentifier: .heartRate)!
            dataTypesDict[HEART_RATE_VARIABILITY_SDNN] = HKSampleType.quantityType(
                forIdentifier: .heartRateVariabilitySDNN)!
            dataTypesDict[HEIGHT] = HKSampleType.quantityType(forIdentifier: .height)!
            dataTypesDict[INSULIN_DELIVERY] = HKSampleType.quantityType(forIdentifier: .insulinDelivery)!
            dataTypesDict[RESTING_HEART_RATE] = HKSampleType.quantityType(
                forIdentifier: .restingHeartRate)!
            dataTypesDict[STEPS] = HKSampleType.quantityType(forIdentifier: .stepCount)!
            dataTypesDict[WAIST_CIRCUMFERENCE] = HKSampleType.quantityType(
                forIdentifier: .waistCircumference)!
            dataTypesDict[WALKING_HEART_RATE] = HKSampleType.quantityType(
                forIdentifier: .walkingHeartRateAverage)!
            dataTypesDict[WEIGHT] = HKSampleType.quantityType(forIdentifier: .bodyMass)!
            dataTypesDict[DISTANCE_WALKING_RUNNING] = HKSampleType.quantityType(
                forIdentifier: .distanceWalkingRunning)!
            dataTypesDict[DISTANCE_SWIMMING] = HKSampleType.quantityType(forIdentifier: .distanceSwimming)!
            dataTypesDict[DISTANCE_CYCLING] = HKSampleType.quantityType(forIdentifier: .distanceCycling)!
            dataTypesDict[FLIGHTS_CLIMBED] = HKSampleType.quantityType(forIdentifier: .flightsClimbed)!
            dataTypesDict[MINDFULNESS] = HKSampleType.categoryType(forIdentifier: .mindfulSession)!
            dataTypesDict[SLEEP_IN_BED] = HKSampleType.categoryType(forIdentifier: .sleepAnalysis)!
            dataTypesDict[SLEEP_ASLEEP] = HKSampleType.categoryType(forIdentifier: .sleepAnalysis)!
            dataTypesDict[SLEEP_ASLEEP_CORE] = HKSampleType.categoryType(forIdentifier: .sleepAnalysis)!
            dataTypesDict[SLEEP_ASLEEP_DEEP] = HKSampleType.categoryType(forIdentifier: .sleepAnalysis)!
            dataTypesDict[SLEEP_ASLEEP_REM] = HKSampleType.categoryType(forIdentifier: .sleepAnalysis)!
            dataTypesDict[SLEEP_AWAKE] = HKSampleType.categoryType(forIdentifier: .sleepAnalysis)!
            dataTypesDict[SLEEP_DEEP] = HKSampleType.categoryType(forIdentifier: .sleepAnalysis)!
            dataTypesDict[SLEEP_REM] = HKSampleType.categoryType(forIdentifier: .sleepAnalysis)!

            dataTypesDict[EXERCISE_TIME] = HKSampleType.quantityType(forIdentifier: .appleExerciseTime)!
            dataTypesDict[WORKOUT] = HKSampleType.workoutType()
            dataTypesDict[NUTRITION] = HKSampleType.correlationType(
                forIdentifier: .food)!

            healthDataTypes = Array(dataTypesDict.values)
        }

        // Set up iOS 11 specific types (ordinary health data quantity types)
        if #available(iOS 11.0, *) {
            dataQuantityTypesDict[ACTIVE_ENERGY_BURNED] = HKQuantityType.quantityType(forIdentifier: .activeEnergyBurned)!
            dataQuantityTypesDict[BASAL_ENERGY_BURNED] = HKQuantityType.quantityType(forIdentifier: .basalEnergyBurned)!
            dataQuantityTypesDict[BLOOD_GLUCOSE] = HKQuantityType.quantityType(forIdentifier: .bloodGlucose)!
            dataQuantityTypesDict[BLOOD_OXYGEN] = HKQuantityType.quantityType(forIdentifier: .oxygenSaturation)!
            dataQuantityTypesDict[BLOOD_PRESSURE_DIASTOLIC] = HKQuantityType.quantityType(forIdentifier: .bloodPressureDiastolic)!
            dataQuantityTypesDict[BLOOD_PRESSURE_SYSTOLIC] = HKQuantityType.quantityType(forIdentifier: .bloodPressureSystolic)!
            dataQuantityTypesDict[BODY_FAT_PERCENTAGE] = HKQuantityType.quantityType(forIdentifier: .bodyFatPercentage)!
            dataQuantityTypesDict[BODY_MASS_INDEX] = HKQuantityType.quantityType(forIdentifier: .bodyMassIndex)!
            dataQuantityTypesDict[BODY_TEMPERATURE] = HKQuantityType.quantityType(forIdentifier: .bodyTemperature)!
            
            // Nutrition
            dataQuantityTypesDict[DIETARY_CARBS_CONSUMED] = HKSampleType.quantityType(forIdentifier: .dietaryCarbohydrates)!
            dataQuantityTypesDict[DIETARY_CAFFEINE] = HKSampleType.quantityType(forIdentifier: .dietaryCaffeine)!
            dataQuantityTypesDict[DIETARY_ENERGY_CONSUMED] = HKSampleType.quantityType(forIdentifier: .dietaryEnergyConsumed)!
            dataQuantityTypesDict[DIETARY_FATS_CONSUMED] = HKSampleType.quantityType(forIdentifier: .dietaryFatTotal)!
            dataQuantityTypesDict[DIETARY_PROTEIN_CONSUMED] = HKSampleType.quantityType(forIdentifier: .dietaryProtein)!
            dataQuantityTypesDict[DIETARY_FIBER] = HKSampleType.quantityType(forIdentifier: .dietaryFiber)!
            dataQuantityTypesDict[DIETARY_SUGAR] = HKSampleType.quantityType(forIdentifier: .dietarySugar)!
            dataQuantityTypesDict[DIETARY_FAT_MONOUNSATURATED] = HKSampleType.quantityType(forIdentifier: .dietaryFatMonounsaturated)!
            dataQuantityTypesDict[DIETARY_FAT_POLYUNSATURATED] = HKSampleType.quantityType(forIdentifier: .dietaryFatPolyunsaturated)!
            dataQuantityTypesDict[DIETARY_FAT_SATURATED] = HKSampleType.quantityType(forIdentifier: .dietaryFatSaturated)!
            dataQuantityTypesDict[DIETARY_CHOLESTEROL] = HKSampleType.quantityType(forIdentifier: .dietaryCholesterol)!
            dataQuantityTypesDict[DIETARY_VITAMIN_A] = HKSampleType.quantityType(forIdentifier: .dietaryVitaminA)!
            dataQuantityTypesDict[DIETARY_THIAMIN] = HKSampleType.quantityType(forIdentifier: .dietaryThiamin)!
            dataQuantityTypesDict[DIETARY_RIBOFLAVIN] = HKSampleType.quantityType(forIdentifier: .dietaryRiboflavin)!
            dataQuantityTypesDict[DIETARY_NIACIN] = HKSampleType.quantityType(forIdentifier: .dietaryNiacin)!
            dataQuantityTypesDict[DIETARY_PANTOTHENIC_ACID] = HKSampleType.quantityType(forIdentifier: .dietaryPantothenicAcid)!
            dataQuantityTypesDict[DIETARY_VITAMIN_B6] = HKSampleType.quantityType(forIdentifier: .dietaryVitaminB6)!
            dataQuantityTypesDict[DIETARY_BIOTIN] = HKSampleType.quantityType(forIdentifier: .dietaryBiotin)!
            dataQuantityTypesDict[DIETARY_VITAMIN_B12] = HKSampleType.quantityType(forIdentifier: .dietaryVitaminB12)!
            dataQuantityTypesDict[DIETARY_VITAMIN_C] = HKSampleType.quantityType(forIdentifier: .dietaryVitaminC)!
            dataQuantityTypesDict[DIETARY_VITAMIN_D] = HKSampleType.quantityType(forIdentifier: .dietaryVitaminD)!
            dataQuantityTypesDict[DIETARY_VITAMIN_E] = HKSampleType.quantityType(forIdentifier: .dietaryVitaminE)!
            dataQuantityTypesDict[DIETARY_VITAMIN_K] = HKSampleType.quantityType(forIdentifier: .dietaryVitaminK)!
            dataQuantityTypesDict[DIETARY_FOLATE] = HKSampleType.quantityType(forIdentifier: .dietaryFolate)!
            dataQuantityTypesDict[DIETARY_CALCIUM] = HKSampleType.quantityType(forIdentifier: .dietaryCalcium)!
            dataQuantityTypesDict[DIETARY_CHLORIDE] = HKSampleType.quantityType(forIdentifier: .dietaryChloride)!
            dataQuantityTypesDict[DIETARY_IRON] = HKSampleType.quantityType(forIdentifier: .dietaryIron)!
            dataQuantityTypesDict[DIETARY_MAGNESIUM] = HKSampleType.quantityType(forIdentifier: .dietaryMagnesium)!
            dataQuantityTypesDict[DIETARY_PHOSPHORUS] = HKSampleType.quantityType(forIdentifier: .dietaryPhosphorus)!
            dataQuantityTypesDict[DIETARY_POTASSIUM] = HKSampleType.quantityType(forIdentifier: .dietaryPotassium)!
            dataQuantityTypesDict[DIETARY_SODIUM] = HKSampleType.quantityType(forIdentifier: .dietarySodium)!
            dataQuantityTypesDict[DIETARY_ZINC] = HKSampleType.quantityType(forIdentifier: .dietaryZinc)!
            dataQuantityTypesDict[DIETARY_WATER] = HKSampleType.quantityType(forIdentifier: .dietaryWater)!
            dataQuantityTypesDict[DIETARY_CHROMIUM] = HKSampleType.quantityType(forIdentifier: .dietaryChromium)!
            dataQuantityTypesDict[DIETARY_COPPER] = HKSampleType.quantityType(forIdentifier: .dietaryCopper)!
            dataQuantityTypesDict[DIETARY_IODINE] = HKSampleType.quantityType(forIdentifier: .dietaryIodine)!
            dataQuantityTypesDict[DIETARY_MANGANESE] = HKSampleType.quantityType(forIdentifier: .dietaryManganese)!
            dataQuantityTypesDict[DIETARY_MOLYBDENUM] = HKSampleType.quantityType(forIdentifier: .dietaryMolybdenum)!
            dataQuantityTypesDict[DIETARY_SELENIUM] = HKSampleType.quantityType(forIdentifier: .dietarySelenium)!

            dataQuantityTypesDict[ELECTRODERMAL_ACTIVITY] = HKQuantityType.quantityType(forIdentifier: .electrodermalActivity)!
            dataQuantityTypesDict[FORCED_EXPIRATORY_VOLUME] = HKQuantityType.quantityType(forIdentifier: .forcedExpiratoryVolume1)!
            dataQuantityTypesDict[HEART_RATE] = HKQuantityType.quantityType(forIdentifier: .heartRate)!
            dataQuantityTypesDict[HEART_RATE_VARIABILITY_SDNN] = HKQuantityType.quantityType(forIdentifier: .heartRateVariabilitySDNN)!
            dataQuantityTypesDict[HEIGHT] = HKQuantityType.quantityType(forIdentifier: .height)!
            dataQuantityTypesDict[RESTING_HEART_RATE] = HKQuantityType.quantityType(forIdentifier: .restingHeartRate)!
            dataQuantityTypesDict[STEPS] = HKQuantityType.quantityType(forIdentifier: .stepCount)!
            dataQuantityTypesDict[WAIST_CIRCUMFERENCE] = HKQuantityType.quantityType(forIdentifier: .waistCircumference)!
            dataQuantityTypesDict[WALKING_HEART_RATE] = HKQuantityType.quantityType(forIdentifier: .walkingHeartRateAverage)!
            dataQuantityTypesDict[WEIGHT] = HKQuantityType.quantityType(forIdentifier: .bodyMass)!
            dataQuantityTypesDict[DISTANCE_WALKING_RUNNING] = HKQuantityType.quantityType(forIdentifier: .distanceWalkingRunning)!
            dataQuantityTypesDict[DISTANCE_SWIMMING] = HKQuantityType.quantityType(forIdentifier: .distanceSwimming)!
            dataQuantityTypesDict[DISTANCE_CYCLING] = HKQuantityType.quantityType(forIdentifier: .distanceCycling)!
            dataQuantityTypesDict[FLIGHTS_CLIMBED] = HKQuantityType.quantityType(forIdentifier: .flightsClimbed)!

            healthDataQuantityTypes = Array(dataQuantityTypesDict.values)
        }

        // Set up heart rate data types specific to the apple watch, requires iOS 12
        if #available(iOS 12.2, *) {
            dataTypesDict[HIGH_HEART_RATE_EVENT] = HKSampleType.categoryType(
                forIdentifier: .highHeartRateEvent)!
            dataTypesDict[LOW_HEART_RATE_EVENT] = HKSampleType.categoryType(
                forIdentifier: .lowHeartRateEvent)!
            dataTypesDict[IRREGULAR_HEART_RATE_EVENT] = HKSampleType.categoryType(
                forIdentifier: .irregularHeartRhythmEvent)!

            heartRateEventTypes = Set([
                HKSampleType.categoryType(forIdentifier: .highHeartRateEvent)!,
                HKSampleType.categoryType(forIdentifier: .lowHeartRateEvent)!,
                HKSampleType.categoryType(forIdentifier: .irregularHeartRhythmEvent)!,
            ])
        }

        if #available(iOS 13.6, *) {
            dataTypesDict[HEADACHE_UNSPECIFIED] = HKSampleType.categoryType(forIdentifier: .headache)!
            dataTypesDict[HEADACHE_NOT_PRESENT] = HKSampleType.categoryType(forIdentifier: .headache)!
            dataTypesDict[HEADACHE_MILD] = HKSampleType.categoryType(forIdentifier: .headache)!
            dataTypesDict[HEADACHE_MODERATE] = HKSampleType.categoryType(forIdentifier: .headache)!
            dataTypesDict[HEADACHE_SEVERE] = HKSampleType.categoryType(forIdentifier: .headache)!

            headacheType = Set([
                HKSampleType.categoryType(forIdentifier: .headache)!
            ])
        }

        if #available(iOS 14.0, *) {
            dataTypesDict[ELECTROCARDIOGRAM] = HKSampleType.electrocardiogramType()

            unitDict[VOLT] = HKUnit.volt()
            unitDict[INCHES_OF_MERCURY] = HKUnit.inchesOfMercury()

            workoutActivityTypeMap["CARDIO_DANCE"] = HKWorkoutActivityType.cardioDance
            workoutActivityTypeMap["SOCIAL_DANCE"] = HKWorkoutActivityType.socialDance
            workoutActivityTypeMap["PICKLEBALL"] = HKWorkoutActivityType.pickleball
            workoutActivityTypeMap["COOLDOWN"] = HKWorkoutActivityType.cooldown
        }

        // Concatenate heart events, headache and health data types (both may be empty)
        allDataTypes = Set(heartRateEventTypes + healthDataTypes)
        allDataTypes = allDataTypes.union(headacheType)
    }

    func getWorkoutType(type: HKWorkoutActivityType) -> String {
        switch type {
        case .americanFootball:
            return "americanFootball"
        case .archery:
            return "archery"
        case .australianFootball:
            return "australianFootball"
        case .badminton:
            return "badminton"
        case .baseball:
            return "baseball"
        case .basketball:
            return "basketball"
        case .bowling:
            return "bowling"
        case .boxing:
            return "boxing"
        case .climbing:
            return "climbing"
        case .cricket:
            return "cricket"
        case .crossTraining:
            return "crossTraining"
        case .curling:
            return "curling"
        case .cycling:
            return "cycling"
        case .dance:
            return "dance"
        case .danceInspiredTraining:
            return "danceInspiredTraining"
        case .elliptical:
            return "elliptical"
        case .equestrianSports:
            return "equestrianSports"
        case .fencing:
            return "fencing"
        case .fishing:
            return "fishing"
        case .functionalStrengthTraining:
            return "functionalStrengthTraining"
        case .golf:
            return "golf"
        case .gymnastics:
            return "gymnastics"
        case .handball:
            return "handball"
        case .hiking:
            return "hiking"
        case .hockey:
            return "hockey"
        case .hunting:
            return "hunting"
        case .lacrosse:
            return "lacrosse"
        case .martialArts:
            return "martialArts"
        case .mindAndBody:
            return "mindAndBody"
        case .mixedMetabolicCardioTraining:
            return "mixedMetabolicCardioTraining"
        case .paddleSports:
            return "paddleSports"
        case .play:
            return "play"
        case .preparationAndRecovery:
            return "preparationAndRecovery"
        case .racquetball:
            return "racquetball"
        case .rowing:
            return "rowing"
        case .rugby:
            return "rugby"
        case .running:
            return "running"
        case .sailing:
            return "sailing"
        case .skatingSports:
            return "skatingSports"
        case .snowSports:
            return "snowSports"
        case .soccer:
            return "soccer"
        case .softball:
            return "softball"
        case .squash:
            return "squash"
        case .stairClimbing:
            return "stairClimbing"
        case .surfingSports:
            return "surfingSports"
        case .swimming:
            return "swimming"
        case .tableTennis:
            return "tableTennis"
        case .tennis:
            return "tennis"
        case .trackAndField:
            return "trackAndField"
        case .traditionalStrengthTraining:
            return "traditionalStrengthTraining"
        case .volleyball:
            return "volleyball"
        case .walking:
            return "walking"
        case .waterFitness:
            return "waterFitness"
        case .waterPolo:
            return "waterPolo"
        case .waterSports:
            return "waterSports"
        case .wrestling:
            return "wrestling"
        case .yoga:
            return "yoga"
        case .barre:
            return "barre"
        case .coreTraining:
            return "coreTraining"
        case .crossCountrySkiing:
            return "crossCountrySkiing"
        case .downhillSkiing:
            return "downhillSkiing"
        case .flexibility:
            return "flexibility"
        case .highIntensityIntervalTraining:
            return "highIntensityIntervalTraining"
        case .jumpRope:
            return "jumpRope"
        case .kickboxing:
            return "kickboxing"
        case .pilates:
            return "pilates"
        case .snowboarding:
            return "snowboarding"
        case .stairs:
            return "stairs"
        case .stepTraining:
            return "stepTraining"
        case .wheelchairWalkPace:
            return "wheelchairWalkPace"
        case .wheelchairRunPace:
            return "wheelchairRunPace"
        case .taiChi:
            return "taiChi"
        case .mixedCardio:
            return "mixedCardio"
        case .handCycling:
            return "handCycling"
        default:
            return "other"
        }
    }
}<|MERGE_RESOLUTION|>--- conflicted
+++ resolved
@@ -535,7 +535,6 @@
         }
 
         var nutrition = Set<HKSample>()
-<<<<<<< HEAD
         for (key, identifier) in NUTRITION_KEYS {
             let value = arguments[key] as? Double
             guard let unwrappedValue = value else { continue }
@@ -544,24 +543,7 @@
                 type: HKSampleType.quantityType(forIdentifier: identifier)!, quantity: HKQuantity(unit: unit, doubleValue: unwrappedValue), start: dateFrom, end: dateTo, metadata: metadata)
             nutrition.insert(nutritionSample)
         }
-=======
-
-        let caloriesSample = HKQuantitySample(type: HKSampleType.quantityType(forIdentifier: .dietaryEnergyConsumed)!, quantity: HKQuantity(unit: HKUnit.kilocalorie(), doubleValue: calories), start: dateFrom, end: dateTo, metadata: metadata)
-        nutrition.insert(caloriesSample)
-        
-        let carbsSample = HKQuantitySample(type: HKSampleType.quantityType(forIdentifier: .dietaryCarbohydrates)!, quantity: HKQuantity(unit: HKUnit.gram(), doubleValue: carbs), start: dateFrom, end: dateTo, metadata: metadata)
-        nutrition.insert(carbsSample)
-        
-        let proteinSample = HKQuantitySample(type: HKSampleType.quantityType(forIdentifier: .dietaryProtein)!, quantity: HKQuantity(unit: HKUnit.gram(), doubleValue: protein), start: dateFrom, end: dateTo, metadata: metadata)
-        nutrition.insert(proteinSample)
-        
-        let fatSample = HKQuantitySample(type: HKSampleType.quantityType(forIdentifier: .dietaryFatTotal)!, quantity: HKQuantity(unit: HKUnit.gram(), doubleValue: fat), start: dateFrom, end: dateTo, metadata: metadata)
-        nutrition.insert(fatSample)
-        
-        let caffeineSample = HKQuantitySample(type: HKSampleType.quantityType(forIdentifier: .dietaryCaffeine)!, quantity: HKQuantity(unit: HKUnit.gram(), doubleValue: caffeine), start: dateFrom, end: dateTo, metadata: metadata)
-        nutrition.insert(caffeineSample)
->>>>>>> dc2eed87
-        
+
         if #available(iOS 15.0, *){
             let type = HKCorrelationType.correlationType(forIdentifier: HKCorrelationTypeIdentifier.food)!
             let meal = HKCorrelation(type: type, start: dateFrom, end: dateTo, objects: nutrition, metadata: metadata)
