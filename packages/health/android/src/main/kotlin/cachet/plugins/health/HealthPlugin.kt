--- conflicted
+++ resolved
@@ -836,12 +836,8 @@
         var workoutActivityKeys = workoutTypeMap.filterValues { it == session.activity }.keys
         healthData.add(
           hashMapOf(
-<<<<<<< HEAD
-            "workoutActivityType" to if(workoutActivityKeys.isNotEmpty()) workoutActivityKeys.first() else "OTHER",
-=======
             "workoutActivityType" to (workoutTypeMap.filterValues { it == session.activity }.keys.firstOrNull()
               ?: "OTHER"),
->>>>>>> 677b88a2
             "totalEnergyBurned" to if (totalEnergyBurned == 0.0) null else totalEnergyBurned,
             "totalEnergyBurnedUnit" to "KILOCALORIE",
             "totalDistance" to if (totalDistance == 0.0) null else totalDistance,
@@ -1063,11 +1059,7 @@
       "writeData" -> writeData(call, result)
       "delete" -> delete(call, result)
       "getTotalStepsInInterval" -> getTotalStepsInInterval(call, result)
-<<<<<<< HEAD
-      "hasPermissions" -> hasPermissions(call, result)
       "revokePermissions" -> revokePermissions(call, result)
-=======
->>>>>>> 677b88a2
       "writeWorkoutData" -> writeWorkoutData(call, result)
       "writeBloodPressure" -> writeBloodPressure(call, result)
       else -> result.notImplemented()
