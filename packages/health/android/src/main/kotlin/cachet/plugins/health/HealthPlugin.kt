package cachet.plugins.health

import android.app.Activity
import android.content.Context
import android.content.Intent
import android.net.Uri
import android.os.Handler
import android.util.Log
import androidx.activity.ComponentActivity
import androidx.activity.result.ActivityResultLauncher
import androidx.annotation.NonNull
import androidx.health.connect.client.HealthConnectClient
import androidx.health.connect.client.PermissionController
import androidx.health.connect.client.permission.HealthPermission
import androidx.health.connect.client.records.*
import androidx.health.connect.client.records.MealType.MEAL_TYPE_BREAKFAST
import androidx.health.connect.client.records.MealType.MEAL_TYPE_DINNER
import androidx.health.connect.client.records.MealType.MEAL_TYPE_LUNCH
import androidx.health.connect.client.records.MealType.MEAL_TYPE_SNACK
import androidx.health.connect.client.records.MealType.MEAL_TYPE_UNKNOWN
import androidx.health.connect.client.records.metadata.Metadata
import androidx.health.connect.client.request.AggregateGroupByDurationRequest
import androidx.health.connect.client.request.AggregateRequest
import androidx.health.connect.client.request.ReadRecordsRequest
import androidx.health.connect.client.time.TimeRangeFilter
import androidx.health.connect.client.units.*
import io.flutter.embedding.engine.plugins.FlutterPlugin
import io.flutter.embedding.engine.plugins.activity.ActivityAware
import io.flutter.embedding.engine.plugins.activity.ActivityPluginBinding
import io.flutter.plugin.common.MethodCall
import io.flutter.plugin.common.MethodChannel
import io.flutter.plugin.common.MethodChannel.MethodCallHandler
import io.flutter.plugin.common.MethodChannel.Result
import io.flutter.plugin.common.PluginRegistry.ActivityResultListener
import io.flutter.plugin.common.PluginRegistry.Registrar
import java.time.*
import java.time.temporal.ChronoUnit
import java.util.*
import java.util.concurrent.*
import kotlinx.coroutines.*

const val CHANNEL_NAME = "flutter_health"

const val ACTIVE_ENERGY_BURNED = "ACTIVE_ENERGY_BURNED"
const val AGGREGATE_STEP_COUNT = "AGGREGATE_STEP_COUNT"
const val BASAL_ENERGY_BURNED = "BASAL_ENERGY_BURNED"
const val BLOOD_GLUCOSE = "BLOOD_GLUCOSE"
const val BLOOD_OXYGEN = "BLOOD_OXYGEN"
const val BLOOD_PRESSURE_DIASTOLIC = "BLOOD_PRESSURE_DIASTOLIC"
const val BLOOD_PRESSURE_SYSTOLIC = "BLOOD_PRESSURE_SYSTOLIC"
const val BODY_FAT_PERCENTAGE = "BODY_FAT_PERCENTAGE"
const val BODY_TEMPERATURE = "BODY_TEMPERATURE"
const val BODY_WATER_MASS = "BODY_WATER_MASS"
const val DISTANCE_DELTA = "DISTANCE_DELTA"
const val FLIGHTS_CLIMBED = "FLIGHTS_CLIMBED"
const val HEART_RATE = "HEART_RATE"
const val HEART_RATE_VARIABILITY_RMSSD = "HEART_RATE_VARIABILITY_RMSSD"
const val HEIGHT = "HEIGHT"
const val MENSTRUATION_FLOW = "MENSTRUATION_FLOW"
const val RESPIRATORY_RATE = "RESPIRATORY_RATE"
const val RESTING_HEART_RATE = "RESTING_HEART_RATE"
const val STEPS = "STEPS"
const val WATER = "WATER"
const val WEIGHT = "WEIGHT"

const val BREAKFAST = "BREAKFAST"
const val DINNER = "DINNER"
const val LUNCH = "LUNCH"
const val MEAL_UNKNOWN = "UNKNOWN"
const val NUTRITION = "NUTRITION"
const val SLEEP_ASLEEP = "SLEEP_ASLEEP"
const val SLEEP_AWAKE = "SLEEP_AWAKE"
const val SLEEP_DEEP = "SLEEP_DEEP"
const val SLEEP_IN_BED = "SLEEP_IN_BED"
const val SLEEP_LIGHT = "SLEEP_LIGHT"
const val SLEEP_OUT_OF_BED = "SLEEP_OUT_OF_BED"
const val SLEEP_REM = "SLEEP_REM"
const val SLEEP_SESSION = "SLEEP_SESSION"
const val SNACK = "SNACK"
const val WORKOUT = "WORKOUT"

const val TOTAL_CALORIES_BURNED = "TOTAL_CALORIES_BURNED"


class HealthPlugin(private var channel: MethodChannel? = null) :
    MethodCallHandler, ActivityResultListener, Result, ActivityAware, FlutterPlugin {
    private var mResult: Result? = null
    private var handler: Handler? = null
    private var activity: Activity? = null
    private var context: Context? = null
    private var threadPoolExecutor: ExecutorService? = null
    private var healthConnectRequestPermissionsLauncher: ActivityResultLauncher<Set<String>>? =
        null
    private lateinit var healthConnectClient: HealthConnectClient
    private lateinit var scope: CoroutineScope


    override fun onAttachedToEngine(
        @NonNull flutterPluginBinding: FlutterPlugin.FlutterPluginBinding
    ) {
        scope = CoroutineScope(SupervisorJob() + Dispatchers.Main)
        channel = MethodChannel(flutterPluginBinding.binaryMessenger, CHANNEL_NAME)
        channel?.setMethodCallHandler(this)
        context = flutterPluginBinding.applicationContext
        threadPoolExecutor = Executors.newFixedThreadPool(4)
        checkAvailability()
        if (healthConnectAvailable) {
            healthConnectClient =
                HealthConnectClient.getOrCreate(
                    flutterPluginBinding.applicationContext
                )
        }
    }

    override fun onDetachedFromEngine(binding: FlutterPlugin.FlutterPluginBinding) {
        channel = null
        activity = null
        threadPoolExecutor!!.shutdown()
        threadPoolExecutor = null
    }

    // This static function is optional and equivalent to onAttachedToEngine. It supports the
    // old
    // pre-Flutter-1.12 Android projects. You are encouraged to continue supporting
    // plugin registration via this function while apps migrate to use the new Android APIs
    // post-flutter-1.12 via https://flutter.dev/go/android-project-migration.
    //
    // It is encouraged to share logic between onAttachedToEngine and registerWith to keep
    // them functionally equivalent. Only one of onAttachedToEngine or registerWith will be
    // called
    // depending on the user's project. onAttachedToEngine or registerWith must both be defined
    // in the same class.
    companion object {
        @Suppress("unused")
        @JvmStatic
        fun registerWith(registrar: Registrar) {
            val channel = MethodChannel(registrar.messenger(), CHANNEL_NAME)
            val plugin = HealthPlugin(channel)
            registrar.addActivityResultListener(plugin)
            channel.setMethodCallHandler(plugin)
        }
    }

    override fun success(p0: Any?) {
        handler?.post { mResult?.success(p0) }
    }

    override fun notImplemented() {
        handler?.post { mResult?.notImplemented() }
    }

    override fun error(
        errorCode: String,
        errorMessage: String?,
        errorDetails: Any?,
    ) {
        handler?.post { mResult?.error(errorCode, errorMessage, errorDetails) }
    }
    
    override fun onActivityResult(requestCode: Int, resultCode: Int, data: Intent?): Boolean {
        return false
    }

    /** Handle calls from the MethodChannel */
    override fun onMethodCall(call: MethodCall, result: Result) {
        when (call.method) {
            "installHealthConnect" -> installHealthConnect(call, result)
            "getHealthConnectSdkStatus" -> getHealthConnectSdkStatus(call, result)
            "hasPermissions" -> hasPermissions(call, result)
            "requestAuthorization" -> requestAuthorization(call, result)
            "revokePermissions" -> revokePermissions(call, result)
            "getData" -> getData(call, result)
            "getIntervalData" -> getIntervalData(call, result)
            "writeData" -> writeData(call, result)
            "delete" -> deleteData(call, result)
            "getAggregateData" -> getAggregateData(call, result)
            "getTotalStepsInInterval" -> getTotalStepsInInterval(call, result)
            "writeWorkoutData" -> writeWorkoutData(call, result)
            "writeBloodPressure" -> writeBloodPressure(call, result)
            "writeBloodOxygen" -> writeBloodOxygen(call, result)
            "writeMenstruationFlow" -> writeMenstruationFlow(call, result)
            "writeMeal" -> writeMeal(call, result)
            else -> result.notImplemented()
        }
    }

    override fun onAttachedToActivity(binding: ActivityPluginBinding) {
        if (channel == null) {
            return
        }
        binding.addActivityResultListener(this)
        activity = binding.activity

        val requestPermissionActivityContract =
            PermissionController.createRequestPermissionResultContract()

        healthConnectRequestPermissionsLauncher =
            (activity as ComponentActivity).registerForActivityResult(
                requestPermissionActivityContract
            ) { granted -> onHealthConnectPermissionCallback(granted) }
    }

    override fun onDetachedFromActivityForConfigChanges() {
        onDetachedFromActivity()
    }

    override fun onReattachedToActivityForConfigChanges(binding: ActivityPluginBinding) {
        onAttachedToActivity(binding)
    }

    override fun onDetachedFromActivity() {
        if (channel == null) {
            return
        }
        activity = null
        healthConnectRequestPermissionsLauncher = null
    }

    private var healthConnectAvailable = false
    private var healthConnectStatus = HealthConnectClient.SDK_UNAVAILABLE

    private fun checkAvailability() {
        healthConnectStatus = HealthConnectClient.getSdkStatus(context!!)
        healthConnectAvailable = healthConnectStatus == HealthConnectClient.SDK_AVAILABLE
    }

    private fun installHealthConnect(call: MethodCall, result: Result) {
        val uriString =
            "market://details?id=com.google.android.apps.healthdata&url=healthconnect%3A%2F%2Fonboarding"
        context!!.startActivity(
            Intent(Intent.ACTION_VIEW).apply {
                setPackage("com.android.vending")
                data = Uri.parse(uriString)
                addFlags(Intent.FLAG_ACTIVITY_NEW_TASK)
                putExtra("overlay", true)
                putExtra("callerId", context!!.packageName)
            }
        )
        result.success(null)
    }

    private fun onHealthConnectPermissionCallback(permissionGranted: Set<String>) {
        if (permissionGranted.isEmpty()) {
            mResult?.success(false)
            Log.i("FLUTTER_HEALTH", "Health Connect permissions were not granted! Make sure to declare the required permissions in the AndroidManifest.xml file.")
        } else {
            mResult?.success(true)
            Log.i("FLUTTER_HEALTH", "${permissionGranted.size} Health Connect permissions were granted!")
            
            // log the permissions granted for debugging
            Log.i("FLUTTER_HEALTH", "Permissions granted: $permissionGranted") 
        }
    }

    /** Save a Nutrition measurement with calories, carbs, protein, fat, name and mealType */
    private fun writeMeal(call: MethodCall, result: Result) {
        val startTime = Instant.ofEpochMilli(call.argument<Long>("start_time")!!)
        val endTime = Instant.ofEpochMilli(call.argument<Long>("end_time")!!)
        val calories = call.argument<Double>("calories")
        val protein = call.argument<Double>("protein") as Double?
        val carbs = call.argument<Double>("carbs") as Double?
        val fat = call.argument<Double>("fat") as Double?
        val caffeine = call.argument<Double>("caffeine") as Double?
        val vitaminA = call.argument<Double>("vitamin_a") as Double?
        val b1Thiamine = call.argument<Double>("b1_thiamine") as Double?
        val b2Riboflavin = call.argument<Double>("b2_riboflavin") as Double?
        val b3Niacin = call.argument<Double>("b3_niacin") as Double?
        val b5PantothenicAcid = call.argument<Double>("b5_pantothenic_acid") as Double?
        val b6Pyridoxine = call.argument<Double>("b6_pyridoxine") as Double?
        val b7Biotin = call.argument<Double>("b7_biotin") as Double?
        val b9Folate = call.argument<Double>("b9_folate") as Double?
        val b12Cobalamin = call.argument<Double>("b12_cobalamin") as Double?
        val vitaminC = call.argument<Double>("vitamin_c") as Double?
        val vitaminD = call.argument<Double>("vitamin_d") as Double?
        val vitaminE = call.argument<Double>("vitamin_e") as Double?
        val vitaminK = call.argument<Double>("vitamin_k") as Double?
        val calcium = call.argument<Double>("calcium") as Double?
        val chloride = call.argument<Double>("chloride") as Double?
        val cholesterol = call.argument<Double>("cholesterol") as Double?
        // Choline is not yet supported by Health Connect
        // val choline = call.argument<Double>("choline") as Double?
        val chromium = call.argument<Double>("chromium") as Double?
        val copper = call.argument<Double>("copper") as Double?
        val fatUnsaturated = call.argument<Double>("fat_unsaturated") as Double?
        val fatMonounsaturated = call.argument<Double>("fat_monounsaturated") as Double?
        val fatPolyunsaturated = call.argument<Double>("fat_polyunsaturated") as Double?
        val fatSaturated = call.argument<Double>("fat_saturated") as Double?
        val fatTransMonoenoic = call.argument<Double>("fat_trans_monoenoic") as Double?
        val fiber = call.argument<Double>("fiber") as Double?
        val iodine = call.argument<Double>("iodine") as Double?
        val iron = call.argument<Double>("iron") as Double?
        val magnesium = call.argument<Double>("magnesium") as Double?
        val manganese = call.argument<Double>("manganese") as Double?
        val molybdenum = call.argument<Double>("molybdenum") as Double?
        val phosphorus = call.argument<Double>("phosphorus") as Double?
        val potassium = call.argument<Double>("potassium") as Double?
        val selenium = call.argument<Double>("selenium") as Double?
        val sodium = call.argument<Double>("sodium") as Double?
        val sugar = call.argument<Double>("sugar") as Double?
        // Water is not support on a food in Health Connect
        // val water = call.argument<Double>("water") as Double?
        val zinc = call.argument<Double>("zinc") as Double?

        val name = call.argument<String>("name")
        val mealType = call.argument<String>("meal_type")!!

        scope.launch {
            try {
                val list = mutableListOf<Record>()
                list.add(
                    NutritionRecord(
                        name = name,
                        energy = calories?.kilocalories,
                        totalCarbohydrate = carbs?.grams,
                        protein = protein?.grams,
                        totalFat = fat?.grams,
                        caffeine = caffeine?.grams,
                        vitaminA = vitaminA?.grams,
                        thiamin = b1Thiamine?.grams,
                        riboflavin = b2Riboflavin?.grams,
                        niacin = b3Niacin?.grams,
                        pantothenicAcid = b5PantothenicAcid?.grams,
                        vitaminB6 = b6Pyridoxine?.grams,
                        biotin = b7Biotin?.grams,
                        folate = b9Folate?.grams,
                        vitaminB12 = b12Cobalamin?.grams,
                        vitaminC = vitaminC?.grams,
                        vitaminD = vitaminD?.grams,
                        vitaminE = vitaminE?.grams,
                        vitaminK = vitaminK?.grams,
                        calcium = calcium?.grams,
                        chloride = chloride?.grams,
                        cholesterol = cholesterol?.grams,
                        chromium = chromium?.grams,
                        copper = copper?.grams,
                        unsaturatedFat = fatUnsaturated?.grams,
                        monounsaturatedFat = fatMonounsaturated?.grams,
                        polyunsaturatedFat = fatPolyunsaturated?.grams,
                        saturatedFat = fatSaturated?.grams,
                        transFat = fatTransMonoenoic?.grams,
                        dietaryFiber = fiber?.grams,
                        iodine = iodine?.grams,
                        iron = iron?.grams,
                        magnesium = magnesium?.grams,
                        manganese = manganese?.grams,
                        molybdenum = molybdenum?.grams,
                        phosphorus = phosphorus?.grams,
                        potassium = potassium?.grams,
                        selenium = selenium?.grams,
                        sodium = sodium?.grams,
                        sugar = sugar?.grams,
                        zinc = zinc?.grams,
                        startTime = startTime,
                        startZoneOffset = null,
                        endTime = endTime,
                        endZoneOffset = null,
                        mealType =
                        mapMealTypeToType[
                            mealType]
                            ?: MEAL_TYPE_UNKNOWN,
                    ),
                )
                healthConnectClient.insertRecords(
                    list,
                )
                result.success(true)
                Log.i(
                    "FLUTTER_HEALTH::SUCCESS",
                    "[Health Connect] Meal was successfully added!"
                )
            } catch (e: Exception) {
                Log.w(
                    "FLUTTER_HEALTH::ERROR",
                    "[Health Connect] There was an error adding the meal",
                )
                Log.w("FLUTTER_HEALTH::ERROR", e.message ?: "unknown error")
                Log.w("FLUTTER_HEALTH::ERROR", e.stackTrace.toString())
                result.success(false)
            }
        }
    }

    /**
     * Save menstrual flow data
     */
    private fun writeMenstruationFlow(call: MethodCall, result: Result) {
        writeData(call, result)
    }

    /**
     * Save the blood oxygen saturation
     */
    private fun writeBloodOxygen(call: MethodCall, result: Result) {
        writeData(call, result)
    }

    private fun getIntervalData(call: MethodCall, result: Result) {
        getAggregateData(call, result)
    }

    /**
     * Revokes access to Health Connect using `revokeAllPermissions`.
     *
     * Note: When using `revokePermissions` with Health Connect, the app must be completely killed
     * for it to take effect.
     */
    private fun revokePermissions(call: MethodCall, result: Result) {
        scope.launch {
            Log.i("Health", "Disabling Health Connect")
            healthConnectClient.permissionController.revokeAllPermissions()
        }
        result.success(true)
    }

    private fun getTotalStepsInInterval(call: MethodCall, result: Result) {
        val start = call.argument<Long>("startTime")!!
        val end = call.argument<Long>("endTime")!!

        scope.launch {
            try {
                val startInstant = Instant.ofEpochMilli(start)
                val endInstant = Instant.ofEpochMilli(end)
                val response =
                    healthConnectClient.aggregate(
                        AggregateRequest(
                            metrics =
                            setOf(
                                StepsRecord.COUNT_TOTAL
                            ),
                            timeRangeFilter =
                            TimeRangeFilter.between(
                                startInstant,
                                endInstant
                            ),
                        ),
                    )
                // The result may be null if no data is available in the
                // time range.
                val stepsInInterval =
                    response[StepsRecord.COUNT_TOTAL] ?: 0L
                Log.i(
                    "FLUTTER_HEALTH::SUCCESS",
                    "returning $stepsInInterval steps"
                )
                result.success(stepsInInterval)
            } catch (e: Exception) {
                Log.e(
                    "FLUTTER_HEALTH::ERROR",
                    "Unable to return steps due to the following exception:"
                )
                Log.e("FLUTTER_HEALTH::ERROR", Log.getStackTraceString(e))
                result.success(null)
            }
        }
    }


    private fun getHealthConnectSdkStatus(call: MethodCall, result: Result) {
        checkAvailability()
        if (healthConnectAvailable) {
            healthConnectClient =
                HealthConnectClient.getOrCreate(
                    context!!
                )
        }
        result.success(healthConnectStatus)
    }

    private fun hasPermissions(call: MethodCall, result: Result) {
        val args = call.arguments as HashMap<*, *>
        val types = (args["types"] as? ArrayList<*>)?.filterIsInstance<String>()!!
        val permissions = (args["permissions"] as? ArrayList<*>)?.filterIsInstance<Int>()!!

        val permList = mutableListOf<String>()
        for ((i, typeKey) in types.withIndex()) {
            if (!mapToType.containsKey(typeKey)) {
                Log.w(
                    "FLUTTER_HEALTH::ERROR",
                    "Datatype $typeKey not found in HC"
                )
                result.success(false)
                return
            }
            val access = permissions[i]
            val dataType = mapToType[typeKey]!!
            if (access == 0) {
                permList.add(
                    HealthPermission.getReadPermission(dataType),
                )
            } else {
                permList.addAll(
                    listOf(
                        HealthPermission.getReadPermission(
                            dataType
                        ),
                        HealthPermission.getWritePermission(
                            dataType
                        ),
                    ),
                )
            }
            // Workout also needs distance and total energy burned too
            if (typeKey == WORKOUT) {
                if (access == 0) {
                    permList.addAll(
                        listOf(
                            HealthPermission.getReadPermission(
                                DistanceRecord::class
                            ),
                            HealthPermission.getReadPermission(
                                TotalCaloriesBurnedRecord::class
                            ),
                        ),
                    )
                } else {
                    permList.addAll(
                        listOf(
                            HealthPermission.getReadPermission(
                                DistanceRecord::class
                            ),
                            HealthPermission.getReadPermission(
                                TotalCaloriesBurnedRecord::class
                            ),
                            HealthPermission.getWritePermission(
                                DistanceRecord::class
                            ),
                            HealthPermission.getWritePermission(
                                TotalCaloriesBurnedRecord::class
                            ),
                        ),
                    )
                }
            }
        }
        scope.launch {
            result.success(
                healthConnectClient
                    .permissionController
                    .getGrantedPermissions()
                    .containsAll(permList),
            )
        }
    }

    /**
     * Requests authorization for the HealthDataTypes with the the READ or READ_WRITE permission
     * type.
     */
    private fun requestAuthorization(call: MethodCall, result: Result) {
        if (context == null) {
            result.success(false)
            return
        }

        val args = call.arguments as HashMap<*, *>
        val types = (args["types"] as? ArrayList<*>)?.filterIsInstance<String>()!!
        val permissions = (args["permissions"] as? ArrayList<*>)?.filterIsInstance<Int>()!!

        val permList = mutableListOf<String>()
        for ((i, typeKey) in types.withIndex()) {
            if (!mapToType.containsKey(typeKey)) {
                Log.w(
                    "FLUTTER_HEALTH::ERROR",
                    "Datatype $typeKey not found in HC"
                )
                result.success(false)
                return
            }
            val access = permissions[i]!!
            val dataType = mapToType[typeKey]!!
            if (access == 0) {
                permList.add(
                    HealthPermission.getReadPermission(dataType),
                )
            } else {
                permList.addAll(
                    listOf(
                        HealthPermission.getReadPermission(
                            dataType
                        ),
                        HealthPermission.getWritePermission(
                            dataType
                        ),
                    ),
                )
            }
            // Workout also needs distance and total energy burned too
            if (typeKey == WORKOUT) {
                if (access == 0) {
                    permList.addAll(
                        listOf(
                            HealthPermission.getReadPermission(
                                DistanceRecord::class
                            ),
                            HealthPermission.getReadPermission(
                                TotalCaloriesBurnedRecord::class
                            ),
                        ),
                    )
                } else {
                    permList.addAll(
                        listOf(
                            HealthPermission.getReadPermission(
                                DistanceRecord::class
                            ),
                            HealthPermission.getReadPermission(
                                TotalCaloriesBurnedRecord::class
                            ),
                            HealthPermission.getWritePermission(
                                DistanceRecord::class
                            ),
                            HealthPermission.getWritePermission(
                                TotalCaloriesBurnedRecord::class
                            ),
                        ),
                    )
                }
            }
        }
        if (healthConnectRequestPermissionsLauncher == null) {
            result.success(false)
            Log.i("FLUTTER_HEALTH", "Permission launcher not found")
            return
        }

        // Store the result to be called in [onHealthConnectPermissionCallback]
        mResult = result
        healthConnectRequestPermissionsLauncher!!.launch(permList.toSet())
    }

    /** Get all datapoints of the DataType within the given time range */
    private fun getData(call: MethodCall, result: Result) {
        val dataType = call.argument<String>("dataTypeKey")!!
        val startTime = Instant.ofEpochMilli(call.argument<Long>("startTime")!!)
        val endTime = Instant.ofEpochMilli(call.argument<Long>("endTime")!!)
        val healthConnectData = mutableListOf<Map<String, Any?>>()
        scope.launch {
            try {
                mapToType[dataType]?.let { classType ->
                    val records = mutableListOf<Record>()

                    // Set up the initial request to read health records with specified
                    // parameters
                    var request =
                        ReadRecordsRequest(
                            recordType = classType,
                            // Define the maximum amount of data
                            // that HealthConnect can return
                            // in a single request
                            timeRangeFilter =
                            TimeRangeFilter.between(
                                startTime,
                                endTime
                            ),
                        )

                    var response = healthConnectClient.readRecords(request)
                    var pageToken = response.pageToken

                    // Add the records from the initial response to the records list
                    records.addAll(response.records)

                    // Continue making requests and fetching records while there is a
                    // page token
                    while (!pageToken.isNullOrEmpty()) {
                        request =
                            ReadRecordsRequest(
                                recordType = classType,
                                timeRangeFilter =
                                TimeRangeFilter.between(
                                    startTime,
                                    endTime
                                ),
                                pageToken = pageToken
                            )
                        response = healthConnectClient.readRecords(request)

                        pageToken = response.pageToken
                        records.addAll(response.records)
                    }

                    // Workout needs distance and total calories burned too
                    if (dataType == WORKOUT) {
                        for (rec in records) {
                            val record = rec as ExerciseSessionRecord
                            val distanceRequest =
                                healthConnectClient.readRecords(
                                    ReadRecordsRequest(
                                        recordType =
                                        DistanceRecord::class,
                                        timeRangeFilter =
                                        TimeRangeFilter.between(
                                            record.startTime,
                                            record.endTime,
                                        ),
                                    ),
                                )
                            var totalDistance = 0.0
                            for (distanceRec in distanceRequest.records) {
                                totalDistance +=
                                    distanceRec.distance
                                        .inMeters
                            }

                            val energyBurnedRequest =
                                healthConnectClient.readRecords(
                                    ReadRecordsRequest(
                                        recordType =
                                        TotalCaloriesBurnedRecord::class,
                                        timeRangeFilter =
                                        TimeRangeFilter.between(
                                            record.startTime,
                                            record.endTime,
                                        ),
                                    ),
                                )
                            var totalEnergyBurned = 0.0
                            for (energyBurnedRec in
                            energyBurnedRequest.records) {
                                totalEnergyBurned +=
                                    energyBurnedRec.energy
                                        .inKilocalories
                            }

                            val stepRequest =
                                healthConnectClient.readRecords(
                                    ReadRecordsRequest(
                                        recordType =
                                        StepsRecord::class,
                                        timeRangeFilter =
                                        TimeRangeFilter.between(
                                            record.startTime,
                                            record.endTime
                                        ),
                                    ),
                                )
                            var totalSteps = 0.0
                            for (stepRec in stepRequest.records) {
                                totalSteps += stepRec.count
                            }

                            // val metadata = (rec as Record).metadata
                            // Add final datapoint
                            healthConnectData.add(
                                // mapOf(
                                mapOf<String, Any?>(
<<<<<<< HEAD
                                    "uuid" to record.metadata.id,
=======
>>>>>>> d1a89123
                                    "workoutActivityType" to
                                            (workoutTypeMap
                                                .filterValues {
                                                    it ==
                                                            record.exerciseType
                                                }
                                                .keys
                                                .firstOrNull()
                                                ?: "OTHER"),
                                    "totalDistance" to
                                            if (totalDistance ==
                                                0.0
                                            )
                                                null
                                            else
                                                totalDistance,
                                    "totalDistanceUnit" to
                                            "METER",
                                    "totalEnergyBurned" to
                                            if (totalEnergyBurned ==
                                                0.0
                                            )
                                                null
                                            else
                                                totalEnergyBurned,
                                    "totalEnergyBurnedUnit" to
                                            "KILOCALORIE",
                                    "totalSteps" to
                                            if (totalSteps ==
                                                0.0
                                            )
                                                null
                                            else
                                                totalSteps,
                                    "totalStepsUnit" to
                                            "COUNT",
                                    "unit" to "MINUTES",
                                    "date_from" to
                                            rec.startTime
                                                .toEpochMilli(),
                                    "date_to" to
                                            rec.endTime.toEpochMilli(),
                                    "source_id" to "",
                                    "source_name" to
                                            record.metadata
                                                .dataOrigin
                                                .packageName,
                                ),
                            )
                        }
                        // Filter sleep stages for requested stage
                    } else if (classType == SleepSessionRecord::class) {
                        for (rec in response.records) {
                            if (rec is SleepSessionRecord) {
                                if (dataType == SLEEP_SESSION) {
                                    healthConnectData.addAll(
                                        convertRecord(
                                            rec,
                                            dataType
                                        )
                                    )
                                } else {
                                    for (recStage in rec.stages) {
                                        if (dataType ==
                                            mapSleepStageToType[
                                                recStage.stage]
                                        ) {
                                            healthConnectData
                                                .addAll(
                                                    convertRecordStage(
                                                        recStage,
                                                        dataType,
<<<<<<< HEAD
                                                        rec.metadata
=======
                                                        rec.metadata.dataOrigin
                                                            .packageName
>>>>>>> d1a89123
                                                    )
                                                )
                                        }
                                    }
                                }
                            }
                        }
                    } else {
                        for (rec in records) {
                            healthConnectData.addAll(
                                convertRecord(rec, dataType)
                            )
                        }
                    }
                }
                Handler(context!!.mainLooper).run { result.success(healthConnectData) }
            } catch (e: Exception) {
                Log.i(
                    "FLUTTER_HEALTH::ERROR",
                    "Unable to return $dataType due to the following exception:"
                )
                Log.e("FLUTTER_HEALTH::ERROR", Log.getStackTraceString(e))
                result.success(null)
            }
        }
    }

    private fun convertRecordStage(
        stage: SleepSessionRecord.Stage,
        dataType: String,
<<<<<<< HEAD
        metadata: Metadata
    ): List<Map<String, Any>> {
        var sourceName = metadata.dataOrigin
            .packageName
        return listOf(
            mapOf<String, Any>(
                "uuid" to metadata.id,
=======
        sourceName: String
    ): List<Map<String, Any>> {
        return listOf(
            mapOf<String, Any>(
>>>>>>> d1a89123
                "stage" to stage.stage,
                "value" to
                        ChronoUnit.MINUTES.between(
                            stage.startTime,
                            stage.endTime
                        ),
                "date_from" to stage.startTime.toEpochMilli(),
                "date_to" to stage.endTime.toEpochMilli(),
                "source_id" to "",
                "source_name" to sourceName,
            ),
        )
    }

    private fun getAggregateData(call: MethodCall, result: Result) {
        val dataType = call.argument<String>("dataTypeKey")!!
        val interval = call.argument<Long>("interval")!!
        val startTime = Instant.ofEpochMilli(call.argument<Long>("startTime")!!)
        val endTime = Instant.ofEpochMilli(call.argument<Long>("endTime")!!)
        val healthConnectData = mutableListOf<Map<String, Any?>>()
        scope.launch {
            try {
                mapToAggregateMetric[dataType]?.let { metricClassType ->
                    val request =
                        AggregateGroupByDurationRequest(
                            metrics = setOf(metricClassType),
                            timeRangeFilter =
                            TimeRangeFilter.between(
                                startTime,
                                endTime
                            ),
                            timeRangeSlicer =
                            Duration.ofSeconds(
                                interval
                            )
                        )
                    val response = healthConnectClient.aggregateGroupByDuration(request)

                    for (durationResult in response) {
                        // The result may be null if no data is available in the
                        // time range
                        var totalValue = durationResult.result[metricClassType]
                        if (totalValue is Length) {
                            totalValue = totalValue.inMeters
                        } else if (totalValue is Energy) {
                            totalValue = totalValue.inKilocalories
                        }

                        val packageNames =
                            durationResult.result.dataOrigins
                                .joinToString { origin ->
                                    origin.packageName
                                }

                        val data =
                            mapOf<String, Any>(
                                "value" to
                                        (totalValue
                                            ?: 0),
                                "date_from" to
                                        durationResult.startTime
                                            .toEpochMilli(),
                                "date_to" to
                                        durationResult.endTime
                                            .toEpochMilli(),
                                "source_name" to
                                        packageNames,
                                "source_id" to "",
                                "is_manual_entry" to
                                        packageNames.contains(
                                            "user_input"
                                        )
                            )
                        healthConnectData.add(data)
                    }
                }
                Handler(context!!.mainLooper).run { result.success(healthConnectData) }
            } catch (e: Exception) {
                Log.i(
                    "FLUTTER_HEALTH::ERROR",
                    "Unable to return $dataType due to the following exception:"
                )
                Log.e("FLUTTER_HEALTH::ERROR", Log.getStackTraceString(e))
                result.success(null)
            }
        }
    }

    // TODO: Find alternative to SOURCE_ID or make it nullable?
    private fun convertRecord(record: Any, dataType: String): List<Map<String, Any?>> {
        val metadata = (record as Record).metadata
        when (record) {
            is WeightRecord ->
                return listOf(
                    mapOf<String, Any>(
<<<<<<< HEAD
                        "uuid" to
                                metadata.id,
=======
>>>>>>> d1a89123
                        "value" to
                                record.weight
                                    .inKilograms,
                        "date_from" to
                                record.time
                                    .toEpochMilli(),
                        "date_to" to
                                record.time
                                    .toEpochMilli(),
                        "source_id" to "",
                        "source_name" to
                                metadata.dataOrigin
                                    .packageName,
                    ),
                )

            is HeightRecord ->
                return listOf(
                    mapOf<String, Any>(
<<<<<<< HEAD
                        "uuid" to
                                metadata.id,
=======
>>>>>>> d1a89123
                        "value" to
                                record.height
                                    .inMeters,
                        "date_from" to
                                record.time
                                    .toEpochMilli(),
                        "date_to" to
                                record.time
                                    .toEpochMilli(),
                        "source_id" to "",
                        "source_name" to
                                metadata.dataOrigin
                                    .packageName,
                    ),
                )

            is BodyFatRecord ->
                return listOf(
                    mapOf<String, Any>(
<<<<<<< HEAD
                        "uuid" to
                                metadata.id,
=======
>>>>>>> d1a89123
                        "value" to
                                record.percentage
                                    .value,
                        "date_from" to
                                record.time
                                    .toEpochMilli(),
                        "date_to" to
                                record.time
                                    .toEpochMilli(),
                        "source_id" to "",
                        "source_name" to
                                metadata.dataOrigin
                                    .packageName,
                    ),
                )

            is StepsRecord ->
                return listOf(
                    mapOf<String, Any>(
<<<<<<< HEAD
                        "uuid" to
                                metadata.id,
=======
>>>>>>> d1a89123
                        "value" to record.count,
                        "date_from" to
                                record.startTime
                                    .toEpochMilli(),
                        "date_to" to
                                record.endTime
                                    .toEpochMilli(),
                        "source_id" to "",
                        "source_name" to
                                metadata.dataOrigin
                                    .packageName,
                    ),
                )

            is ActiveCaloriesBurnedRecord ->
                return listOf(
                    mapOf<String, Any>(
<<<<<<< HEAD
                        "uuid" to
                                metadata.id,
=======
>>>>>>> d1a89123
                        "value" to
                                record.energy
                                    .inKilocalories,
                        "date_from" to
                                record.startTime
                                    .toEpochMilli(),
                        "date_to" to
                                record.endTime
                                    .toEpochMilli(),
                        "source_id" to "",
                        "source_name" to
                                metadata.dataOrigin
                                    .packageName,
                    ),
                )

            is HeartRateRecord ->
                return record.samples.map {
                    mapOf<String, Any>(
<<<<<<< HEAD
                        "uuid" to
                                metadata.id,
=======
>>>>>>> d1a89123
                        "value" to it.beatsPerMinute,
                        "date_from" to
                                it.time.toEpochMilli(),
                        "date_to" to it.time.toEpochMilli(),
                        "source_id" to "",
                        "source_name" to
                                metadata.dataOrigin
                                    .packageName,
                    )
                }

            is HeartRateVariabilityRmssdRecord ->
                return listOf(
                    mapOf<String, Any>(
<<<<<<< HEAD
                        "uuid" to
                                metadata.id,
=======
>>>>>>> d1a89123
                        "value" to
                                record.heartRateVariabilityMillis,
                        "date_from" to
                                record.time
                                    .toEpochMilli(),
                        "date_to" to
                                record.time
                                    .toEpochMilli(),
                        "source_id" to "",
                        "source_name" to
                                metadata.dataOrigin
                                    .packageName,
                    ),
                )

            is BodyTemperatureRecord ->
                return listOf(
                    mapOf<String, Any>(
<<<<<<< HEAD
                        "uuid" to
                                metadata.id,
=======
>>>>>>> d1a89123
                        "value" to
                                record.temperature
                                    .inCelsius,
                        "date_from" to
                                record.time
                                    .toEpochMilli(),
                        "date_to" to
                                record.time
                                    .toEpochMilli(),
                        "source_id" to "",
                        "source_name" to
                                metadata.dataOrigin
                                    .packageName,
                    ),
                )

            is BodyWaterMassRecord ->
                return listOf(
                    mapOf<String, Any>(
<<<<<<< HEAD
                        "uuid" to
                                metadata.id,
=======
>>>>>>> d1a89123
                        "value" to
                                record.mass
                                    .inKilograms,
                        "date_from" to
                                record.time
                                    .toEpochMilli(),
                        "date_to" to
                                record.time
                                    .toEpochMilli(),
                        "source_id" to "",
                        "source_name" to
                                metadata.dataOrigin
                                    .packageName,
                    ),
                )

            is BloodPressureRecord ->
                return listOf(
                    mapOf<String, Any>(
<<<<<<< HEAD
                        "uuid" to
                                metadata.id,
=======
>>>>>>> d1a89123
                        "value" to
                                if (dataType ==
                                    BLOOD_PRESSURE_DIASTOLIC
                                )
                                    record.diastolic
                                        .inMillimetersOfMercury
                                else
                                    record.systolic
                                        .inMillimetersOfMercury,
                        "date_from" to
                                record.time
                                    .toEpochMilli(),
                        "date_to" to
                                record.time
                                    .toEpochMilli(),
                        "source_id" to "",
                        "source_name" to
                                metadata.dataOrigin
                                    .packageName,
                    ),
                )

            is OxygenSaturationRecord ->
                return listOf(
                    mapOf<String, Any>(
<<<<<<< HEAD
                        "uuid" to
                                metadata.id,
=======
>>>>>>> d1a89123
                        "value" to
                                record.percentage
                                    .value,
                        "date_from" to
                                record.time
                                    .toEpochMilli(),
                        "date_to" to
                                record.time
                                    .toEpochMilli(),
                        "source_id" to "",
                        "source_name" to
                                metadata.dataOrigin
                                    .packageName,
                    ),
                )

            is BloodGlucoseRecord ->
                return listOf(
                    mapOf<String, Any>(
<<<<<<< HEAD
                        "uuid" to
                                metadata.id,
=======
>>>>>>> d1a89123
                        "value" to
                                record.level
                                    .inMilligramsPerDeciliter,
                        "date_from" to
                                record.time
                                    .toEpochMilli(),
                        "date_to" to
                                record.time
                                    .toEpochMilli(),
                        "source_id" to "",
                        "source_name" to
                                metadata.dataOrigin
                                    .packageName,
                    ),
                )

            is DistanceRecord ->
                return listOf(
                    mapOf<String, Any>(
<<<<<<< HEAD
                        "uuid" to
                                metadata.id,
=======
>>>>>>> d1a89123
                        "value" to
                                record.distance
                                    .inMeters,
                        "date_from" to
                                record.startTime
                                    .toEpochMilli(),
                        "date_to" to
                                record.endTime
                                    .toEpochMilli(),
                        "source_id" to "",
                        "source_name" to
                                metadata.dataOrigin
                                    .packageName,
                    ),
                )

            is HydrationRecord ->
                return listOf(
                    mapOf<String, Any>(
<<<<<<< HEAD
                        "uuid" to
                                metadata.id,
=======
>>>>>>> d1a89123
                        "value" to
                                record.volume
                                    .inLiters,
                        "date_from" to
                                record.startTime
                                    .toEpochMilli(),
                        "date_to" to
                                record.endTime
                                    .toEpochMilli(),
                        "source_id" to "",
                        "source_name" to
                                metadata.dataOrigin
                                    .packageName,
                    ),
                )

            is TotalCaloriesBurnedRecord ->
                return listOf(
                    mapOf<String, Any>(
<<<<<<< HEAD
                        "uuid" to
                                metadata.id,
=======
>>>>>>> d1a89123
                        "value" to
                                record.energy
                                    .inKilocalories,
                        "date_from" to
                                record.startTime
                                    .toEpochMilli(),
                        "date_to" to
                                record.endTime
                                    .toEpochMilli(),
                        "source_id" to "",
                        "source_name" to
                                metadata.dataOrigin
                                    .packageName,
                    ),
                )

            is BasalMetabolicRateRecord ->
                return listOf(
                    mapOf<String, Any>(
<<<<<<< HEAD
                        "uuid" to
                                metadata.id,
=======
>>>>>>> d1a89123
                        "value" to
                                record.basalMetabolicRate
                                    .inKilocaloriesPerDay,
                        "date_from" to
                                record.time
                                    .toEpochMilli(),
                        "date_to" to
                                record.time
                                    .toEpochMilli(),
                        "source_id" to "",
                        "source_name" to
                                metadata.dataOrigin
                                    .packageName,
                    ),
                )

            is SleepSessionRecord ->
                return listOf(
                    mapOf<String, Any>(
<<<<<<< HEAD
                        "uuid" to
                                metadata.id,
=======
>>>>>>> d1a89123
                        "date_from" to
                                record.startTime
                                    .toEpochMilli(),
                        "date_to" to
                                record.endTime
                                    .toEpochMilli(),
                        "value" to
                                ChronoUnit.MINUTES
                                    .between(
                                        record.startTime,
                                        record.endTime
                                    ),
                        "source_id" to "",
                        "source_name" to
                                metadata.dataOrigin
                                    .packageName,
                    ),
                )

            is RestingHeartRateRecord ->
                return listOf(
                    mapOf<String, Any>(
<<<<<<< HEAD
                        "uuid" to
                                metadata.id,
=======
>>>>>>> d1a89123
                        "value" to
                                record.beatsPerMinute,
                        "date_from" to
                                record.time
                                    .toEpochMilli(),
                        "date_to" to
                                record.time
                                    .toEpochMilli(),
                        "source_id" to "",
                        "source_name" to
                                metadata.dataOrigin
                                    .packageName,
                    )
                )

            is FloorsClimbedRecord ->
                return listOf(
                    mapOf<String, Any>(
<<<<<<< HEAD
                        "uuid" to
                                metadata.id,
=======
>>>>>>> d1a89123
                        "value" to record.floors,
                        "date_from" to
                                record.startTime
                                    .toEpochMilli(),
                        "date_to" to
                                record.endTime
                                    .toEpochMilli(),
                        "source_id" to "",
                        "source_name" to
                                metadata.dataOrigin
                                    .packageName,
                    )
                )

            is RespiratoryRateRecord ->
                return listOf(
                    mapOf<String, Any>(
<<<<<<< HEAD
                        "uuid" to
                                metadata.id,
=======
>>>>>>> d1a89123
                        "value" to record.rate,
                        "date_from" to
                                record.time
                                    .toEpochMilli(),
                        "date_to" to
                                record.time
                                    .toEpochMilli(),
                        "source_id" to "",
                        "source_name" to
                                metadata.dataOrigin
                                    .packageName,
                    )
                )

            is NutritionRecord ->
                return listOf(
                    mapOf<String, Any?>(
<<<<<<< HEAD
                        "uuid" to metadata.id,
=======
>>>>>>> d1a89123
                        "calories" to record.energy?.inKilocalories,
                        "protein" to record.protein?.inGrams,
                        "carbs" to record.totalCarbohydrate?.inGrams,
                        "fat" to record.totalFat?.inGrams,
                        "caffeine" to record.caffeine?.inGrams,
                        "vitamin_a" to record.vitaminA?.inGrams,
                        "b1_thiamine" to record.thiamin?.inGrams,
                        "b2_riboflavin" to record.riboflavin?.inGrams,
                        "b3_niacin" to record.niacin?.inGrams,
                        "b5_pantothenic_acid" to record.pantothenicAcid?.inGrams,
                        "b6_pyridoxine" to record.vitaminB6?.inGrams,
                        "b7_biotin" to record.biotin?.inGrams,
                        "b9_folate" to record.folate?.inGrams,
                        "b12_cobalamin" to record.vitaminB12?.inGrams,
                        "vitamin_c" to record.vitaminC?.inGrams,
                        "vitamin_d" to record.vitaminD?.inGrams,
                        "vitamin_e" to record.vitaminE?.inGrams,
                        "vitamin_k" to record.vitaminK?.inGrams,
                        "calcium" to record.calcium?.inGrams,
                        "chloride" to record.chloride?.inGrams,
                        "cholesterol" to record.cholesterol?.inGrams,
                        "choline" to null,
                        "chromium" to record.chromium?.inGrams,
                        "copper" to record.copper?.inGrams,
                        "fat_unsaturated" to record.unsaturatedFat?.inGrams,
                        "fat_monounsaturated" to record.monounsaturatedFat?.inGrams,
                        "fat_polyunsaturated" to record.polyunsaturatedFat?.inGrams,
                        "fat_saturated" to record.saturatedFat?.inGrams,
                        "fat_trans_monoenoic" to record.transFat?.inGrams,
                        "fiber" to record.dietaryFiber?.inGrams,
                        "iodine" to record.iodine?.inGrams,
                        "iron" to record.iron?.inGrams,
                        "magnesium" to record.magnesium?.inGrams,
                        "manganese" to record.manganese?.inGrams,
                        "molybdenum" to record.molybdenum?.inGrams,
                        "phosphorus" to record.phosphorus?.inGrams,
                        "potassium" to record.potassium?.inGrams,
                        "selenium" to record.selenium?.inGrams,
                        "sodium" to record.sodium?.inGrams,
                        "sugar" to record.sugar?.inGrams,
                        "water" to null,
                        "zinc" to record.zinc?.inGrams,
                        "name" to record.name!!,
                        "meal_type" to
                                (mapTypeToMealType[
                                    record.mealType]
                                    ?: MEAL_TYPE_UNKNOWN),
                        "date_from" to
                                record.startTime
                                    .toEpochMilli(),
                        "date_to" to
                                record.endTime
                                    .toEpochMilli(),
                        "source_id" to "",
                        "source_name" to
                                metadata.dataOrigin
                                    .packageName,
                    )
                )

            is MenstruationFlowRecord ->
                return listOf(
                    mapOf<String, Any>(
<<<<<<< HEAD
                        "uuid" to metadata.id,
=======
>>>>>>> d1a89123
                        "value" to record.flow,
                        "date_from" to record.time.toEpochMilli(),
                        "date_to" to record.time.toEpochMilli(),
                        "source_id" to "",
                        "source_name" to
                                metadata.dataOrigin
                                    .packageName,
                    )
                )
            // is ExerciseSessionRecord -> return listOf(mapOf<String, Any>("value" to ,
            //                                             "date_from" to ,
            //                                             "date_to" to ,
            //                                             "source_id" to "",
            //                                             "source_name" to
            // metadata.dataOrigin.packageName))
            else ->
                throw IllegalArgumentException(
                    "Health data type not supported"
                ) // TODO: Exception or error?
        }
    }

    // TODO rewrite sleep to fit new update better --> compare with Apple and see if we should
    // not adopt a single type with attached stages approach
    private fun writeData(call: MethodCall, result: Result) {
        val type = call.argument<String>("dataTypeKey")!!
        val startTime = call.argument<Long>("startTime")!!
        val endTime = call.argument<Long>("endTime")!!
        val value = call.argument<Double>("value")!!
        val record =
            when (type) {
                BODY_FAT_PERCENTAGE ->
                    BodyFatRecord(
                        time =
                        Instant.ofEpochMilli(
                            startTime
                        ),
                        percentage =
                        Percentage(
                            value
                        ),
                        zoneOffset = null,
                    )

                HEIGHT ->
                    HeightRecord(
                        time =
                        Instant.ofEpochMilli(
                            startTime
                        ),
                        height =
                        Length.meters(
                            value
                        ),
                        zoneOffset = null,
                    )

                WEIGHT ->
                    WeightRecord(
                        time =
                        Instant.ofEpochMilli(
                            startTime
                        ),
                        weight =
                        Mass.kilograms(
                            value
                        ),
                        zoneOffset = null,
                    )

                STEPS ->
                    StepsRecord(
                        startTime =
                        Instant.ofEpochMilli(
                            startTime
                        ),
                        endTime =
                        Instant.ofEpochMilli(
                            endTime
                        ),
                        count = value.toLong(),
                        startZoneOffset = null,
                        endZoneOffset = null,
                    )

                ACTIVE_ENERGY_BURNED ->
                    ActiveCaloriesBurnedRecord(
                        startTime =
                        Instant.ofEpochMilli(
                            startTime
                        ),
                        endTime =
                        Instant.ofEpochMilli(
                            endTime
                        ),
                        energy =
                        Energy.kilocalories(
                            value
                        ),
                        startZoneOffset = null,
                        endZoneOffset = null,
                    )

                HEART_RATE ->
                    HeartRateRecord(
                        startTime =
                        Instant.ofEpochMilli(
                            startTime
                        ),
                        endTime =
                        Instant.ofEpochMilli(
                            endTime
                        ),
                        samples =
                        listOf(
                            HeartRateRecord.Sample(
                                time =
                                Instant.ofEpochMilli(
                                    startTime
                                ),
                                beatsPerMinute =
                                value.toLong(),
                            ),
                        ),
                        startZoneOffset = null,
                        endZoneOffset = null,
                    )

                BODY_TEMPERATURE ->
                    BodyTemperatureRecord(
                        time =
                        Instant.ofEpochMilli(
                            startTime
                        ),
                        temperature =
                        Temperature.celsius(
                            value
                        ),
                        zoneOffset = null,
                    )

                BODY_WATER_MASS ->
                    BodyWaterMassRecord(
                        time =
                        Instant.ofEpochMilli(
                            startTime
                        ),
                        mass =
                        Mass.kilograms(
                            value
                        ),
                        zoneOffset = null,
                    )

                BLOOD_OXYGEN ->
                    OxygenSaturationRecord(
                        time =
                        Instant.ofEpochMilli(
                            startTime
                        ),
                        percentage =
                        Percentage(
                            value
                        ),
                        zoneOffset = null,
                    )

                BLOOD_GLUCOSE ->
                    BloodGlucoseRecord(
                        time =
                        Instant.ofEpochMilli(
                            startTime
                        ),
                        level =
                        BloodGlucose.milligramsPerDeciliter(
                            value
                        ),
                        zoneOffset = null,
                    )

                HEART_RATE_VARIABILITY_RMSSD ->
                    HeartRateVariabilityRmssdRecord(
                        time =
                        Instant.ofEpochMilli(
                            startTime
                        ),
                        heartRateVariabilityMillis =
                        value,

                        zoneOffset = null,
                    )

                DISTANCE_DELTA ->
                    DistanceRecord(
                        startTime =
                        Instant.ofEpochMilli(
                            startTime
                        ),
                        endTime =
                        Instant.ofEpochMilli(
                            endTime
                        ),
                        distance =
                        Length.meters(
                            value
                        ),
                        startZoneOffset = null,
                        endZoneOffset = null,
                    )

                WATER ->
                    HydrationRecord(
                        startTime =
                        Instant.ofEpochMilli(
                            startTime
                        ),
                        endTime =
                        Instant.ofEpochMilli(
                            endTime
                        ),
                        volume =
                        Volume.liters(
                            value
                        ),
                        startZoneOffset = null,
                        endZoneOffset = null,
                    )

                SLEEP_ASLEEP ->
                    SleepSessionRecord(
                        startTime =
                        Instant.ofEpochMilli(
                            startTime
                        ),
                        endTime =
                        Instant.ofEpochMilli(
                            endTime
                        ),
                        startZoneOffset = null,
                        endZoneOffset = null,
                        stages =
                        listOf(
                            SleepSessionRecord
                                .Stage(
                                    Instant.ofEpochMilli(
                                        startTime
                                    ),
                                    Instant.ofEpochMilli(
                                        endTime
                                    ),
                                    SleepSessionRecord
                                        .STAGE_TYPE_SLEEPING
                                )
                        ),
                    )

                SLEEP_LIGHT ->
                    SleepSessionRecord(
                        startTime =
                        Instant.ofEpochMilli(
                            startTime
                        ),
                        endTime =
                        Instant.ofEpochMilli(
                            endTime
                        ),
                        startZoneOffset = null,
                        endZoneOffset = null,
                        stages =
                        listOf(
                            SleepSessionRecord
                                .Stage(
                                    Instant.ofEpochMilli(
                                        startTime
                                    ),
                                    Instant.ofEpochMilli(
                                        endTime
                                    ),
                                    SleepSessionRecord
                                        .STAGE_TYPE_LIGHT
                                )
                        ),
                    )

                SLEEP_DEEP ->
                    SleepSessionRecord(
                        startTime =
                        Instant.ofEpochMilli(
                            startTime
                        ),
                        endTime =
                        Instant.ofEpochMilli(
                            endTime
                        ),
                        startZoneOffset = null,
                        endZoneOffset = null,
                        stages =
                        listOf(
                            SleepSessionRecord
                                .Stage(
                                    Instant.ofEpochMilli(
                                        startTime
                                    ),
                                    Instant.ofEpochMilli(
                                        endTime
                                    ),
                                    SleepSessionRecord
                                        .STAGE_TYPE_DEEP
                                )
                        ),
                    )

                SLEEP_REM ->
                    SleepSessionRecord(
                        startTime =
                        Instant.ofEpochMilli(
                            startTime
                        ),
                        endTime =
                        Instant.ofEpochMilli(
                            endTime
                        ),
                        startZoneOffset = null,
                        endZoneOffset = null,
                        stages =
                        listOf(
                            SleepSessionRecord
                                .Stage(
                                    Instant.ofEpochMilli(
                                        startTime
                                    ),
                                    Instant.ofEpochMilli(
                                        endTime
                                    ),
                                    SleepSessionRecord
                                        .STAGE_TYPE_REM
                                )
                        ),
                    )

                SLEEP_OUT_OF_BED ->
                    SleepSessionRecord(
                        startTime =
                        Instant.ofEpochMilli(
                            startTime
                        ),
                        endTime =
                        Instant.ofEpochMilli(
                            endTime
                        ),
                        startZoneOffset = null,
                        endZoneOffset = null,
                        stages =
                        listOf(
                            SleepSessionRecord
                                .Stage(
                                    Instant.ofEpochMilli(
                                        startTime
                                    ),
                                    Instant.ofEpochMilli(
                                        endTime
                                    ),
                                    SleepSessionRecord
                                        .STAGE_TYPE_OUT_OF_BED
                                )
                        ),
                    )

                SLEEP_AWAKE ->
                    SleepSessionRecord(
                        startTime =
                        Instant.ofEpochMilli(
                            startTime
                        ),
                        endTime =
                        Instant.ofEpochMilli(
                            endTime
                        ),
                        startZoneOffset = null,
                        endZoneOffset = null,
                        stages =
                        listOf(
                            SleepSessionRecord
                                .Stage(
                                    Instant.ofEpochMilli(
                                        startTime
                                    ),
                                    Instant.ofEpochMilli(
                                        endTime
                                    ),
                                    SleepSessionRecord
                                        .STAGE_TYPE_AWAKE
                                )
                        ),
                    )

                SLEEP_SESSION ->
                    SleepSessionRecord(
                        startTime =
                        Instant.ofEpochMilli(
                            startTime
                        ),
                        endTime =
                        Instant.ofEpochMilli(
                            endTime
                        ),
                        startZoneOffset = null,
                        endZoneOffset = null,
                    )

                RESTING_HEART_RATE ->
                    RestingHeartRateRecord(
                        time =
                        Instant.ofEpochMilli(
                            startTime
                        ),
                        beatsPerMinute =
                        value.toLong(),
                        zoneOffset = null,
                    )

                BASAL_ENERGY_BURNED ->
                    BasalMetabolicRateRecord(
                        time =
                        Instant.ofEpochMilli(
                            startTime
                        ),
                        basalMetabolicRate =
                        Power.kilocaloriesPerDay(
                            value
                        ),
                        zoneOffset = null,
                    )

                FLIGHTS_CLIMBED ->
                    FloorsClimbedRecord(
                        startTime =
                        Instant.ofEpochMilli(
                            startTime
                        ),
                        endTime =
                        Instant.ofEpochMilli(
                            endTime
                        ),
                        floors = value,
                        startZoneOffset = null,
                        endZoneOffset = null,
                    )

                RESPIRATORY_RATE ->
                    RespiratoryRateRecord(
                        time =
                        Instant.ofEpochMilli(
                            startTime
                        ),
                        rate = value,
                        zoneOffset = null,
                    )
                // AGGREGATE_STEP_COUNT -> StepsRecord()
                TOTAL_CALORIES_BURNED ->
                    TotalCaloriesBurnedRecord(
                        startTime =
                        Instant.ofEpochMilli(
                            startTime
                        ),
                        endTime =
                        Instant.ofEpochMilli(
                            endTime
                        ),
                        energy =
                        Energy.kilocalories(
                            value
                        ),
                        startZoneOffset = null,
                        endZoneOffset = null,
                    )

                MENSTRUATION_FLOW -> MenstruationFlowRecord(
                    time = Instant.ofEpochMilli(startTime),
                    flow = value.toInt(),
                    zoneOffset = null,
                )

                BLOOD_PRESSURE_SYSTOLIC ->
                    throw IllegalArgumentException(
                        "You must use the [writeBloodPressure] API "
                    )

                BLOOD_PRESSURE_DIASTOLIC ->
                    throw IllegalArgumentException(
                        "You must use the [writeBloodPressure] API "
                    )

                WORKOUT ->
                    throw IllegalArgumentException(
                        "You must use the [writeWorkoutData] API "
                    )

                NUTRITION ->
                    throw IllegalArgumentException(
                        "You must use the [writeMeal] API "
                    )

                else ->
                    throw IllegalArgumentException(
                        "The type $type was not supported by the Health plugin or you must use another API "
                    )
            }
        scope.launch {
            try {
                healthConnectClient.insertRecords(listOf(record))
                result.success(true)
            } catch (e: Exception) {
                result.success(false)
            }
        }
    }

    /** Save a Workout session with options for distance and calories expended */
    private fun writeWorkoutData(call: MethodCall, result: Result) {
        val type = call.argument<String>("activityType")!!
        val startTime = Instant.ofEpochMilli(call.argument<Long>("startTime")!!)
        val endTime = Instant.ofEpochMilli(call.argument<Long>("endTime")!!)
        val totalEnergyBurned = call.argument<Int>("totalEnergyBurned")
        val totalDistance = call.argument<Int>("totalDistance")
        if (!workoutTypeMap.containsKey(type)) {
            result.success(false)
            Log.w(
                "FLUTTER_HEALTH::ERROR",
                "[Health Connect] Workout type not supported"
            )
            return
        }
        val workoutType = workoutTypeMap[type]!!
        val title = call.argument<String>("title") ?: type

        scope.launch {
            try {
                val list = mutableListOf<Record>()
                list.add(
                    ExerciseSessionRecord(
                        startTime = startTime,
                        startZoneOffset = null,
                        endTime = endTime,
                        endZoneOffset = null,
                        exerciseType = workoutType,
                        title = title,
                    ),
                )
                if (totalDistance != null) {
                    list.add(
                        DistanceRecord(
                            startTime = startTime,
                            startZoneOffset = null,
                            endTime = endTime,
                            endZoneOffset = null,
                            distance =
                            Length.meters(
                                totalDistance.toDouble()
                            ),
                        ),
                    )
                }
                if (totalEnergyBurned != null) {
                    list.add(
                        TotalCaloriesBurnedRecord(
                            startTime = startTime,
                            startZoneOffset = null,
                            endTime = endTime,
                            endZoneOffset = null,
                            energy =
                            Energy.kilocalories(
                                totalEnergyBurned
                                    .toDouble()
                            ),
                        ),
                    )
                }
                healthConnectClient.insertRecords(
                    list,
                )
                result.success(true)
                Log.i(
                    "FLUTTER_HEALTH::SUCCESS",
                    "[Health Connect] Workout was successfully added!"
                )
            } catch (e: Exception) {
                Log.w(
                    "FLUTTER_HEALTH::ERROR",
                    "[Health Connect] There was an error adding the workout",
                )
                Log.w("FLUTTER_HEALTH::ERROR", e.message ?: "unknown error")
                Log.w("FLUTTER_HEALTH::ERROR", e.stackTrace.toString())
                result.success(false)
            }
        }
    }

    /** Save a Blood Pressure measurement with systolic and diastolic values */
    private fun writeBloodPressure(call: MethodCall, result: Result) {
        val systolic = call.argument<Double>("systolic")!!
        val diastolic = call.argument<Double>("diastolic")!!
        val startTime = Instant.ofEpochMilli(call.argument<Long>("startTime")!!)

        scope.launch {
            try {
                healthConnectClient.insertRecords(
                    listOf(
                        BloodPressureRecord(
                            time = startTime,
                            systolic =
                            Pressure.millimetersOfMercury(
                                systolic
                            ),
                            diastolic =
                            Pressure.millimetersOfMercury(
                                diastolic
                            ),
                            zoneOffset = null,
                        ),
                    ),
                )
                result.success(true)
                Log.i(
                    "FLUTTER_HEALTH::SUCCESS",
                    "[Health Connect] Blood pressure was successfully added!",
                )
            } catch (e: Exception) {
                Log.w(
                    "FLUTTER_HEALTH::ERROR",
                    "[Health Connect] There was an error adding the blood pressure",
                )
                Log.w("FLUTTER_HEALTH::ERROR", e.message ?: "unknown error")
                Log.w("FLUTTER_HEALTH::ERROR", e.stackTrace.toString())
                result.success(false)
            }
        }
    }

    /** Delete records of the given type in the time range */
    private fun deleteData(call: MethodCall, result: Result) {
        val type = call.argument<String>("dataTypeKey")!!
        val startTime = Instant.ofEpochMilli(call.argument<Long>("startTime")!!)
        val endTime = Instant.ofEpochMilli(call.argument<Long>("endTime")!!)
        if (!mapToType.containsKey(type)) {
            Log.w("FLUTTER_HEALTH::ERROR", "Datatype $type not found in HC")
            result.success(false)
            return
        }
        val classType = mapToType[type]!!

        scope.launch {
            try {
                healthConnectClient.deleteRecords(
                    recordType = classType,
                    timeRangeFilter =
                    TimeRangeFilter.between(
                        startTime,
                        endTime
                    ),
                )
                result.success(true)
            } catch (e: Exception) {
                result.success(false)
            }
        }
    }

    private val mapSleepStageToType =
        hashMapOf(
            1 to SLEEP_AWAKE,
            2 to SLEEP_ASLEEP,
            3 to SLEEP_OUT_OF_BED,
            4 to SLEEP_LIGHT,
            5 to SLEEP_DEEP,
            6 to SLEEP_REM,
        )

    private val mapMealTypeToType =
        hashMapOf(
            BREAKFAST to MEAL_TYPE_BREAKFAST,
            LUNCH to MEAL_TYPE_LUNCH,
            DINNER to MEAL_TYPE_DINNER,
            SNACK to MEAL_TYPE_SNACK,
            MEAL_UNKNOWN to MEAL_TYPE_UNKNOWN,
        )

    private val mapTypeToMealType =
        hashMapOf(
            MEAL_TYPE_BREAKFAST to BREAKFAST,
            MEAL_TYPE_LUNCH to LUNCH,
            MEAL_TYPE_DINNER to DINNER,
            MEAL_TYPE_SNACK to SNACK,
            MEAL_TYPE_UNKNOWN to MEAL_UNKNOWN,
        )


    private val mapToType =
        hashMapOf(
            BODY_FAT_PERCENTAGE to BodyFatRecord::class,
            HEIGHT to HeightRecord::class,
            WEIGHT to WeightRecord::class,
            STEPS to StepsRecord::class,
            AGGREGATE_STEP_COUNT to StepsRecord::class,
            ACTIVE_ENERGY_BURNED to ActiveCaloriesBurnedRecord::class,
            HEART_RATE to HeartRateRecord::class,
            BODY_TEMPERATURE to BodyTemperatureRecord::class,
            BODY_WATER_MASS to BodyWaterMassRecord::class,
            BLOOD_PRESSURE_SYSTOLIC to BloodPressureRecord::class,
            BLOOD_PRESSURE_DIASTOLIC to BloodPressureRecord::class,
            BLOOD_OXYGEN to OxygenSaturationRecord::class,
            BLOOD_GLUCOSE to BloodGlucoseRecord::class,
            HEART_RATE_VARIABILITY_RMSSD to HeartRateVariabilityRmssdRecord::class,
            DISTANCE_DELTA to DistanceRecord::class,
            WATER to HydrationRecord::class,
            SLEEP_ASLEEP to SleepSessionRecord::class,
            SLEEP_AWAKE to SleepSessionRecord::class,
            SLEEP_LIGHT to SleepSessionRecord::class,
            SLEEP_DEEP to SleepSessionRecord::class,
            SLEEP_REM to SleepSessionRecord::class,
            SLEEP_OUT_OF_BED to SleepSessionRecord::class,
            SLEEP_SESSION to SleepSessionRecord::class,
            WORKOUT to ExerciseSessionRecord::class,
            NUTRITION to NutritionRecord::class,
            RESTING_HEART_RATE to RestingHeartRateRecord::class,
            BASAL_ENERGY_BURNED to BasalMetabolicRateRecord::class,
            FLIGHTS_CLIMBED to FloorsClimbedRecord::class,
            RESPIRATORY_RATE to RespiratoryRateRecord::class,
            TOTAL_CALORIES_BURNED to TotalCaloriesBurnedRecord::class,
            MENSTRUATION_FLOW to MenstruationFlowRecord::class,
            // TODO: Implement remaining types
            // "ActiveCaloriesBurned" to
            // ActiveCaloriesBurnedRecord::class,
            // "BasalBodyTemperature" to
            // BasalBodyTemperatureRecord::class,
            // "BasalMetabolicRate" to BasalMetabolicRateRecord::class,
            // "BloodGlucose" to BloodGlucoseRecord::class,
            // "BloodPressure" to BloodPressureRecord::class,
            // "BodyFat" to BodyFatRecord::class,
            // "BodyTemperature" to BodyTemperatureRecord::class,
            // "BoneMass" to BoneMassRecord::class,
            // "CervicalMucus" to CervicalMucusRecord::class,
            // "CyclingPedalingCadence" to
            // CyclingPedalingCadenceRecord::class,
            // "Distance" to DistanceRecord::class,
            // "ElevationGained" to ElevationGainedRecord::class,
            // "ExerciseSession" to ExerciseSessionRecord::class,
            // "FloorsClimbed" to FloorsClimbedRecord::class,
            // "HeartRate" to HeartRateRecord::class,
            // "Height" to HeightRecord::class,
            // "Hydration" to HydrationRecord::class,
            // "LeanBodyMass" to LeanBodyMassRecord::class,
            // "MenstruationPeriod" to MenstruationPeriodRecord::class,
            // "Nutrition" to NutritionRecord::class,
            // "OvulationTest" to OvulationTestRecord::class,
            // "OxygenSaturation" to OxygenSaturationRecord::class,
            // "Power" to PowerRecord::class,
            // "RespiratoryRate" to RespiratoryRateRecord::class,
            // "RestingHeartRate" to RestingHeartRateRecord::class,
            // "SexualActivity" to SexualActivityRecord::class,
            // "SleepSession" to SleepSessionRecord::class,
            // "SleepStage" to SleepStageRecord::class,
            // "Speed" to SpeedRecord::class,
            // "StepsCadence" to StepsCadenceRecord::class,
            // "Steps" to StepsRecord::class,
            // "TotalCaloriesBurned" to
            // TotalCaloriesBurnedRecord::class,
            // "Vo2Max" to Vo2MaxRecord::class,
            // "Weight" to WeightRecord::class,
            // "WheelchairPushes" to WheelchairPushesRecord::class,
        )

    private val mapToAggregateMetric =
        hashMapOf(
            HEIGHT to HeightRecord.HEIGHT_AVG,
            WEIGHT to WeightRecord.WEIGHT_AVG,
            STEPS to StepsRecord.COUNT_TOTAL,
            AGGREGATE_STEP_COUNT to StepsRecord.COUNT_TOTAL,
            ACTIVE_ENERGY_BURNED to
                    ActiveCaloriesBurnedRecord
                        .ACTIVE_CALORIES_TOTAL,
            HEART_RATE to HeartRateRecord.MEASUREMENTS_COUNT,
            DISTANCE_DELTA to DistanceRecord.DISTANCE_TOTAL,
            WATER to HydrationRecord.VOLUME_TOTAL,
            SLEEP_ASLEEP to SleepSessionRecord.SLEEP_DURATION_TOTAL,
            SLEEP_AWAKE to SleepSessionRecord.SLEEP_DURATION_TOTAL,
            SLEEP_IN_BED to SleepSessionRecord.SLEEP_DURATION_TOTAL,
            TOTAL_CALORIES_BURNED to
                    TotalCaloriesBurnedRecord.ENERGY_TOTAL
        )

    private val workoutTypeMap =
        mapOf(
            // TODO: add skiing
            // TODO: add skating
            // TODO: add soccer
            // TOOD: look into paddling
            // TODO: add runnning
            // TODO: look into hockey
            "AMERICAN_FOOTBALL" to
                    ExerciseSessionRecord
                        .EXERCISE_TYPE_FOOTBALL_AMERICAN,
            "AUSTRALIAN_FOOTBALL" to
                    ExerciseSessionRecord
                        .EXERCISE_TYPE_FOOTBALL_AUSTRALIAN,
            "BADMINTON" to
                    ExerciseSessionRecord
                        .EXERCISE_TYPE_BADMINTON,
            "BASEBALL" to ExerciseSessionRecord.EXERCISE_TYPE_BASEBALL,
            "BASKETBALL" to
                    ExerciseSessionRecord
                        .EXERCISE_TYPE_BASKETBALL,
            "BIKING" to ExerciseSessionRecord.EXERCISE_TYPE_BIKING,
            // "BIKING_STATIONARY" to ExerciseSessionRecord.EXERCISE_TYPE_BIKING_STATIONARY,
            "BOXING" to ExerciseSessionRecord.EXERCISE_TYPE_BOXING,
            "CALISTHENICS" to
                    ExerciseSessionRecord
                        .EXERCISE_TYPE_CALISTHENICS,
<<<<<<< HEAD
            "CRICKET" to ExerciseSessionRecord.EXERCISE_TYPE_CRICKET,
            // "CROSS_COUNTRY_SKIING" to ExerciseSessionRecord.EXERCISE_TYPE_SKIING_CROSS_COUNTRY,
            "DANCING" to ExerciseSessionRecord.EXERCISE_TYPE_DANCING,
            // "DOWNHILL_SKIING" to ExerciseSessionRecord.EXERCISE_TYPE_SKIING_DOWNHILL,
=======
            "CARDIO_DANCE" to
                    ExerciseSessionRecord
                        .EXERCISE_TYPE_DANCING,
            "CRICKET" to ExerciseSessionRecord.EXERCISE_TYPE_CRICKET,
            "CROSS_COUNTRY_SKIING" to ExerciseSessionRecord.EXERCISE_TYPE_SKIING,
            "DANCING" to ExerciseSessionRecord.EXERCISE_TYPE_DANCING,
            "DOWNHILL_SKIING" to ExerciseSessionRecord.EXERCISE_TYPE_SKIING,
>>>>>>> d1a89123
            "ELLIPTICAL" to
                    ExerciseSessionRecord
                        .EXERCISE_TYPE_ELLIPTICAL,
            "FENCING" to ExerciseSessionRecord.EXERCISE_TYPE_FENCING,
            "FRISBEE_DISC" to
                    ExerciseSessionRecord
                        .EXERCISE_TYPE_FRISBEE_DISC,
            "GOLF" to ExerciseSessionRecord.EXERCISE_TYPE_GOLF,
            "GUIDED_BREATHING" to
                    ExerciseSessionRecord
                        .EXERCISE_TYPE_GUIDED_BREATHING,
            "GYMNASTICS" to
                    ExerciseSessionRecord
                        .EXERCISE_TYPE_GYMNASTICS,
            "HANDBALL" to ExerciseSessionRecord.EXERCISE_TYPE_HANDBALL,
            "HIGH_INTENSITY_INTERVAL_TRAINING" to
                    ExerciseSessionRecord
                        .EXERCISE_TYPE_HIGH_INTENSITY_INTERVAL_TRAINING,
            "HIKING" to ExerciseSessionRecord.EXERCISE_TYPE_HIKING,
            // "HOCKEY" to ExerciseSessionRecord.EXERCISE_TYPE_HOCKEY,
            "ICE_SKATING" to
                    ExerciseSessionRecord
                        .EXERCISE_TYPE_ICE_SKATING,
            "MARTIAL_ARTS" to
                    ExerciseSessionRecord
                        .EXERCISE_TYPE_MARTIAL_ARTS,
            "PARAGLIDING" to
                    ExerciseSessionRecord
                        .EXERCISE_TYPE_PARAGLIDING,
            "PILATES" to ExerciseSessionRecord.EXERCISE_TYPE_PILATES,
            "RACQUETBALL" to
                    ExerciseSessionRecord
                        .EXERCISE_TYPE_RACQUETBALL,
            "ROCK_CLIMBING" to
                    ExerciseSessionRecord
                        .EXERCISE_TYPE_ROCK_CLIMBING,
            "ROWING" to ExerciseSessionRecord.EXERCISE_TYPE_ROWING,
            "ROWING_MACHINE" to
                    ExerciseSessionRecord
                        .EXERCISE_TYPE_ROWING_MACHINE,
            "RUGBY" to ExerciseSessionRecord.EXERCISE_TYPE_RUGBY,
            "RUNNING_TREADMILL" to
                    ExerciseSessionRecord
                        .EXERCISE_TYPE_RUNNING_TREADMILL,
            "RUNNING" to ExerciseSessionRecord.EXERCISE_TYPE_RUNNING,
            "SAILING" to ExerciseSessionRecord.EXERCISE_TYPE_SAILING,
            "SCUBA_DIVING" to
                    ExerciseSessionRecord
                        .EXERCISE_TYPE_SCUBA_DIVING,
            "SKATING" to ExerciseSessionRecord.EXERCISE_TYPE_SKATING,
            "SKIING" to ExerciseSessionRecord.EXERCISE_TYPE_SKIING,
            "SNOWBOARDING" to
                    ExerciseSessionRecord
                        .EXERCISE_TYPE_SNOWBOARDING,
            "SNOWSHOEING" to
                    ExerciseSessionRecord
                        .EXERCISE_TYPE_SNOWSHOEING,
            // "SOCCER" to ExerciseSessionRecord.EXERCISE_TYPE_FOOTBALL_SOCCER,
<<<<<<< HEAD
=======
            "SOCIAL_DANCE" to
                    ExerciseSessionRecord
                        .EXERCISE_TYPE_DANCING,
>>>>>>> d1a89123
            "SOFTBALL" to ExerciseSessionRecord.EXERCISE_TYPE_SOFTBALL,
            "SQUASH" to ExerciseSessionRecord.EXERCISE_TYPE_SQUASH,
            "STAIR_CLIMBING_MACHINE" to
                    ExerciseSessionRecord
                        .EXERCISE_TYPE_STAIR_CLIMBING_MACHINE,
            "STAIR_CLIMBING" to
                    ExerciseSessionRecord
                        .EXERCISE_TYPE_STAIR_CLIMBING,
            "STRENGTH_TRAINING" to
                    ExerciseSessionRecord
                        .EXERCISE_TYPE_STRENGTH_TRAINING,
            "SURFING" to ExerciseSessionRecord.EXERCISE_TYPE_SURFING,
            "SWIMMING_OPEN_WATER" to
                    ExerciseSessionRecord
                        .EXERCISE_TYPE_SWIMMING_OPEN_WATER,
            "SWIMMING_POOL" to
                    ExerciseSessionRecord
                        .EXERCISE_TYPE_SWIMMING_POOL,
            "TABLE_TENNIS" to
                    ExerciseSessionRecord
                        .EXERCISE_TYPE_TABLE_TENNIS,
            "TENNIS" to ExerciseSessionRecord.EXERCISE_TYPE_TENNIS,
            "VOLLEYBALL" to
                    ExerciseSessionRecord
                        .EXERCISE_TYPE_VOLLEYBALL,
            "WALKING" to ExerciseSessionRecord.EXERCISE_TYPE_WALKING,
            "WATER_POLO" to
                    ExerciseSessionRecord
                        .EXERCISE_TYPE_WATER_POLO,
            "WEIGHTLIFTING" to
                    ExerciseSessionRecord
                        .EXERCISE_TYPE_WEIGHTLIFTING,
            "WHEELCHAIR" to
                    ExerciseSessionRecord
                        .EXERCISE_TYPE_WHEELCHAIR,
<<<<<<< HEAD
=======
            "WHEELCHAIR_RUN_PACE" to
                    ExerciseSessionRecord
                        .EXERCISE_TYPE_WHEELCHAIR,
            "WHEELCHAIR_WALK_PACE" to
                    ExerciseSessionRecord
                        .EXERCISE_TYPE_WHEELCHAIR,
>>>>>>> d1a89123
            "YOGA" to ExerciseSessionRecord.EXERCISE_TYPE_YOGA,
            "OTHER" to ExerciseSessionRecord.EXERCISE_TYPE_OTHER_WORKOUT,
        )
}<|MERGE_RESOLUTION|>--- conflicted
+++ resolved
@@ -744,10 +744,7 @@
                             healthConnectData.add(
                                 // mapOf(
                                 mapOf<String, Any?>(
-<<<<<<< HEAD
                                     "uuid" to record.metadata.id,
-=======
->>>>>>> d1a89123
                                     "workoutActivityType" to
                                             (workoutTypeMap
                                                 .filterValues {
@@ -820,12 +817,7 @@
                                                     convertRecordStage(
                                                         recStage,
                                                         dataType,
-<<<<<<< HEAD
                                                         rec.metadata
-=======
-                                                        rec.metadata.dataOrigin
-                                                            .packageName
->>>>>>> d1a89123
                                                     )
                                                 )
                                         }
@@ -856,7 +848,6 @@
     private fun convertRecordStage(
         stage: SleepSessionRecord.Stage,
         dataType: String,
-<<<<<<< HEAD
         metadata: Metadata
     ): List<Map<String, Any>> {
         var sourceName = metadata.dataOrigin
@@ -864,12 +855,6 @@
         return listOf(
             mapOf<String, Any>(
                 "uuid" to metadata.id,
-=======
-        sourceName: String
-    ): List<Map<String, Any>> {
-        return listOf(
-            mapOf<String, Any>(
->>>>>>> d1a89123
                 "stage" to stage.stage,
                 "value" to
                         ChronoUnit.MINUTES.between(
@@ -965,11 +950,8 @@
             is WeightRecord ->
                 return listOf(
                     mapOf<String, Any>(
-<<<<<<< HEAD
                         "uuid" to
                                 metadata.id,
-=======
->>>>>>> d1a89123
                         "value" to
                                 record.weight
                                     .inKilograms,
@@ -989,11 +971,8 @@
             is HeightRecord ->
                 return listOf(
                     mapOf<String, Any>(
-<<<<<<< HEAD
                         "uuid" to
                                 metadata.id,
-=======
->>>>>>> d1a89123
                         "value" to
                                 record.height
                                     .inMeters,
@@ -1013,11 +992,8 @@
             is BodyFatRecord ->
                 return listOf(
                     mapOf<String, Any>(
-<<<<<<< HEAD
                         "uuid" to
                                 metadata.id,
-=======
->>>>>>> d1a89123
                         "value" to
                                 record.percentage
                                     .value,
@@ -1037,11 +1013,8 @@
             is StepsRecord ->
                 return listOf(
                     mapOf<String, Any>(
-<<<<<<< HEAD
                         "uuid" to
                                 metadata.id,
-=======
->>>>>>> d1a89123
                         "value" to record.count,
                         "date_from" to
                                 record.startTime
@@ -1059,11 +1032,8 @@
             is ActiveCaloriesBurnedRecord ->
                 return listOf(
                     mapOf<String, Any>(
-<<<<<<< HEAD
                         "uuid" to
                                 metadata.id,
-=======
->>>>>>> d1a89123
                         "value" to
                                 record.energy
                                     .inKilocalories,
@@ -1083,11 +1053,8 @@
             is HeartRateRecord ->
                 return record.samples.map {
                     mapOf<String, Any>(
-<<<<<<< HEAD
                         "uuid" to
                                 metadata.id,
-=======
->>>>>>> d1a89123
                         "value" to it.beatsPerMinute,
                         "date_from" to
                                 it.time.toEpochMilli(),
@@ -1102,11 +1069,8 @@
             is HeartRateVariabilityRmssdRecord ->
                 return listOf(
                     mapOf<String, Any>(
-<<<<<<< HEAD
                         "uuid" to
                                 metadata.id,
-=======
->>>>>>> d1a89123
                         "value" to
                                 record.heartRateVariabilityMillis,
                         "date_from" to
@@ -1125,11 +1089,8 @@
             is BodyTemperatureRecord ->
                 return listOf(
                     mapOf<String, Any>(
-<<<<<<< HEAD
                         "uuid" to
                                 metadata.id,
-=======
->>>>>>> d1a89123
                         "value" to
                                 record.temperature
                                     .inCelsius,
@@ -1149,11 +1110,8 @@
             is BodyWaterMassRecord ->
                 return listOf(
                     mapOf<String, Any>(
-<<<<<<< HEAD
                         "uuid" to
                                 metadata.id,
-=======
->>>>>>> d1a89123
                         "value" to
                                 record.mass
                                     .inKilograms,
@@ -1173,11 +1131,8 @@
             is BloodPressureRecord ->
                 return listOf(
                     mapOf<String, Any>(
-<<<<<<< HEAD
                         "uuid" to
                                 metadata.id,
-=======
->>>>>>> d1a89123
                         "value" to
                                 if (dataType ==
                                     BLOOD_PRESSURE_DIASTOLIC
@@ -1203,11 +1158,8 @@
             is OxygenSaturationRecord ->
                 return listOf(
                     mapOf<String, Any>(
-<<<<<<< HEAD
                         "uuid" to
                                 metadata.id,
-=======
->>>>>>> d1a89123
                         "value" to
                                 record.percentage
                                     .value,
@@ -1227,11 +1179,8 @@
             is BloodGlucoseRecord ->
                 return listOf(
                     mapOf<String, Any>(
-<<<<<<< HEAD
                         "uuid" to
                                 metadata.id,
-=======
->>>>>>> d1a89123
                         "value" to
                                 record.level
                                     .inMilligramsPerDeciliter,
@@ -1251,11 +1200,8 @@
             is DistanceRecord ->
                 return listOf(
                     mapOf<String, Any>(
-<<<<<<< HEAD
                         "uuid" to
                                 metadata.id,
-=======
->>>>>>> d1a89123
                         "value" to
                                 record.distance
                                     .inMeters,
@@ -1275,11 +1221,8 @@
             is HydrationRecord ->
                 return listOf(
                     mapOf<String, Any>(
-<<<<<<< HEAD
                         "uuid" to
                                 metadata.id,
-=======
->>>>>>> d1a89123
                         "value" to
                                 record.volume
                                     .inLiters,
@@ -1299,11 +1242,8 @@
             is TotalCaloriesBurnedRecord ->
                 return listOf(
                     mapOf<String, Any>(
-<<<<<<< HEAD
                         "uuid" to
                                 metadata.id,
-=======
->>>>>>> d1a89123
                         "value" to
                                 record.energy
                                     .inKilocalories,
@@ -1323,11 +1263,8 @@
             is BasalMetabolicRateRecord ->
                 return listOf(
                     mapOf<String, Any>(
-<<<<<<< HEAD
                         "uuid" to
                                 metadata.id,
-=======
->>>>>>> d1a89123
                         "value" to
                                 record.basalMetabolicRate
                                     .inKilocaloriesPerDay,
@@ -1347,11 +1284,8 @@
             is SleepSessionRecord ->
                 return listOf(
                     mapOf<String, Any>(
-<<<<<<< HEAD
                         "uuid" to
                                 metadata.id,
-=======
->>>>>>> d1a89123
                         "date_from" to
                                 record.startTime
                                     .toEpochMilli(),
@@ -1374,11 +1308,8 @@
             is RestingHeartRateRecord ->
                 return listOf(
                     mapOf<String, Any>(
-<<<<<<< HEAD
                         "uuid" to
                                 metadata.id,
-=======
->>>>>>> d1a89123
                         "value" to
                                 record.beatsPerMinute,
                         "date_from" to
@@ -1397,11 +1328,8 @@
             is FloorsClimbedRecord ->
                 return listOf(
                     mapOf<String, Any>(
-<<<<<<< HEAD
                         "uuid" to
                                 metadata.id,
-=======
->>>>>>> d1a89123
                         "value" to record.floors,
                         "date_from" to
                                 record.startTime
@@ -1419,11 +1347,8 @@
             is RespiratoryRateRecord ->
                 return listOf(
                     mapOf<String, Any>(
-<<<<<<< HEAD
                         "uuid" to
                                 metadata.id,
-=======
->>>>>>> d1a89123
                         "value" to record.rate,
                         "date_from" to
                                 record.time
@@ -1441,10 +1366,7 @@
             is NutritionRecord ->
                 return listOf(
                     mapOf<String, Any?>(
-<<<<<<< HEAD
                         "uuid" to metadata.id,
-=======
->>>>>>> d1a89123
                         "calories" to record.energy?.inKilocalories,
                         "protein" to record.protein?.inGrams,
                         "carbs" to record.totalCarbohydrate?.inGrams,
@@ -1508,10 +1430,7 @@
             is MenstruationFlowRecord ->
                 return listOf(
                     mapOf<String, Any>(
-<<<<<<< HEAD
                         "uuid" to metadata.id,
-=======
->>>>>>> d1a89123
                         "value" to record.flow,
                         "date_from" to record.time.toEpochMilli(),
                         "date_to" to record.time.toEpochMilli(),
@@ -2330,12 +2249,6 @@
             "CALISTHENICS" to
                     ExerciseSessionRecord
                         .EXERCISE_TYPE_CALISTHENICS,
-<<<<<<< HEAD
-            "CRICKET" to ExerciseSessionRecord.EXERCISE_TYPE_CRICKET,
-            // "CROSS_COUNTRY_SKIING" to ExerciseSessionRecord.EXERCISE_TYPE_SKIING_CROSS_COUNTRY,
-            "DANCING" to ExerciseSessionRecord.EXERCISE_TYPE_DANCING,
-            // "DOWNHILL_SKIING" to ExerciseSessionRecord.EXERCISE_TYPE_SKIING_DOWNHILL,
-=======
             "CARDIO_DANCE" to
                     ExerciseSessionRecord
                         .EXERCISE_TYPE_DANCING,
@@ -2343,7 +2256,6 @@
             "CROSS_COUNTRY_SKIING" to ExerciseSessionRecord.EXERCISE_TYPE_SKIING,
             "DANCING" to ExerciseSessionRecord.EXERCISE_TYPE_DANCING,
             "DOWNHILL_SKIING" to ExerciseSessionRecord.EXERCISE_TYPE_SKIING,
->>>>>>> d1a89123
             "ELLIPTICAL" to
                     ExerciseSessionRecord
                         .EXERCISE_TYPE_ELLIPTICAL,
@@ -2402,12 +2314,9 @@
                     ExerciseSessionRecord
                         .EXERCISE_TYPE_SNOWSHOEING,
             // "SOCCER" to ExerciseSessionRecord.EXERCISE_TYPE_FOOTBALL_SOCCER,
-<<<<<<< HEAD
-=======
             "SOCIAL_DANCE" to
                     ExerciseSessionRecord
                         .EXERCISE_TYPE_DANCING,
->>>>>>> d1a89123
             "SOFTBALL" to ExerciseSessionRecord.EXERCISE_TYPE_SOFTBALL,
             "SQUASH" to ExerciseSessionRecord.EXERCISE_TYPE_SQUASH,
             "STAIR_CLIMBING_MACHINE" to
@@ -2443,15 +2352,12 @@
             "WHEELCHAIR" to
                     ExerciseSessionRecord
                         .EXERCISE_TYPE_WHEELCHAIR,
-<<<<<<< HEAD
-=======
             "WHEELCHAIR_RUN_PACE" to
                     ExerciseSessionRecord
                         .EXERCISE_TYPE_WHEELCHAIR,
             "WHEELCHAIR_WALK_PACE" to
                     ExerciseSessionRecord
                         .EXERCISE_TYPE_WHEELCHAIR,
->>>>>>> d1a89123
             "YOGA" to ExerciseSessionRecord.EXERCISE_TYPE_YOGA,
             "OTHER" to ExerciseSessionRecord.EXERCISE_TYPE_OTHER_WORKOUT,
         )
