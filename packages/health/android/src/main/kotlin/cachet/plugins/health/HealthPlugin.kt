package cachet.plugins.health

import android.app.Activity
import android.content.Context
import android.content.Intent
import android.os.Handler
import android.util.Log
import androidx.activity.ComponentActivity
import androidx.activity.result.ActivityResultLauncher
import androidx.annotation.NonNull
import androidx.health.connect.client.HealthConnectClient
import androidx.health.connect.client.PermissionController
import androidx.health.connect.client.permission.HealthPermission
import io.flutter.embedding.engine.plugins.FlutterPlugin
import io.flutter.embedding.engine.plugins.activity.ActivityAware
import io.flutter.embedding.engine.plugins.activity.ActivityPluginBinding
import io.flutter.plugin.common.MethodCall
import io.flutter.plugin.common.MethodChannel
import io.flutter.plugin.common.MethodChannel.MethodCallHandler
import io.flutter.plugin.common.MethodChannel.Result
import io.flutter.plugin.common.PluginRegistry.ActivityResultListener
import kotlinx.coroutines.*

/**
 * Main Flutter plugin class for Health Connect integration.
 * Manages plugin lifecycle, method channel communication, permission handling,
 * and coordinates between Flutter and Android Health Connect APIs.
 */
class HealthPlugin(private var channel: MethodChannel? = null) :
    MethodCallHandler, ActivityResultListener, Result, ActivityAware, FlutterPlugin {
    
    private var mResult: Result? = null
    private var handler: Handler? = null
    private var activity: Activity? = null
    private var context: Context? = null
    private var healthConnectRequestPermissionsLauncher: ActivityResultLauncher<Set<String>>? = null
    private lateinit var healthConnectClient: HealthConnectClient
    private lateinit var scope: CoroutineScope
    private var isReplySubmitted = false

    // Helper classes
    private lateinit var dataReader: HealthDataReader
    private lateinit var dataWriter: HealthDataWriter
    private lateinit var dataOperations: HealthDataOperations
    private lateinit var dataConverter: HealthDataConverter

    // Health Connect availability
    private var healthConnectAvailable = false
    private var healthConnectStatus = HealthConnectClient.SDK_UNAVAILABLE

    companion object {
        const val CHANNEL_NAME = "flutter_health"
    }

    /**
     * Initializes the plugin when attached to the Flutter engine.
     * Sets up method channel, checks Health Connect availability, and initializes helper classes.
     * 
     * @param flutterPluginBinding Plugin binding providing access to Flutter engine resources
     */
    override fun onAttachedToEngine(
        @NonNull flutterPluginBinding: FlutterPlugin.FlutterPluginBinding
    ) {
        scope = CoroutineScope(SupervisorJob() + Dispatchers.Main)
        channel = MethodChannel(flutterPluginBinding.binaryMessenger, CHANNEL_NAME)
        channel?.setMethodCallHandler(this)
        context = flutterPluginBinding.applicationContext
        handler = Handler(context!!.mainLooper)
        
        checkAvailability()
        if (healthConnectAvailable) {
            healthConnectClient = HealthConnectClient.getOrCreate(
                flutterPluginBinding.applicationContext
            )
            initializeHelpers()
        }
    }

    /**
     * Cleans up resources when plugin is detached from Flutter engine.
     * Cancels coroutines and nullifies references to prevent memory leaks.
     * 
     * @param binding Plugin binding (unused in cleanup)
     */
    override fun onDetachedFromEngine(binding: FlutterPlugin.FlutterPluginBinding) {
        channel = null
        activity = null
        scope.cancel()
    }

    override fun success(p0: Any?) {
        handler?.post { mResult?.success(p0) }
    }

    override fun notImplemented() {
        handler?.post { mResult?.notImplemented() }
    }

    override fun error(
        errorCode: String,
        errorMessage: String?,
        errorDetails: Any?,
    ) {
        handler?.post { mResult?.error(errorCode, errorMessage, errorDetails) }
    }
    
    override fun onActivityResult(requestCode: Int, resultCode: Int, data: Intent?): Boolean {
        return false
    }

    /**
     * Handles method calls from Flutter and routes them to appropriate handler classes.
     * Central dispatcher for all Health Connect operations including permissions,
     * data reading, writing, and deletion.
     * 
     * @param call Method call from Flutter containing method name and arguments
     * @param result Result callback to return data or status to Flutter
     */
    override fun onMethodCall(call: MethodCall, result: Result) {
        when (call.method) {
            // SDK and Installation
            "installHealthConnect" -> installHealthConnect(call, result)
            "getHealthConnectSdkStatus" -> dataOperations.getHealthConnectSdkStatus(call, result)
            
            // Permissions
            "hasPermissions" -> dataOperations.hasPermissions(call, result)
            "requestAuthorization" -> requestAuthorization(call, result)
            "revokePermissions" -> dataOperations.revokePermissions(call, result)
            
            // History permissions
            "isHealthDataHistoryAvailable" -> dataOperations.isHealthDataHistoryAvailable(call, result)
            "isHealthDataHistoryAuthorized" -> dataOperations.isHealthDataHistoryAuthorized(call, result)
            "requestHealthDataHistoryAuthorization" -> requestHealthDataHistoryAuthorization(call, result)
            
            // Background permissions
            "isHealthDataInBackgroundAvailable" -> dataOperations.isHealthDataInBackgroundAvailable(call, result)
            "isHealthDataInBackgroundAuthorized" -> dataOperations.isHealthDataInBackgroundAuthorized(call, result)
            "requestHealthDataInBackgroundAuthorization" -> requestHealthDataInBackgroundAuthorization(call, result)
<<<<<<< HEAD
            "hasPermissions" -> hasPermissions(call, result)
            "requestAuthorization" -> requestAuthorization(call, result)
            "revokePermissions" -> revokePermissions(call, result)
            "getData" -> getData(call, result)
            "getDataByUUID" -> getDataByUUID(call, result)
            "getIntervalData" -> getIntervalData(call, result)
            "writeData" -> writeData(call, result)
            "delete" -> deleteData(call, result)
            "getAggregateData" -> getAggregateData(call, result)
            "getTotalStepsInInterval" -> getTotalStepsInInterval(call, result)
            "writeWorkoutData" -> writeWorkoutData(call, result)
            "writeBloodPressure" -> writeBloodPressure(call, result)
            "writeBloodOxygen" -> writeBloodOxygen(call, result)
            "writeMenstruationFlow" -> writeMenstruationFlow(call, result)
            "writeMeal" -> writeMeal(call, result)
            "deleteByUUID" -> deleteByUUID(call, result)
=======
            
            // Reading data
            "getData" -> dataReader.getData(call, result)
            "getIntervalData" -> dataReader.getIntervalData(call, result)
            "getAggregateData" -> dataReader.getAggregateData(call, result)
            "getTotalStepsInInterval" -> dataReader.getTotalStepsInInterval(call, result)
            
            // Writing data
            "writeData" -> dataWriter.writeData(call, result)
            "writeWorkoutData" -> dataWriter.writeWorkoutData(call, result)
            "writeBloodPressure" -> dataWriter.writeBloodPressure(call, result)
            "writeBloodOxygen" -> dataWriter.writeBloodOxygen(call, result)
            "writeMenstruationFlow" -> dataWriter.writeMenstruationFlow(call, result)
            "writeMeal" -> dataWriter.writeMeal(call, result)
            // TODO: Add support for multiple speed for iOS as well 
            // "writeMultipleSpeed" -> dataWriter.writeMultipleSpeedData(call, result)
            
            // Deleting data
            "delete" -> dataOperations.deleteData(call, result)
            "deleteByUUID" -> dataOperations.deleteByUUID(call, result)
            
>>>>>>> 93851f9c
            else -> result.notImplemented()
        }
    }

    /**
     * Called when activity is attached to the plugin.
     * Sets up permission request launcher and activity result handling.
     * 
     * @param binding Activity plugin binding providing activity context
     */
    override fun onAttachedToActivity(binding: ActivityPluginBinding) {
        if (channel == null) {
            return
        }
        binding.addActivityResultListener(this)
        activity = binding.activity

        val requestPermissionActivityContract =
            PermissionController.createRequestPermissionResultContract()

        healthConnectRequestPermissionsLauncher =
            (activity as ComponentActivity).registerForActivityResult(
                requestPermissionActivityContract
            ) { granted -> onHealthConnectPermissionCallback(granted) }
    }
    
    override fun onDetachedFromActivityForConfigChanges() {
        onDetachedFromActivity()
    }

    override fun onReattachedToActivityForConfigChanges(binding: ActivityPluginBinding) {
        onAttachedToActivity(binding)
    }

    /**
     * Called when activity is detached from plugin.
     * Cleans up activity-specific resources and permission launchers.
     */
    override fun onDetachedFromActivity() {
        if (channel == null) {
            return
        }
        activity = null
        healthConnectRequestPermissionsLauncher = null
    }

    /**
     * Checks Health Connect availability and SDK status on the current device.
     * Determines if Health Connect is installed and accessible.
     */
    private fun checkAvailability() {
        healthConnectStatus = HealthConnectClient.getSdkStatus(context!!)
        healthConnectAvailable = healthConnectStatus == HealthConnectClient.SDK_AVAILABLE
    }

    /**
     * Initializes helper classes for data operations after Health Connect client is ready.
     * Creates instances of reader, writer, operations, and converter classes.
     */
    private fun initializeHelpers() {
        dataConverter = HealthDataConverter()
        dataReader = HealthDataReader(healthConnectClient, scope, context!!, dataConverter)
        dataWriter = HealthDataWriter(healthConnectClient, scope)
        dataOperations = HealthDataOperations(healthConnectClient, scope, healthConnectStatus, healthConnectAvailable)
    }

    /**
     * Launches Health Connect installation flow via Google Play Store.
     * Directs users to install Health Connect when it's not available.
     * 
     * @param call Method call from Flutter (unused)
     * @param result Flutter result callback
     */
    private fun installHealthConnect(call: MethodCall, result: Result) {
        val uriString =
            "market://details?id=com.google.android.apps.healthdata&url=healthconnect%3A%2F%2Fonboarding"
        context!!.startActivity(
            Intent(Intent.ACTION_VIEW).apply {
                setPackage("com.android.vending")
                data = android.net.Uri.parse(uriString)
                addFlags(Intent.FLAG_ACTIVITY_NEW_TASK)
                putExtra("overlay", true)
                putExtra("callerId", context!!.packageName)
            }
        )
        result.success(null)
    }

    /**
     * Handles permission request results from Health Connect permission dialog.
     * Called when user responds to permission request, updates Flutter with result.
     * 
     * @param permissionGranted Set of permission strings that were granted
     */
    private fun onHealthConnectPermissionCallback(permissionGranted: Set<String>) {
        if (!isReplySubmitted) {
            if (permissionGranted.isEmpty()) {
                mResult?.success(false)
                Log.i("FLUTTER_HEALTH", "Health Connect permissions were not granted! Make sure to declare the required permissions in the AndroidManifest.xml file.")
            } else {
                mResult?.success(true)
                Log.i("FLUTTER_HEALTH", "${permissionGranted.size} Health Connect permissions were granted!")
                Log.i("FLUTTER_HEALTH", "Permissions granted: $permissionGranted") 
            }
            isReplySubmitted = true
        }
    }

    /**
     * Initiates Health Connect permission request flow.
     * Prepares permission list and launches system permission dialog.
     * 
     * @param call Method call containing permission types and access levels
     * @param result Flutter result callback for permission request outcome
     */
    private fun requestAuthorization(call: MethodCall, result: Result) {
        if (context == null) {
            result.success(false)
            return
        }

        if (healthConnectRequestPermissionsLauncher == null) {
            result.success(false)
            Log.i("FLUTTER_HEALTH", "Permission launcher not found")
            return
        }

        // Store the result to be called in onHealthConnectPermissionCallback
        mResult = result
        isReplySubmitted = false
        
        val permList = dataOperations.preparePermissionsList(call)
        if (permList == null) {
            result.success(false)
            return
        }
        
        healthConnectRequestPermissionsLauncher!!.launch(permList.toSet())
    }

    /**
     * Requests specific permission for accessing health data history.
     * Launches permission dialog for historical data access capability.
     * 
     * @param call Method call from Flutter (unused)
     * @param result Flutter result callback for permission request outcome
     */
    private fun requestHealthDataHistoryAuthorization(call: MethodCall, result: Result) {
        if (context == null || healthConnectRequestPermissionsLauncher == null) {
            result.success(false)
            Log.i("FLUTTER_HEALTH", "Permission launcher not found")
            return
        }

        mResult = result
        isReplySubmitted = false
        healthConnectRequestPermissionsLauncher!!.launch(
            setOf(HealthPermission.PERMISSION_READ_HEALTH_DATA_HISTORY)
        )
    }

    /**
     * Requests specific permission for background health data access.
     * Launches permission dialog for background data reading capability.
     * 
     * @param call Method call from Flutter (unused)
     * @param result Flutter result callback for permission request outcome
     */
    private fun requestHealthDataInBackgroundAuthorization(call: MethodCall, result: Result) {
        if (context == null || healthConnectRequestPermissionsLauncher == null) {
            result.success(false)
            Log.i("FLUTTER_HEALTH", "Permission launcher not found")
            return
        }

        mResult = result
        isReplySubmitted = false
<<<<<<< HEAD
        healthConnectRequestPermissionsLauncher!!.launch(permList.toSet())
    }

    /** Get all datapoints of the DataType within the given time range */
    private fun getData(call: MethodCall, result: Result) {
        val dataType = call.argument<String>("dataTypeKey")!!
        val startTime = Instant.ofEpochMilli(call.argument<Long>("startTime")!!)
        val endTime = Instant.ofEpochMilli(call.argument<Long>("endTime")!!)
        val healthConnectData = mutableListOf<Map<String, Any?>>()
        val recordingMethodsToFilter = call.argument<List<Int>>("recordingMethodsToFilter")!!

        Log.i(
            "FLUTTER_HEALTH",
            "Getting data for $dataType between $startTime and $endTime, filtering by $recordingMethodsToFilter"
        )

        scope.launch {
            try {
                mapToType[dataType]?.let { classType ->
                    val records = mutableListOf<Record>()

                    // Set up the initial request to read health records with specified
                    // parameters
                    var request =
                        ReadRecordsRequest(
                            recordType = classType,
                            // Define the maximum amount of data
                            // that HealthConnect can return
                            // in a single request
                            timeRangeFilter =
                            TimeRangeFilter.between(
                                startTime,
                                endTime
                            ),
                        )

                    var response = healthConnectClient.readRecords(request)
                    var pageToken = response.pageToken

                    // Add the records from the initial response to the records list
                    records.addAll(response.records)

                    // Continue making requests and fetching records while there is a
                    // page token
                    while (!pageToken.isNullOrEmpty()) {
                        request =
                            ReadRecordsRequest(
                                recordType = classType,
                                timeRangeFilter =
                                TimeRangeFilter.between(
                                    startTime,
                                    endTime
                                ),
                                pageToken = pageToken
                            )
                        response = healthConnectClient.readRecords(request)

                        pageToken = response.pageToken
                        records.addAll(response.records)
                    }

                    // Workout needs distance and total calories burned too
                    if (dataType == WORKOUT) {
                        var filteredRecords = filterRecordsByRecordingMethods(
                            recordingMethodsToFilter,
                            records
                        )

                        for (rec in filteredRecords) {
                            val record = rec as ExerciseSessionRecord
                            val distanceRequest =
                                healthConnectClient.readRecords(
                                    ReadRecordsRequest(
                                        recordType =
                                        DistanceRecord::class,
                                        timeRangeFilter =
                                        TimeRangeFilter.between(
                                            record.startTime,
                                            record.endTime,
                                        ),
                                    ),
                                )
                            var totalDistance = 0.0
                            for (distanceRec in distanceRequest.records) {
                                totalDistance +=
                                    distanceRec.distance
                                        .inMeters
                            }

                            val energyBurnedRequest =
                                healthConnectClient.readRecords(
                                    ReadRecordsRequest(
                                        recordType =
                                        TotalCaloriesBurnedRecord::class,
                                        timeRangeFilter =
                                        TimeRangeFilter.between(
                                            record.startTime,
                                            record.endTime,
                                        ),
                                    ),
                                )
                            var totalEnergyBurned = 0.0
                            for (energyBurnedRec in
                            energyBurnedRequest.records) {
                                totalEnergyBurned +=
                                    energyBurnedRec.energy
                                        .inKilocalories
                            }

                            val stepRequest =
                                healthConnectClient.readRecords(
                                    ReadRecordsRequest(
                                        recordType =
                                        StepsRecord::class,
                                        timeRangeFilter =
                                        TimeRangeFilter.between(
                                            record.startTime,
                                            record.endTime
                                        ),
                                    ),
                                )
                            var totalSteps = 0.0
                            for (stepRec in stepRequest.records) {
                                totalSteps += stepRec.count
                            }

                            // val metadata = (rec as Record).metadata
                            // Add final datapoint
                            healthConnectData.add(
                                // mapOf(
                                mapOf<String, Any?>(
                                    "uuid" to record.metadata.id,
                                    "workoutActivityType" to
                                            (workoutTypeMap
                                                .filterValues {
                                                    it ==
                                                            record.exerciseType
                                                }
                                                .keys
                                                .firstOrNull()
                                                ?: "OTHER"),
                                    "totalDistance" to
                                            if (totalDistance ==
                                                0.0
                                            )
                                                null
                                            else
                                                totalDistance,
                                    "totalDistanceUnit" to
                                            "METER",
                                    "totalEnergyBurned" to
                                            if (totalEnergyBurned ==
                                                0.0
                                            )
                                                null
                                            else
                                                totalEnergyBurned,
                                    "totalEnergyBurnedUnit" to
                                            "KILOCALORIE",
                                    "totalSteps" to
                                            if (totalSteps ==
                                                0.0
                                            )
                                                null
                                            else
                                                totalSteps,
                                    "totalStepsUnit" to
                                            "COUNT",
                                    "unit" to "MINUTES",
                                    "date_from" to
                                            rec.startTime
                                                .toEpochMilli(),
                                    "date_to" to
                                            rec.endTime.toEpochMilli(),
                                    "source_id" to "",
                                    "source_name" to
                                            record.metadata
                                                .dataOrigin
                                                .packageName,
                                ),
                            )
                        }
                        // Filter sleep stages for requested stage
                    } else if (classType == SleepSessionRecord::class) {
                        val filteredRecords = filterRecordsByRecordingMethods(
                            recordingMethodsToFilter,
                            response.records
                        )

                        for (rec in filteredRecords) {
                            if (rec is SleepSessionRecord) {
                                if (dataType == SLEEP_SESSION) {
                                    healthConnectData.addAll(
                                        convertRecord(
                                            rec,
                                            dataType
                                        )
                                    )
                                } else {
                                    for (recStage in rec.stages) {
                                        if (dataType ==
                                            mapSleepStageToType[
                                                recStage.stage]
                                        ) {
                                            healthConnectData
                                                .addAll(
                                                    convertRecordStage(
                                                        recStage,
                                                        dataType,
                                                        rec.metadata
                                                    )
                                                )
                                        }
                                    }
                                }
                            }
                        }
                    } else {
                        val filteredRecords = filterRecordsByRecordingMethods(
                            recordingMethodsToFilter,
                            records
                        )
                        for (rec in filteredRecords) {
                            healthConnectData.addAll(
                                convertRecord(rec, dataType)
                            )
                        }
                    }
                }
                Handler(context!!.mainLooper).run { result.success(healthConnectData) }
            } catch (e: Exception) {
                Log.i(
                    "FLUTTER_HEALTH::ERROR",
                    "Unable to return $dataType due to the following exception:"
                )
                Log.e("FLUTTER_HEALTH::ERROR", Log.getStackTraceString(e))
                result.success(null)
            }
        }
    }

    private fun getDataByUUID(call: MethodCall, result: Result) {
        val arguments = call.arguments as? HashMap<*, *>
        val dataType = (arguments?.get("dataTypeKey") as? String)!!
        val uuid = (arguments?.get("uuid") as? String)!!
        var healthPoint = mapOf<String, Any?>()

        if (!mapToType.containsKey(dataType)) {
            Log.w("FLUTTER_HEALTH::ERROR", "Datatype $dataType not found in HC")
            result.success(null)
            return
        }

        val classType = mapToType[dataType]!!

        scope.launch {
            try {

                Log.i("FLUTTER_HEALTH", "Getting $uuid with $classType")

                // Execute the request
                val response = healthConnectClient.readRecord(classType, uuid)

                // Find the record with the matching UUID
                val matchingRecord = response.record

                if (matchingRecord != null) {
                    // Workout needs distance and total calories burned too
                    if (dataType == WORKOUT) {
                        val record = matchingRecord as ExerciseSessionRecord
                        val distanceRequest =
                            healthConnectClient.readRecords(
                                ReadRecordsRequest(
                                    recordType =
                                    DistanceRecord::class,
                                    timeRangeFilter =
                                    TimeRangeFilter.between(
                                        record.startTime,
                                        record.endTime,
                                    ),
                                ),
                            )
                        var totalDistance = 0.0
                        for (distanceRec in distanceRequest.records) {
                            totalDistance +=
                                distanceRec.distance
                                    .inMeters
                        }

                        val energyBurnedRequest =
                            healthConnectClient.readRecords(
                                ReadRecordsRequest(
                                    recordType =
                                    TotalCaloriesBurnedRecord::class,
                                    timeRangeFilter =
                                    TimeRangeFilter.between(
                                        record.startTime,
                                        record.endTime,
                                    ),
                                ),
                            )
                        var totalEnergyBurned = 0.0
                        for (energyBurnedRec in
                        energyBurnedRequest.records) {
                            totalEnergyBurned +=
                                energyBurnedRec.energy
                                    .inKilocalories
                        }

                        val stepRequest =
                            healthConnectClient.readRecords(
                                ReadRecordsRequest(
                                    recordType =
                                    StepsRecord::class,
                                    timeRangeFilter =
                                    TimeRangeFilter.between(
                                        record.startTime,
                                        record.endTime
                                    ),
                                ),
                            )
                        var totalSteps = 0.0
                        for (stepRec in stepRequest.records) {
                            totalSteps += stepRec.count
                        }

                        // val metadata = (rec as Record).metadata
                        // Add final datapoint
                        healthPoint = mapOf<String, Any?>(
                            "uuid" to record.metadata.id,
                            "workoutActivityType" to
                                    (workoutTypeMap
                                        .filterValues {
                                            it ==
                                                    record.exerciseType
                                        }
                                        .keys
                                        .firstOrNull()
                                        ?: "OTHER"),
                            "totalDistance" to
                                    if (totalDistance ==
                                        0.0
                                    )
                                        null
                                    else
                                        totalDistance,
                            "totalDistanceUnit" to
                                    "METER",
                            "totalEnergyBurned" to
                                    if (totalEnergyBurned ==
                                        0.0
                                    )
                                        null
                                    else
                                        totalEnergyBurned,
                            "totalEnergyBurnedUnit" to
                                    "KILOCALORIE",
                            "totalSteps" to
                                    if (totalSteps ==
                                        0.0
                                    )
                                        null
                                    else
                                        totalSteps,
                            "totalStepsUnit" to
                                    "COUNT",
                            "unit" to "MINUTES",
                            "date_from" to
                                    matchingRecord.startTime
                                        .toEpochMilli(),
                            "date_to" to
                                    matchingRecord.endTime.toEpochMilli(),
                            "source_id" to "",
                            "source_name" to
                                    record.metadata
                                        .dataOrigin
                                        .packageName,
                        )
                        // Filter sleep stages for requested stage
                    } else if (classType == SleepSessionRecord::class) {
                        if (matchingRecord is SleepSessionRecord) {
                            if (dataType == SLEEP_SESSION) {
                                healthPoint = convertRecord(
                                    matchingRecord,
                                    dataType
                                )[0]
                            } else {
                                for (recStage in matchingRecord.stages) {
                                    if (dataType ==
                                        mapSleepStageToType[
                                            recStage.stage]
                                    ) {
                                        healthPoint = convertRecordStage(
                                            recStage,
                                            dataType,
                                            matchingRecord.metadata
                                        )[0]
                                    }
                                }
                            }
                        }
                    } else {
                        healthPoint = convertRecord(matchingRecord, dataType)[0]
                    }

                    Log.i(
                        "FLUTTER_HEALTH",
                        "Success: $healthPoint"
                    )

                    Handler(context!!.mainLooper).run { result.success(healthPoint) }
                } else {
                    Log.e("FLUTTER_HEALTH::ERROR", "Record not found for UUID: $uuid")
                    result.success(null)
                }
            } catch (e: Exception) {
                Log.e("FLUTTER_HEALTH::ERROR", "Error fetching record with UUID: $uuid")
                Log.e("FLUTTER_HEALTH::ERROR", e.message ?: "unknown error")
                Log.e("FLUTTER_HEALTH::ERROR", e.stackTraceToString())
                result.success(null)
            }
        }
    }

    private fun convertRecordStage(
        stage: SleepSessionRecord.Stage,
        dataType: String,
        metadata: Metadata
    ): List<Map<String, Any>> {
        var sourceName = metadata.dataOrigin
            .packageName
        return listOf(
            mapOf<String, Any>(
                "uuid" to metadata.id,
                "stage" to stage.stage,
                "value" to
                        ChronoUnit.MINUTES.between(
                            stage.startTime,
                            stage.endTime
                        ),
                "date_from" to stage.startTime.toEpochMilli(),
                "date_to" to stage.endTime.toEpochMilli(),
                "source_id" to "",
                "source_name" to sourceName,
            ),
=======
        healthConnectRequestPermissionsLauncher!!.launch(
            setOf(HealthPermission.PERMISSION_READ_HEALTH_DATA_IN_BACKGROUND)
>>>>>>> 93851f9c
        )
    }
}<|MERGE_RESOLUTION|>--- conflicted
+++ resolved
@@ -136,24 +136,6 @@
             "isHealthDataInBackgroundAvailable" -> dataOperations.isHealthDataInBackgroundAvailable(call, result)
             "isHealthDataInBackgroundAuthorized" -> dataOperations.isHealthDataInBackgroundAuthorized(call, result)
             "requestHealthDataInBackgroundAuthorization" -> requestHealthDataInBackgroundAuthorization(call, result)
-<<<<<<< HEAD
-            "hasPermissions" -> hasPermissions(call, result)
-            "requestAuthorization" -> requestAuthorization(call, result)
-            "revokePermissions" -> revokePermissions(call, result)
-            "getData" -> getData(call, result)
-            "getDataByUUID" -> getDataByUUID(call, result)
-            "getIntervalData" -> getIntervalData(call, result)
-            "writeData" -> writeData(call, result)
-            "delete" -> deleteData(call, result)
-            "getAggregateData" -> getAggregateData(call, result)
-            "getTotalStepsInInterval" -> getTotalStepsInInterval(call, result)
-            "writeWorkoutData" -> writeWorkoutData(call, result)
-            "writeBloodPressure" -> writeBloodPressure(call, result)
-            "writeBloodOxygen" -> writeBloodOxygen(call, result)
-            "writeMenstruationFlow" -> writeMenstruationFlow(call, result)
-            "writeMeal" -> writeMeal(call, result)
-            "deleteByUUID" -> deleteByUUID(call, result)
-=======
             
             // Reading data
             "getData" -> dataReader.getData(call, result)
@@ -175,7 +157,6 @@
             "delete" -> dataOperations.deleteData(call, result)
             "deleteByUUID" -> dataOperations.deleteByUUID(call, result)
             
->>>>>>> 93851f9c
             else -> result.notImplemented()
         }
     }
@@ -353,456 +334,8 @@
 
         mResult = result
         isReplySubmitted = false
-<<<<<<< HEAD
-        healthConnectRequestPermissionsLauncher!!.launch(permList.toSet())
-    }
-
-    /** Get all datapoints of the DataType within the given time range */
-    private fun getData(call: MethodCall, result: Result) {
-        val dataType = call.argument<String>("dataTypeKey")!!
-        val startTime = Instant.ofEpochMilli(call.argument<Long>("startTime")!!)
-        val endTime = Instant.ofEpochMilli(call.argument<Long>("endTime")!!)
-        val healthConnectData = mutableListOf<Map<String, Any?>>()
-        val recordingMethodsToFilter = call.argument<List<Int>>("recordingMethodsToFilter")!!
-
-        Log.i(
-            "FLUTTER_HEALTH",
-            "Getting data for $dataType between $startTime and $endTime, filtering by $recordingMethodsToFilter"
-        )
-
-        scope.launch {
-            try {
-                mapToType[dataType]?.let { classType ->
-                    val records = mutableListOf<Record>()
-
-                    // Set up the initial request to read health records with specified
-                    // parameters
-                    var request =
-                        ReadRecordsRequest(
-                            recordType = classType,
-                            // Define the maximum amount of data
-                            // that HealthConnect can return
-                            // in a single request
-                            timeRangeFilter =
-                            TimeRangeFilter.between(
-                                startTime,
-                                endTime
-                            ),
-                        )
-
-                    var response = healthConnectClient.readRecords(request)
-                    var pageToken = response.pageToken
-
-                    // Add the records from the initial response to the records list
-                    records.addAll(response.records)
-
-                    // Continue making requests and fetching records while there is a
-                    // page token
-                    while (!pageToken.isNullOrEmpty()) {
-                        request =
-                            ReadRecordsRequest(
-                                recordType = classType,
-                                timeRangeFilter =
-                                TimeRangeFilter.between(
-                                    startTime,
-                                    endTime
-                                ),
-                                pageToken = pageToken
-                            )
-                        response = healthConnectClient.readRecords(request)
-
-                        pageToken = response.pageToken
-                        records.addAll(response.records)
-                    }
-
-                    // Workout needs distance and total calories burned too
-                    if (dataType == WORKOUT) {
-                        var filteredRecords = filterRecordsByRecordingMethods(
-                            recordingMethodsToFilter,
-                            records
-                        )
-
-                        for (rec in filteredRecords) {
-                            val record = rec as ExerciseSessionRecord
-                            val distanceRequest =
-                                healthConnectClient.readRecords(
-                                    ReadRecordsRequest(
-                                        recordType =
-                                        DistanceRecord::class,
-                                        timeRangeFilter =
-                                        TimeRangeFilter.between(
-                                            record.startTime,
-                                            record.endTime,
-                                        ),
-                                    ),
-                                )
-                            var totalDistance = 0.0
-                            for (distanceRec in distanceRequest.records) {
-                                totalDistance +=
-                                    distanceRec.distance
-                                        .inMeters
-                            }
-
-                            val energyBurnedRequest =
-                                healthConnectClient.readRecords(
-                                    ReadRecordsRequest(
-                                        recordType =
-                                        TotalCaloriesBurnedRecord::class,
-                                        timeRangeFilter =
-                                        TimeRangeFilter.between(
-                                            record.startTime,
-                                            record.endTime,
-                                        ),
-                                    ),
-                                )
-                            var totalEnergyBurned = 0.0
-                            for (energyBurnedRec in
-                            energyBurnedRequest.records) {
-                                totalEnergyBurned +=
-                                    energyBurnedRec.energy
-                                        .inKilocalories
-                            }
-
-                            val stepRequest =
-                                healthConnectClient.readRecords(
-                                    ReadRecordsRequest(
-                                        recordType =
-                                        StepsRecord::class,
-                                        timeRangeFilter =
-                                        TimeRangeFilter.between(
-                                            record.startTime,
-                                            record.endTime
-                                        ),
-                                    ),
-                                )
-                            var totalSteps = 0.0
-                            for (stepRec in stepRequest.records) {
-                                totalSteps += stepRec.count
-                            }
-
-                            // val metadata = (rec as Record).metadata
-                            // Add final datapoint
-                            healthConnectData.add(
-                                // mapOf(
-                                mapOf<String, Any?>(
-                                    "uuid" to record.metadata.id,
-                                    "workoutActivityType" to
-                                            (workoutTypeMap
-                                                .filterValues {
-                                                    it ==
-                                                            record.exerciseType
-                                                }
-                                                .keys
-                                                .firstOrNull()
-                                                ?: "OTHER"),
-                                    "totalDistance" to
-                                            if (totalDistance ==
-                                                0.0
-                                            )
-                                                null
-                                            else
-                                                totalDistance,
-                                    "totalDistanceUnit" to
-                                            "METER",
-                                    "totalEnergyBurned" to
-                                            if (totalEnergyBurned ==
-                                                0.0
-                                            )
-                                                null
-                                            else
-                                                totalEnergyBurned,
-                                    "totalEnergyBurnedUnit" to
-                                            "KILOCALORIE",
-                                    "totalSteps" to
-                                            if (totalSteps ==
-                                                0.0
-                                            )
-                                                null
-                                            else
-                                                totalSteps,
-                                    "totalStepsUnit" to
-                                            "COUNT",
-                                    "unit" to "MINUTES",
-                                    "date_from" to
-                                            rec.startTime
-                                                .toEpochMilli(),
-                                    "date_to" to
-                                            rec.endTime.toEpochMilli(),
-                                    "source_id" to "",
-                                    "source_name" to
-                                            record.metadata
-                                                .dataOrigin
-                                                .packageName,
-                                ),
-                            )
-                        }
-                        // Filter sleep stages for requested stage
-                    } else if (classType == SleepSessionRecord::class) {
-                        val filteredRecords = filterRecordsByRecordingMethods(
-                            recordingMethodsToFilter,
-                            response.records
-                        )
-
-                        for (rec in filteredRecords) {
-                            if (rec is SleepSessionRecord) {
-                                if (dataType == SLEEP_SESSION) {
-                                    healthConnectData.addAll(
-                                        convertRecord(
-                                            rec,
-                                            dataType
-                                        )
-                                    )
-                                } else {
-                                    for (recStage in rec.stages) {
-                                        if (dataType ==
-                                            mapSleepStageToType[
-                                                recStage.stage]
-                                        ) {
-                                            healthConnectData
-                                                .addAll(
-                                                    convertRecordStage(
-                                                        recStage,
-                                                        dataType,
-                                                        rec.metadata
-                                                    )
-                                                )
-                                        }
-                                    }
-                                }
-                            }
-                        }
-                    } else {
-                        val filteredRecords = filterRecordsByRecordingMethods(
-                            recordingMethodsToFilter,
-                            records
-                        )
-                        for (rec in filteredRecords) {
-                            healthConnectData.addAll(
-                                convertRecord(rec, dataType)
-                            )
-                        }
-                    }
-                }
-                Handler(context!!.mainLooper).run { result.success(healthConnectData) }
-            } catch (e: Exception) {
-                Log.i(
-                    "FLUTTER_HEALTH::ERROR",
-                    "Unable to return $dataType due to the following exception:"
-                )
-                Log.e("FLUTTER_HEALTH::ERROR", Log.getStackTraceString(e))
-                result.success(null)
-            }
-        }
-    }
-
-    private fun getDataByUUID(call: MethodCall, result: Result) {
-        val arguments = call.arguments as? HashMap<*, *>
-        val dataType = (arguments?.get("dataTypeKey") as? String)!!
-        val uuid = (arguments?.get("uuid") as? String)!!
-        var healthPoint = mapOf<String, Any?>()
-
-        if (!mapToType.containsKey(dataType)) {
-            Log.w("FLUTTER_HEALTH::ERROR", "Datatype $dataType not found in HC")
-            result.success(null)
-            return
-        }
-
-        val classType = mapToType[dataType]!!
-
-        scope.launch {
-            try {
-
-                Log.i("FLUTTER_HEALTH", "Getting $uuid with $classType")
-
-                // Execute the request
-                val response = healthConnectClient.readRecord(classType, uuid)
-
-                // Find the record with the matching UUID
-                val matchingRecord = response.record
-
-                if (matchingRecord != null) {
-                    // Workout needs distance and total calories burned too
-                    if (dataType == WORKOUT) {
-                        val record = matchingRecord as ExerciseSessionRecord
-                        val distanceRequest =
-                            healthConnectClient.readRecords(
-                                ReadRecordsRequest(
-                                    recordType =
-                                    DistanceRecord::class,
-                                    timeRangeFilter =
-                                    TimeRangeFilter.between(
-                                        record.startTime,
-                                        record.endTime,
-                                    ),
-                                ),
-                            )
-                        var totalDistance = 0.0
-                        for (distanceRec in distanceRequest.records) {
-                            totalDistance +=
-                                distanceRec.distance
-                                    .inMeters
-                        }
-
-                        val energyBurnedRequest =
-                            healthConnectClient.readRecords(
-                                ReadRecordsRequest(
-                                    recordType =
-                                    TotalCaloriesBurnedRecord::class,
-                                    timeRangeFilter =
-                                    TimeRangeFilter.between(
-                                        record.startTime,
-                                        record.endTime,
-                                    ),
-                                ),
-                            )
-                        var totalEnergyBurned = 0.0
-                        for (energyBurnedRec in
-                        energyBurnedRequest.records) {
-                            totalEnergyBurned +=
-                                energyBurnedRec.energy
-                                    .inKilocalories
-                        }
-
-                        val stepRequest =
-                            healthConnectClient.readRecords(
-                                ReadRecordsRequest(
-                                    recordType =
-                                    StepsRecord::class,
-                                    timeRangeFilter =
-                                    TimeRangeFilter.between(
-                                        record.startTime,
-                                        record.endTime
-                                    ),
-                                ),
-                            )
-                        var totalSteps = 0.0
-                        for (stepRec in stepRequest.records) {
-                            totalSteps += stepRec.count
-                        }
-
-                        // val metadata = (rec as Record).metadata
-                        // Add final datapoint
-                        healthPoint = mapOf<String, Any?>(
-                            "uuid" to record.metadata.id,
-                            "workoutActivityType" to
-                                    (workoutTypeMap
-                                        .filterValues {
-                                            it ==
-                                                    record.exerciseType
-                                        }
-                                        .keys
-                                        .firstOrNull()
-                                        ?: "OTHER"),
-                            "totalDistance" to
-                                    if (totalDistance ==
-                                        0.0
-                                    )
-                                        null
-                                    else
-                                        totalDistance,
-                            "totalDistanceUnit" to
-                                    "METER",
-                            "totalEnergyBurned" to
-                                    if (totalEnergyBurned ==
-                                        0.0
-                                    )
-                                        null
-                                    else
-                                        totalEnergyBurned,
-                            "totalEnergyBurnedUnit" to
-                                    "KILOCALORIE",
-                            "totalSteps" to
-                                    if (totalSteps ==
-                                        0.0
-                                    )
-                                        null
-                                    else
-                                        totalSteps,
-                            "totalStepsUnit" to
-                                    "COUNT",
-                            "unit" to "MINUTES",
-                            "date_from" to
-                                    matchingRecord.startTime
-                                        .toEpochMilli(),
-                            "date_to" to
-                                    matchingRecord.endTime.toEpochMilli(),
-                            "source_id" to "",
-                            "source_name" to
-                                    record.metadata
-                                        .dataOrigin
-                                        .packageName,
-                        )
-                        // Filter sleep stages for requested stage
-                    } else if (classType == SleepSessionRecord::class) {
-                        if (matchingRecord is SleepSessionRecord) {
-                            if (dataType == SLEEP_SESSION) {
-                                healthPoint = convertRecord(
-                                    matchingRecord,
-                                    dataType
-                                )[0]
-                            } else {
-                                for (recStage in matchingRecord.stages) {
-                                    if (dataType ==
-                                        mapSleepStageToType[
-                                            recStage.stage]
-                                    ) {
-                                        healthPoint = convertRecordStage(
-                                            recStage,
-                                            dataType,
-                                            matchingRecord.metadata
-                                        )[0]
-                                    }
-                                }
-                            }
-                        }
-                    } else {
-                        healthPoint = convertRecord(matchingRecord, dataType)[0]
-                    }
-
-                    Log.i(
-                        "FLUTTER_HEALTH",
-                        "Success: $healthPoint"
-                    )
-
-                    Handler(context!!.mainLooper).run { result.success(healthPoint) }
-                } else {
-                    Log.e("FLUTTER_HEALTH::ERROR", "Record not found for UUID: $uuid")
-                    result.success(null)
-                }
-            } catch (e: Exception) {
-                Log.e("FLUTTER_HEALTH::ERROR", "Error fetching record with UUID: $uuid")
-                Log.e("FLUTTER_HEALTH::ERROR", e.message ?: "unknown error")
-                Log.e("FLUTTER_HEALTH::ERROR", e.stackTraceToString())
-                result.success(null)
-            }
-        }
-    }
-
-    private fun convertRecordStage(
-        stage: SleepSessionRecord.Stage,
-        dataType: String,
-        metadata: Metadata
-    ): List<Map<String, Any>> {
-        var sourceName = metadata.dataOrigin
-            .packageName
-        return listOf(
-            mapOf<String, Any>(
-                "uuid" to metadata.id,
-                "stage" to stage.stage,
-                "value" to
-                        ChronoUnit.MINUTES.between(
-                            stage.startTime,
-                            stage.endTime
-                        ),
-                "date_from" to stage.startTime.toEpochMilli(),
-                "date_to" to stage.endTime.toEpochMilli(),
-                "source_id" to "",
-                "source_name" to sourceName,
-            ),
-=======
         healthConnectRequestPermissionsLauncher!!.launch(
             setOf(HealthPermission.PERMISSION_READ_HEALTH_DATA_IN_BACKGROUND)
->>>>>>> 93851f9c
         )
     }
 }