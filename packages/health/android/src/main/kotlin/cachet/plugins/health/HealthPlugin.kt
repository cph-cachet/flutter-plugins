package cachet.plugins.health

import android.app.Activity
import android.content.Context
import android.content.Intent
import android.net.Uri
import android.os.Handler
import android.util.Log
import androidx.activity.ComponentActivity
import androidx.activity.result.ActivityResultLauncher
import androidx.annotation.NonNull
import androidx.health.connect.client.HealthConnectClient
import androidx.health.connect.client.PermissionController
import androidx.health.connect.client.permission.HealthPermission
import androidx.health.connect.client.records.*
import androidx.health.connect.client.records.MealType.MEAL_TYPE_BREAKFAST
import androidx.health.connect.client.records.MealType.MEAL_TYPE_DINNER
import androidx.health.connect.client.records.MealType.MEAL_TYPE_LUNCH
import androidx.health.connect.client.records.MealType.MEAL_TYPE_SNACK
import androidx.health.connect.client.records.MealType.MEAL_TYPE_UNKNOWN
import androidx.health.connect.client.records.metadata.Metadata
import androidx.health.connect.client.request.AggregateGroupByDurationRequest
import androidx.health.connect.client.request.AggregateRequest
import androidx.health.connect.client.request.ReadRecordsRequest
import androidx.health.connect.client.time.TimeRangeFilter
import androidx.health.connect.client.units.*
import io.flutter.embedding.engine.plugins.FlutterPlugin
import io.flutter.embedding.engine.plugins.activity.ActivityAware
import io.flutter.embedding.engine.plugins.activity.ActivityPluginBinding
import io.flutter.plugin.common.MethodCall
import io.flutter.plugin.common.MethodChannel
import io.flutter.plugin.common.MethodChannel.MethodCallHandler
import io.flutter.plugin.common.MethodChannel.Result
import io.flutter.plugin.common.PluginRegistry.ActivityResultListener
import java.time.*
import java.time.temporal.ChronoUnit
import java.util.*
import java.util.concurrent.*
import kotlinx.coroutines.*

const val CHANNEL_NAME = "flutter_health"

const val ACTIVE_ENERGY_BURNED = "ACTIVE_ENERGY_BURNED"
const val AGGREGATE_STEP_COUNT = "AGGREGATE_STEP_COUNT"
const val BASAL_ENERGY_BURNED = "BASAL_ENERGY_BURNED"
const val BLOOD_GLUCOSE = "BLOOD_GLUCOSE"
const val BLOOD_OXYGEN = "BLOOD_OXYGEN"
const val BLOOD_PRESSURE_DIASTOLIC = "BLOOD_PRESSURE_DIASTOLIC"
const val BLOOD_PRESSURE_SYSTOLIC = "BLOOD_PRESSURE_SYSTOLIC"
const val BODY_FAT_PERCENTAGE = "BODY_FAT_PERCENTAGE"
const val BODY_TEMPERATURE = "BODY_TEMPERATURE"
const val BODY_WATER_MASS = "BODY_WATER_MASS"
const val DISTANCE_DELTA = "DISTANCE_DELTA"
const val FLIGHTS_CLIMBED = "FLIGHTS_CLIMBED"
const val HEART_RATE = "HEART_RATE"
const val HEART_RATE_VARIABILITY_RMSSD = "HEART_RATE_VARIABILITY_RMSSD"
const val HEIGHT = "HEIGHT"
const val MENSTRUATION_FLOW = "MENSTRUATION_FLOW"
const val RESPIRATORY_RATE = "RESPIRATORY_RATE"
const val RESTING_HEART_RATE = "RESTING_HEART_RATE"
const val STEPS = "STEPS"
const val WATER = "WATER"
const val WEIGHT = "WEIGHT"

const val BREAKFAST = "BREAKFAST"
const val DINNER = "DINNER"
const val LUNCH = "LUNCH"
const val MEAL_UNKNOWN = "UNKNOWN"
const val NUTRITION = "NUTRITION"
const val SLEEP_ASLEEP = "SLEEP_ASLEEP"
const val SLEEP_AWAKE = "SLEEP_AWAKE"
const val SLEEP_DEEP = "SLEEP_DEEP"
const val SLEEP_IN_BED = "SLEEP_IN_BED"
const val SLEEP_LIGHT = "SLEEP_LIGHT"
const val SLEEP_OUT_OF_BED = "SLEEP_OUT_OF_BED"
const val SLEEP_REM = "SLEEP_REM"
const val SLEEP_SESSION = "SLEEP_SESSION"
const val SNACK = "SNACK"
const val WORKOUT = "WORKOUT"

const val TOTAL_CALORIES_BURNED = "TOTAL_CALORIES_BURNED"


class HealthPlugin(private var channel: MethodChannel? = null) :
    MethodCallHandler, ActivityResultListener, Result, ActivityAware, FlutterPlugin {
    private var mResult: Result? = null
    private var handler: Handler? = null
    private var activity: Activity? = null
    private var context: Context? = null
    private var threadPoolExecutor: ExecutorService? = null
    private var healthConnectRequestPermissionsLauncher: ActivityResultLauncher<Set<String>>? =
        null
    private lateinit var healthConnectClient: HealthConnectClient
    private lateinit var scope: CoroutineScope


    override fun onAttachedToEngine(
        @NonNull flutterPluginBinding: FlutterPlugin.FlutterPluginBinding
    ) {
        scope = CoroutineScope(SupervisorJob() + Dispatchers.Main)
        channel = MethodChannel(flutterPluginBinding.binaryMessenger, CHANNEL_NAME)
        channel?.setMethodCallHandler(this)
        context = flutterPluginBinding.applicationContext
        threadPoolExecutor = Executors.newFixedThreadPool(4)
        checkAvailability()
        if (healthConnectAvailable) {
            healthConnectClient =
                HealthConnectClient.getOrCreate(
                    flutterPluginBinding.applicationContext
                )
        }
    }

    override fun onDetachedFromEngine(binding: FlutterPlugin.FlutterPluginBinding) {
        channel = null
        activity = null
        threadPoolExecutor!!.shutdown()
        threadPoolExecutor = null
    }

<<<<<<< HEAD
    override fun success(p0: Any?) {
        handler?.post { mResult?.success(p0) }
    }

    override fun notImplemented() {
        handler?.post { mResult?.notImplemented() }
    }

    override fun error(
        errorCode: String,
        errorMessage: String?,
        errorDetails: Any?,
    ) {
        handler?.post { mResult?.error(errorCode, errorMessage, errorDetails) }
    }
    
    override fun onActivityResult(requestCode: Int, resultCode: Int, data: Intent?): Boolean {
        return false
    }

    /** Handle calls from the MethodChannel */
    override fun onMethodCall(call: MethodCall, result: Result) {
        when (call.method) {
            "installHealthConnect" -> installHealthConnect(call, result)
            "getHealthConnectSdkStatus" -> getHealthConnectSdkStatus(call, result)
            "hasPermissions" -> hasPermissions(call, result)
            "requestAuthorization" -> requestAuthorization(call, result)
            "revokePermissions" -> revokePermissions(call, result)
            "getData" -> getData(call, result)
            "getIntervalData" -> getIntervalData(call, result)
            "writeData" -> writeData(call, result)
            "delete" -> deleteData(call, result)
            "getAggregateData" -> getAggregateData(call, result)
            "getTotalStepsInInterval" -> getTotalStepsInInterval(call, result)
            "writeWorkoutData" -> writeWorkoutData(call, result)
            "writeBloodPressure" -> writeBloodPressure(call, result)
            "writeBloodOxygen" -> writeBloodOxygen(call, result)
            "writeMenstruationFlow" -> writeMenstruationFlow(call, result)
            "writeMeal" -> writeMeal(call, result)
            else -> result.notImplemented()
        }
    }

    override fun onAttachedToActivity(binding: ActivityPluginBinding) {
        if (channel == null) {
            return
        }
        binding.addActivityResultListener(this)
        activity = binding.activity

        val requestPermissionActivityContract =
            PermissionController.createRequestPermissionResultContract()

        healthConnectRequestPermissionsLauncher =
            (activity as ComponentActivity).registerForActivityResult(
                requestPermissionActivityContract
            ) { granted -> onHealthConnectPermissionCallback(granted) }
    }

    override fun onDetachedFromActivityForConfigChanges() {
        onDetachedFromActivity()
    }

    override fun onReattachedToActivityForConfigChanges(binding: ActivityPluginBinding) {
        onAttachedToActivity(binding)
    }

    override fun onDetachedFromActivity() {
        if (channel == null) {
            return
        }
        activity = null
        healthConnectRequestPermissionsLauncher = null
    }

    private var healthConnectAvailable = false
    private var healthConnectStatus = HealthConnectClient.SDK_UNAVAILABLE

    private fun checkAvailability() {
        healthConnectStatus = HealthConnectClient.getSdkStatus(context!!)
        healthConnectAvailable = healthConnectStatus == HealthConnectClient.SDK_AVAILABLE
    }

    private fun installHealthConnect(call: MethodCall, result: Result) {
        val uriString =
            "market://details?id=com.google.android.apps.healthdata&url=healthconnect%3A%2F%2Fonboarding"
        context!!.startActivity(
            Intent(Intent.ACTION_VIEW).apply {
                setPackage("com.android.vending")
                data = Uri.parse(uriString)
                addFlags(Intent.FLAG_ACTIVITY_NEW_TASK)
                putExtra("overlay", true)
                putExtra("callerId", context!!.packageName)
            }
        )
        result.success(null)
    }

    private fun onHealthConnectPermissionCallback(permissionGranted: Set<String>) {
        if (permissionGranted.isEmpty()) {
            mResult?.success(false)
            Log.i("FLUTTER_HEALTH", "Health Connect permissions were not granted! Make sure to declare the required permissions in the AndroidManifest.xml file.")
        } else {
            mResult?.success(true)
            Log.i("FLUTTER_HEALTH", "${permissionGranted.size} Health Connect permissions were granted!")
            
            // log the permissions granted for debugging
            Log.i("FLUTTER_HEALTH", "Permissions granted: $permissionGranted") 
        }
    }

    /** Save a Nutrition measurement with calories, carbs, protein, fat, name and mealType */
    private fun writeMeal(call: MethodCall, result: Result) {
        val startTime = Instant.ofEpochMilli(call.argument<Long>("start_time")!!)
        val endTime = Instant.ofEpochMilli(call.argument<Long>("end_time")!!)
        val calories = call.argument<Double>("calories")
        val protein = call.argument<Double>("protein") as Double?
        val carbs = call.argument<Double>("carbs") as Double?
        val fat = call.argument<Double>("fat") as Double?
        val caffeine = call.argument<Double>("caffeine") as Double?
        val vitaminA = call.argument<Double>("vitamin_a") as Double?
        val b1Thiamine = call.argument<Double>("b1_thiamine") as Double?
        val b2Riboflavin = call.argument<Double>("b2_riboflavin") as Double?
        val b3Niacin = call.argument<Double>("b3_niacin") as Double?
        val b5PantothenicAcid = call.argument<Double>("b5_pantothenic_acid") as Double?
        val b6Pyridoxine = call.argument<Double>("b6_pyridoxine") as Double?
        val b7Biotin = call.argument<Double>("b7_biotin") as Double?
        val b9Folate = call.argument<Double>("b9_folate") as Double?
        val b12Cobalamin = call.argument<Double>("b12_cobalamin") as Double?
        val vitaminC = call.argument<Double>("vitamin_c") as Double?
        val vitaminD = call.argument<Double>("vitamin_d") as Double?
        val vitaminE = call.argument<Double>("vitamin_e") as Double?
        val vitaminK = call.argument<Double>("vitamin_k") as Double?
        val calcium = call.argument<Double>("calcium") as Double?
        val chloride = call.argument<Double>("chloride") as Double?
        val cholesterol = call.argument<Double>("cholesterol") as Double?
        // Choline is not yet supported by Health Connect
        // val choline = call.argument<Double>("choline") as Double?
        val chromium = call.argument<Double>("chromium") as Double?
        val copper = call.argument<Double>("copper") as Double?
        val fatUnsaturated = call.argument<Double>("fat_unsaturated") as Double?
        val fatMonounsaturated = call.argument<Double>("fat_monounsaturated") as Double?
        val fatPolyunsaturated = call.argument<Double>("fat_polyunsaturated") as Double?
        val fatSaturated = call.argument<Double>("fat_saturated") as Double?
        val fatTransMonoenoic = call.argument<Double>("fat_trans_monoenoic") as Double?
        val fiber = call.argument<Double>("fiber") as Double?
        val iodine = call.argument<Double>("iodine") as Double?
        val iron = call.argument<Double>("iron") as Double?
        val magnesium = call.argument<Double>("magnesium") as Double?
        val manganese = call.argument<Double>("manganese") as Double?
        val molybdenum = call.argument<Double>("molybdenum") as Double?
        val phosphorus = call.argument<Double>("phosphorus") as Double?
        val potassium = call.argument<Double>("potassium") as Double?
        val selenium = call.argument<Double>("selenium") as Double?
        val sodium = call.argument<Double>("sodium") as Double?
        val sugar = call.argument<Double>("sugar") as Double?
        // Water is not support on a food in Health Connect
        // val water = call.argument<Double>("water") as Double?
        val zinc = call.argument<Double>("zinc") as Double?

        val name = call.argument<String>("name")
        val mealType = call.argument<String>("meal_type")!!

        scope.launch {
            try {
                val list = mutableListOf<Record>()
                list.add(
                    NutritionRecord(
                        name = name,
                        energy = calories?.kilocalories,
                        totalCarbohydrate = carbs?.grams,
                        protein = protein?.grams,
                        totalFat = fat?.grams,
                        caffeine = caffeine?.grams,
                        vitaminA = vitaminA?.grams,
                        thiamin = b1Thiamine?.grams,
                        riboflavin = b2Riboflavin?.grams,
                        niacin = b3Niacin?.grams,
                        pantothenicAcid = b5PantothenicAcid?.grams,
                        vitaminB6 = b6Pyridoxine?.grams,
                        biotin = b7Biotin?.grams,
                        folate = b9Folate?.grams,
                        vitaminB12 = b12Cobalamin?.grams,
                        vitaminC = vitaminC?.grams,
                        vitaminD = vitaminD?.grams,
                        vitaminE = vitaminE?.grams,
                        vitaminK = vitaminK?.grams,
                        calcium = calcium?.grams,
                        chloride = chloride?.grams,
                        cholesterol = cholesterol?.grams,
                        chromium = chromium?.grams,
                        copper = copper?.grams,
                        unsaturatedFat = fatUnsaturated?.grams,
                        monounsaturatedFat = fatMonounsaturated?.grams,
                        polyunsaturatedFat = fatPolyunsaturated?.grams,
                        saturatedFat = fatSaturated?.grams,
                        transFat = fatTransMonoenoic?.grams,
                        dietaryFiber = fiber?.grams,
                        iodine = iodine?.grams,
                        iron = iron?.grams,
                        magnesium = magnesium?.grams,
                        manganese = manganese?.grams,
                        molybdenum = molybdenum?.grams,
                        phosphorus = phosphorus?.grams,
                        potassium = potassium?.grams,
                        selenium = selenium?.grams,
                        sodium = sodium?.grams,
                        sugar = sugar?.grams,
                        zinc = zinc?.grams,
                        startTime = startTime,
                        startZoneOffset = null,
                        endTime = endTime,
                        endZoneOffset = null,
                        mealType =
                        mapMealTypeToType[
                            mealType]
                            ?: MEAL_TYPE_UNKNOWN,
                    ),
                )
                healthConnectClient.insertRecords(
                    list,
                )
                result.success(true)
                Log.i(
                    "FLUTTER_HEALTH::SUCCESS",
                    "[Health Connect] Meal was successfully added!"
                )
            } catch (e: Exception) {
                Log.w(
                    "FLUTTER_HEALTH::ERROR",
                    "[Health Connect] There was an error adding the meal",
                )
                Log.w("FLUTTER_HEALTH::ERROR", e.message ?: "unknown error")
                Log.w("FLUTTER_HEALTH::ERROR", e.stackTrace.toString())
                result.success(false)
            }
        }
    }

    /**
     * Save menstrual flow data
     */
    private fun writeMenstruationFlow(call: MethodCall, result: Result) {
        writeData(call, result)
    }

    /**
     * Save the blood oxygen saturation
     */
    private fun writeBloodOxygen(call: MethodCall, result: Result) {
        writeData(call, result)
    }

    private fun getIntervalData(call: MethodCall, result: Result) {
        getAggregateData(call, result)
    }

    /**
     * Revokes access to Health Connect using `revokeAllPermissions`.
     *
     * Note: When using `revokePermissions` with Health Connect, the app must be completely killed
     * for it to take effect.
     */
    private fun revokePermissions(call: MethodCall, result: Result) {
        scope.launch {
            Log.i("Health", "Disabling Health Connect")
            healthConnectClient.permissionController.revokeAllPermissions()
        }
        result.success(true)
    }

    private fun getTotalStepsInInterval(call: MethodCall, result: Result) {
        val start = call.argument<Long>("startTime")!!
        val end = call.argument<Long>("endTime")!!

        scope.launch {
            try {
                val startInstant = Instant.ofEpochMilli(start)
                val endInstant = Instant.ofEpochMilli(end)
                val response =
                    healthConnectClient.aggregate(
                        AggregateRequest(
                            metrics =
                            setOf(
                                StepsRecord.COUNT_TOTAL
                            ),
                            timeRangeFilter =
                            TimeRangeFilter.between(
                                startInstant,
                                endInstant
                            ),
                        ),
                    )
                // The result may be null if no data is available in the
                // time range.
                val stepsInInterval =
                    response[StepsRecord.COUNT_TOTAL] ?: 0L
                Log.i(
                    "FLUTTER_HEALTH::SUCCESS",
                    "returning $stepsInInterval steps"
                )
                result.success(stepsInInterval)
            } catch (e: Exception) {
                Log.e(
                    "FLUTTER_HEALTH::ERROR",
                    "Unable to return steps due to the following exception:"
                )
                Log.e("FLUTTER_HEALTH::ERROR", Log.getStackTraceString(e))
                result.success(null)
            }
        }
=======
    // This static function is optional and equivalent to onAttachedToEngine. It supports the
    // old
    // pre-Flutter-1.12 Android projects. You are encouraged to continue supporting
    // plugin registration via this function while apps migrate to use the new Android APIs
    // post-flutter-1.12 via https://flutter.dev/go/android-project-migration.
    //
    // It is encouraged to share logic between onAttachedToEngine and registerWith to keep
    // them functionally equivalent. Only one of onAttachedToEngine or registerWith will be
    // called
    // depending on the user's project. onAttachedToEngine or registerWith must both be defined
    // in the same class.
    companion object {
        @Suppress("unused")
        @JvmStatic
        fun registerWith(registrar: Registrar) {
            val channel = MethodChannel(registrar.messenger(), CHANNEL_NAME)
            val plugin = HealthPlugin(channel)
            registrar.addActivityResultListener(plugin)
            channel.setMethodCallHandler(plugin)
        }
    }

    override fun success(p0: Any?) {
        handler?.post { mResult?.success(p0) }
    }

    override fun notImplemented() {
        handler?.post { mResult?.notImplemented() }
    }

    override fun error(
        errorCode: String,
        errorMessage: String?,
        errorDetails: Any?,
    ) {
        handler?.post { mResult?.error(errorCode, errorMessage, errorDetails) }
    }
    
    override fun onActivityResult(requestCode: Int, resultCode: Int, data: Intent?): Boolean {
        return false
    }

    /** Handle calls from the MethodChannel */
    override fun onMethodCall(call: MethodCall, result: Result) {
        when (call.method) {
            "installHealthConnect" -> installHealthConnect(call, result)
            "getHealthConnectSdkStatus" -> getHealthConnectSdkStatus(call, result)
            "hasPermissions" -> hasPermissions(call, result)
            "requestAuthorization" -> requestAuthorization(call, result)
            "revokePermissions" -> revokePermissions(call, result)
            "getData" -> getData(call, result)
            "getIntervalData" -> getIntervalData(call, result)
            "writeData" -> writeData(call, result)
            "delete" -> deleteData(call, result)
            "getAggregateData" -> getAggregateData(call, result)
            "getTotalStepsInInterval" -> getTotalStepsInInterval(call, result)
            "writeWorkoutData" -> writeWorkoutData(call, result)
            "writeBloodPressure" -> writeBloodPressure(call, result)
            "writeBloodOxygen" -> writeBloodOxygen(call, result)
            "writeMenstruationFlow" -> writeMenstruationFlow(call, result)
            "writeMeal" -> writeMeal(call, result)
            else -> result.notImplemented()
        }
    }

    override fun onAttachedToActivity(binding: ActivityPluginBinding) {
        if (channel == null) {
            return
        }
        binding.addActivityResultListener(this)
        activity = binding.activity

        val requestPermissionActivityContract =
            PermissionController.createRequestPermissionResultContract()

        healthConnectRequestPermissionsLauncher =
            (activity as ComponentActivity).registerForActivityResult(
                requestPermissionActivityContract
            ) { granted -> onHealthConnectPermissionCallback(granted) }
    }

    override fun onDetachedFromActivityForConfigChanges() {
        onDetachedFromActivity()
    }

    override fun onReattachedToActivityForConfigChanges(binding: ActivityPluginBinding) {
        onAttachedToActivity(binding)
    }

    override fun onDetachedFromActivity() {
        if (channel == null) {
            return
        }
        activity = null
        healthConnectRequestPermissionsLauncher = null
    }

    private var healthConnectAvailable = false
    private var healthConnectStatus = HealthConnectClient.SDK_UNAVAILABLE

    private fun checkAvailability() {
        healthConnectStatus = HealthConnectClient.getSdkStatus(context!!)
        healthConnectAvailable = healthConnectStatus == HealthConnectClient.SDK_AVAILABLE
    }

    private fun installHealthConnect(call: MethodCall, result: Result) {
        val uriString =
            "market://details?id=com.google.android.apps.healthdata&url=healthconnect%3A%2F%2Fonboarding"
        context!!.startActivity(
            Intent(Intent.ACTION_VIEW).apply {
                setPackage("com.android.vending")
                data = Uri.parse(uriString)
                addFlags(Intent.FLAG_ACTIVITY_NEW_TASK)
                putExtra("overlay", true)
                putExtra("callerId", context!!.packageName)
            }
        )
        result.success(null)
    }

    private fun onHealthConnectPermissionCallback(permissionGranted: Set<String>) {
        if (permissionGranted.isEmpty()) {
            mResult?.success(false)
            Log.i("FLUTTER_HEALTH", "Health Connect permissions were not granted! Make sure to declare the required permissions in the AndroidManifest.xml file.")
        } else {
            mResult?.success(true)
            Log.i("FLUTTER_HEALTH", "${permissionGranted.size} Health Connect permissions were granted!")
            
            // log the permissions granted for debugging
            Log.i("FLUTTER_HEALTH", "Permissions granted: $permissionGranted") 
        }
    }

    /** Save a Nutrition measurement with calories, carbs, protein, fat, name and mealType */
    private fun writeMeal(call: MethodCall, result: Result) {
        val startTime = Instant.ofEpochMilli(call.argument<Long>("start_time")!!)
        val endTime = Instant.ofEpochMilli(call.argument<Long>("end_time")!!)
        val calories = call.argument<Double>("calories")
        val protein = call.argument<Double>("protein") as Double?
        val carbs = call.argument<Double>("carbs") as Double?
        val fat = call.argument<Double>("fat") as Double?
        val caffeine = call.argument<Double>("caffeine") as Double?
        val vitaminA = call.argument<Double>("vitamin_a") as Double?
        val b1Thiamine = call.argument<Double>("b1_thiamine") as Double?
        val b2Riboflavin = call.argument<Double>("b2_riboflavin") as Double?
        val b3Niacin = call.argument<Double>("b3_niacin") as Double?
        val b5PantothenicAcid = call.argument<Double>("b5_pantothenic_acid") as Double?
        val b6Pyridoxine = call.argument<Double>("b6_pyridoxine") as Double?
        val b7Biotin = call.argument<Double>("b7_biotin") as Double?
        val b9Folate = call.argument<Double>("b9_folate") as Double?
        val b12Cobalamin = call.argument<Double>("b12_cobalamin") as Double?
        val vitaminC = call.argument<Double>("vitamin_c") as Double?
        val vitaminD = call.argument<Double>("vitamin_d") as Double?
        val vitaminE = call.argument<Double>("vitamin_e") as Double?
        val vitaminK = call.argument<Double>("vitamin_k") as Double?
        val calcium = call.argument<Double>("calcium") as Double?
        val chloride = call.argument<Double>("chloride") as Double?
        val cholesterol = call.argument<Double>("cholesterol") as Double?
        // Choline is not yet supported by Health Connect
        // val choline = call.argument<Double>("choline") as Double?
        val chromium = call.argument<Double>("chromium") as Double?
        val copper = call.argument<Double>("copper") as Double?
        val fatUnsaturated = call.argument<Double>("fat_unsaturated") as Double?
        val fatMonounsaturated = call.argument<Double>("fat_monounsaturated") as Double?
        val fatPolyunsaturated = call.argument<Double>("fat_polyunsaturated") as Double?
        val fatSaturated = call.argument<Double>("fat_saturated") as Double?
        val fatTransMonoenoic = call.argument<Double>("fat_trans_monoenoic") as Double?
        val fiber = call.argument<Double>("fiber") as Double?
        val iodine = call.argument<Double>("iodine") as Double?
        val iron = call.argument<Double>("iron") as Double?
        val magnesium = call.argument<Double>("magnesium") as Double?
        val manganese = call.argument<Double>("manganese") as Double?
        val molybdenum = call.argument<Double>("molybdenum") as Double?
        val phosphorus = call.argument<Double>("phosphorus") as Double?
        val potassium = call.argument<Double>("potassium") as Double?
        val selenium = call.argument<Double>("selenium") as Double?
        val sodium = call.argument<Double>("sodium") as Double?
        val sugar = call.argument<Double>("sugar") as Double?
        // Water is not support on a food in Health Connect
        // val water = call.argument<Double>("water") as Double?
        val zinc = call.argument<Double>("zinc") as Double?

        val name = call.argument<String>("name")
        val mealType = call.argument<String>("meal_type")!!

        scope.launch {
            try {
                val list = mutableListOf<Record>()
                list.add(
                    NutritionRecord(
                        name = name,
                        energy = calories?.kilocalories,
                        totalCarbohydrate = carbs?.grams,
                        protein = protein?.grams,
                        totalFat = fat?.grams,
                        caffeine = caffeine?.grams,
                        vitaminA = vitaminA?.grams,
                        thiamin = b1Thiamine?.grams,
                        riboflavin = b2Riboflavin?.grams,
                        niacin = b3Niacin?.grams,
                        pantothenicAcid = b5PantothenicAcid?.grams,
                        vitaminB6 = b6Pyridoxine?.grams,
                        biotin = b7Biotin?.grams,
                        folate = b9Folate?.grams,
                        vitaminB12 = b12Cobalamin?.grams,
                        vitaminC = vitaminC?.grams,
                        vitaminD = vitaminD?.grams,
                        vitaminE = vitaminE?.grams,
                        vitaminK = vitaminK?.grams,
                        calcium = calcium?.grams,
                        chloride = chloride?.grams,
                        cholesterol = cholesterol?.grams,
                        chromium = chromium?.grams,
                        copper = copper?.grams,
                        unsaturatedFat = fatUnsaturated?.grams,
                        monounsaturatedFat = fatMonounsaturated?.grams,
                        polyunsaturatedFat = fatPolyunsaturated?.grams,
                        saturatedFat = fatSaturated?.grams,
                        transFat = fatTransMonoenoic?.grams,
                        dietaryFiber = fiber?.grams,
                        iodine = iodine?.grams,
                        iron = iron?.grams,
                        magnesium = magnesium?.grams,
                        manganese = manganese?.grams,
                        molybdenum = molybdenum?.grams,
                        phosphorus = phosphorus?.grams,
                        potassium = potassium?.grams,
                        selenium = selenium?.grams,
                        sodium = sodium?.grams,
                        sugar = sugar?.grams,
                        zinc = zinc?.grams,
                        startTime = startTime,
                        startZoneOffset = null,
                        endTime = endTime,
                        endZoneOffset = null,
                        mealType =
                        mapMealTypeToType[
                            mealType]
                            ?: MEAL_TYPE_UNKNOWN,
                    ),
                )
                healthConnectClient.insertRecords(
                    list,
                )
                result.success(true)
                Log.i(
                    "FLUTTER_HEALTH::SUCCESS",
                    "[Health Connect] Meal was successfully added!"
                )
            } catch (e: Exception) {
                Log.w(
                    "FLUTTER_HEALTH::ERROR",
                    "[Health Connect] There was an error adding the meal",
                )
                Log.w("FLUTTER_HEALTH::ERROR", e.message ?: "unknown error")
                Log.w("FLUTTER_HEALTH::ERROR", e.stackTrace.toString())
                result.success(false)
            }
        }
    }

    /**
     * Save menstrual flow data
     */
    private fun writeMenstruationFlow(call: MethodCall, result: Result) {
        writeData(call, result)
    }

    /**
     * Save the blood oxygen saturation
     */
    private fun writeBloodOxygen(call: MethodCall, result: Result) {
        writeData(call, result)
    }

    private fun getIntervalData(call: MethodCall, result: Result) {
        getAggregateData(call, result)
    }

    /**
     * Revokes access to Health Connect using `revokeAllPermissions`.
     *
     * Note: When using `revokePermissions` with Health Connect, the app must be completely killed
     * for it to take effect.
     */
    private fun revokePermissions(call: MethodCall, result: Result) {
        scope.launch {
            Log.i("Health", "Disabling Health Connect")
            healthConnectClient.permissionController.revokeAllPermissions()
        }
        result.success(true)
    }

    private fun getTotalStepsInInterval(call: MethodCall, result: Result) {
        val start = call.argument<Long>("startTime")!!
        val end = call.argument<Long>("endTime")!!

        scope.launch {
            try {
                val startInstant = Instant.ofEpochMilli(start)
                val endInstant = Instant.ofEpochMilli(end)
                val response =
                    healthConnectClient.aggregate(
                        AggregateRequest(
                            metrics =
                            setOf(
                                StepsRecord.COUNT_TOTAL
                            ),
                            timeRangeFilter =
                            TimeRangeFilter.between(
                                startInstant,
                                endInstant
                            ),
                        ),
                    )
                // The result may be null if no data is available in the
                // time range.
                val stepsInInterval =
                    response[StepsRecord.COUNT_TOTAL] ?: 0L
                Log.i(
                    "FLUTTER_HEALTH::SUCCESS",
                    "returning $stepsInInterval steps"
                )
                result.success(stepsInInterval)
            } catch (e: Exception) {
                Log.e(
                    "FLUTTER_HEALTH::ERROR",
                    "Unable to return steps due to the following exception:"
                )
                Log.e("FLUTTER_HEALTH::ERROR", Log.getStackTraceString(e))
                result.success(null)
            }
        }
>>>>>>> 4b19432f
    }


    private fun getHealthConnectSdkStatus(call: MethodCall, result: Result) {
        checkAvailability()
        if (healthConnectAvailable) {
            healthConnectClient =
                HealthConnectClient.getOrCreate(
                    context!!
                )
        }
        result.success(healthConnectStatus)
    }

    private fun hasPermissions(call: MethodCall, result: Result) {
        val args = call.arguments as HashMap<*, *>
        val types = (args["types"] as? ArrayList<*>)?.filterIsInstance<String>()!!
        val permissions = (args["permissions"] as? ArrayList<*>)?.filterIsInstance<Int>()!!

        val permList = mutableListOf<String>()
        for ((i, typeKey) in types.withIndex()) {
            if (!mapToType.containsKey(typeKey)) {
                Log.w(
                    "FLUTTER_HEALTH::ERROR",
                    "Datatype $typeKey not found in HC"
                )
                result.success(false)
                return
            }
            val access = permissions[i]
            val dataType = mapToType[typeKey]!!
            if (access == 0) {
                permList.add(
                    HealthPermission.getReadPermission(dataType),
                )
            } else {
                permList.addAll(
                    listOf(
                        HealthPermission.getReadPermission(
                            dataType
                        ),
                        HealthPermission.getWritePermission(
                            dataType
                        ),
                    ),
                )
            }
            // Workout also needs distance and total energy burned too
            if (typeKey == WORKOUT) {
                if (access == 0) {
                    permList.addAll(
                        listOf(
                            HealthPermission.getReadPermission(
                                DistanceRecord::class
                            ),
                            HealthPermission.getReadPermission(
                                TotalCaloriesBurnedRecord::class
                            ),
                        ),
                    )
                } else {
                    permList.addAll(
                        listOf(
                            HealthPermission.getReadPermission(
                                DistanceRecord::class
                            ),
                            HealthPermission.getReadPermission(
                                TotalCaloriesBurnedRecord::class
                            ),
                            HealthPermission.getWritePermission(
                                DistanceRecord::class
                            ),
                            HealthPermission.getWritePermission(
                                TotalCaloriesBurnedRecord::class
                            ),
                        ),
                    )
                }
            }
        }
        scope.launch {
            result.success(
                healthConnectClient
                    .permissionController
                    .getGrantedPermissions()
                    .containsAll(permList),
            )
        }
    }

    /**
     * Requests authorization for the HealthDataTypes with the the READ or READ_WRITE permission
     * type.
     */
    private fun requestAuthorization(call: MethodCall, result: Result) {
        if (context == null) {
            result.success(false)
            return
        }

        val args = call.arguments as HashMap<*, *>
        val types = (args["types"] as? ArrayList<*>)?.filterIsInstance<String>()!!
        val permissions = (args["permissions"] as? ArrayList<*>)?.filterIsInstance<Int>()!!

        val permList = mutableListOf<String>()
        for ((i, typeKey) in types.withIndex()) {
            if (!mapToType.containsKey(typeKey)) {
                Log.w(
                    "FLUTTER_HEALTH::ERROR",
                    "Datatype $typeKey not found in HC"
                )
                result.success(false)
                return
            }
            val access = permissions[i]!!
            val dataType = mapToType[typeKey]!!
            if (access == 0) {
                permList.add(
                    HealthPermission.getReadPermission(dataType),
                )
            } else {
                permList.addAll(
                    listOf(
                        HealthPermission.getReadPermission(
                            dataType
                        ),
                        HealthPermission.getWritePermission(
                            dataType
                        ),
                    ),
                )
            }
            // Workout also needs distance and total energy burned too
            if (typeKey == WORKOUT) {
                if (access == 0) {
                    permList.addAll(
                        listOf(
                            HealthPermission.getReadPermission(
                                DistanceRecord::class
                            ),
                            HealthPermission.getReadPermission(
                                TotalCaloriesBurnedRecord::class
                            ),
                        ),
                    )
                } else {
                    permList.addAll(
                        listOf(
                            HealthPermission.getReadPermission(
                                DistanceRecord::class
                            ),
                            HealthPermission.getReadPermission(
                                TotalCaloriesBurnedRecord::class
                            ),
                            HealthPermission.getWritePermission(
                                DistanceRecord::class
                            ),
                            HealthPermission.getWritePermission(
                                TotalCaloriesBurnedRecord::class
                            ),
                        ),
                    )
                }
            }
        }
        if (healthConnectRequestPermissionsLauncher == null) {
            result.success(false)
            Log.i("FLUTTER_HEALTH", "Permission launcher not found")
            return
        }

        // Store the result to be called in [onHealthConnectPermissionCallback]
        mResult = result
        healthConnectRequestPermissionsLauncher!!.launch(permList.toSet())
    }

    /** Get all datapoints of the DataType within the given time range */
    private fun getData(call: MethodCall, result: Result) {
        val dataType = call.argument<String>("dataTypeKey")!!
        val startTime = Instant.ofEpochMilli(call.argument<Long>("startTime")!!)
        val endTime = Instant.ofEpochMilli(call.argument<Long>("endTime")!!)
        val healthConnectData = mutableListOf<Map<String, Any?>>()
        scope.launch {
            try {
                mapToType[dataType]?.let { classType ->
                    val records = mutableListOf<Record>()

                    // Set up the initial request to read health records with specified
                    // parameters
                    var request =
                        ReadRecordsRequest(
                            recordType = classType,
                            // Define the maximum amount of data
                            // that HealthConnect can return
                            // in a single request
                            timeRangeFilter =
                            TimeRangeFilter.between(
                                startTime,
                                endTime
                            ),
                        )

                    var response = healthConnectClient.readRecords(request)
                    var pageToken = response.pageToken

                    // Add the records from the initial response to the records list
                    records.addAll(response.records)

                    // Continue making requests and fetching records while there is a
                    // page token
                    while (!pageToken.isNullOrEmpty()) {
                        request =
                            ReadRecordsRequest(
                                recordType = classType,
                                timeRangeFilter =
                                TimeRangeFilter.between(
                                    startTime,
                                    endTime
                                ),
                                pageToken = pageToken
                            )
                        response = healthConnectClient.readRecords(request)

                        pageToken = response.pageToken
                        records.addAll(response.records)
                    }

                    // Workout needs distance and total calories burned too
                    if (dataType == WORKOUT) {
                        for (rec in records) {
                            val record = rec as ExerciseSessionRecord
                            val distanceRequest =
                                healthConnectClient.readRecords(
                                    ReadRecordsRequest(
                                        recordType =
                                        DistanceRecord::class,
                                        timeRangeFilter =
                                        TimeRangeFilter.between(
                                            record.startTime,
                                            record.endTime,
                                        ),
                                    ),
                                )
                            var totalDistance = 0.0
                            for (distanceRec in distanceRequest.records) {
                                totalDistance +=
                                    distanceRec.distance
                                        .inMeters
                            }

                            val energyBurnedRequest =
                                healthConnectClient.readRecords(
                                    ReadRecordsRequest(
                                        recordType =
                                        TotalCaloriesBurnedRecord::class,
                                        timeRangeFilter =
                                        TimeRangeFilter.between(
                                            record.startTime,
                                            record.endTime,
                                        ),
                                    ),
                                )
                            var totalEnergyBurned = 0.0
                            for (energyBurnedRec in
                            energyBurnedRequest.records) {
                                totalEnergyBurned +=
                                    energyBurnedRec.energy
                                        .inKilocalories
                            }

                            val stepRequest =
                                healthConnectClient.readRecords(
                                    ReadRecordsRequest(
                                        recordType =
                                        StepsRecord::class,
                                        timeRangeFilter =
                                        TimeRangeFilter.between(
                                            record.startTime,
                                            record.endTime
                                        ),
                                    ),
                                )
                            var totalSteps = 0.0
                            for (stepRec in stepRequest.records) {
                                totalSteps += stepRec.count
                            }

                            // val metadata = (rec as Record).metadata
                            // Add final datapoint
                            healthConnectData.add(
                                // mapOf(
                                mapOf<String, Any?>(
<<<<<<< HEAD
=======
                                    "uuid" to record.metadata.id,
>>>>>>> 4b19432f
                                    "workoutActivityType" to
                                            (workoutTypeMap
                                                .filterValues {
                                                    it ==
                                                            record.exerciseType
                                                }
                                                .keys
                                                .firstOrNull()
                                                ?: "OTHER"),
                                    "totalDistance" to
                                            if (totalDistance ==
                                                0.0
                                            )
                                                null
                                            else
                                                totalDistance,
                                    "totalDistanceUnit" to
                                            "METER",
                                    "totalEnergyBurned" to
                                            if (totalEnergyBurned ==
                                                0.0
                                            )
                                                null
                                            else
                                                totalEnergyBurned,
                                    "totalEnergyBurnedUnit" to
                                            "KILOCALORIE",
                                    "totalSteps" to
                                            if (totalSteps ==
                                                0.0
                                            )
                                                null
                                            else
                                                totalSteps,
                                    "totalStepsUnit" to
                                            "COUNT",
                                    "unit" to "MINUTES",
                                    "date_from" to
                                            rec.startTime
                                                .toEpochMilli(),
                                    "date_to" to
                                            rec.endTime.toEpochMilli(),
                                    "source_id" to "",
                                    "source_name" to
                                            record.metadata
                                                .dataOrigin
                                                .packageName,
                                ),
                            )
                        }
                        // Filter sleep stages for requested stage
                    } else if (classType == SleepSessionRecord::class) {
                        for (rec in response.records) {
                            if (rec is SleepSessionRecord) {
                                if (dataType == SLEEP_SESSION) {
                                    healthConnectData.addAll(
                                        convertRecord(
                                            rec,
                                            dataType
                                        )
                                    )
                                } else {
                                    for (recStage in rec.stages) {
                                        if (dataType ==
                                            mapSleepStageToType[
                                                recStage.stage]
                                        ) {
                                            healthConnectData
                                                .addAll(
                                                    convertRecordStage(
                                                        recStage,
                                                        dataType,
<<<<<<< HEAD
                                                        rec.metadata.dataOrigin
                                                            .packageName
=======
                                                        rec.metadata
>>>>>>> 4b19432f
                                                    )
                                                )
                                        }
                                    }
                                }
                            }
                        }
                    } else {
                        for (rec in records) {
                            healthConnectData.addAll(
                                convertRecord(rec, dataType)
                            )
                        }
                    }
                }
                Handler(context!!.mainLooper).run { result.success(healthConnectData) }
            } catch (e: Exception) {
                Log.i(
                    "FLUTTER_HEALTH::ERROR",
                    "Unable to return $dataType due to the following exception:"
                )
                Log.e("FLUTTER_HEALTH::ERROR", Log.getStackTraceString(e))
                result.success(null)
            }
        }
    }

    private fun convertRecordStage(
        stage: SleepSessionRecord.Stage,
        dataType: String,
<<<<<<< HEAD
        sourceName: String
    ): List<Map<String, Any>> {
        return listOf(
            mapOf<String, Any>(
=======
        metadata: Metadata
    ): List<Map<String, Any>> {
        var sourceName = metadata.dataOrigin
            .packageName
        return listOf(
            mapOf<String, Any>(
                "uuid" to metadata.id,
>>>>>>> 4b19432f
                "stage" to stage.stage,
                "value" to
                        ChronoUnit.MINUTES.between(
                            stage.startTime,
                            stage.endTime
                        ),
                "date_from" to stage.startTime.toEpochMilli(),
                "date_to" to stage.endTime.toEpochMilli(),
                "source_id" to "",
                "source_name" to sourceName,
            ),
        )
    }

    private fun getAggregateData(call: MethodCall, result: Result) {
        val dataType = call.argument<String>("dataTypeKey")!!
        val interval = call.argument<Long>("interval")!!
        val startTime = Instant.ofEpochMilli(call.argument<Long>("startTime")!!)
        val endTime = Instant.ofEpochMilli(call.argument<Long>("endTime")!!)
        val healthConnectData = mutableListOf<Map<String, Any?>>()
        scope.launch {
            try {
                mapToAggregateMetric[dataType]?.let { metricClassType ->
                    val request =
                        AggregateGroupByDurationRequest(
                            metrics = setOf(metricClassType),
                            timeRangeFilter =
                            TimeRangeFilter.between(
                                startTime,
                                endTime
                            ),
                            timeRangeSlicer =
                            Duration.ofSeconds(
                                interval
                            )
                        )
                    val response = healthConnectClient.aggregateGroupByDuration(request)

                    for (durationResult in response) {
                        // The result may be null if no data is available in the
                        // time range
                        var totalValue = durationResult.result[metricClassType]
                        if (totalValue is Length) {
                            totalValue = totalValue.inMeters
                        } else if (totalValue is Energy) {
                            totalValue = totalValue.inKilocalories
                        }

                        val packageNames =
                            durationResult.result.dataOrigins
                                .joinToString { origin ->
                                    origin.packageName
                                }

                        val data =
                            mapOf<String, Any>(
                                "value" to
                                        (totalValue
                                            ?: 0),
                                "date_from" to
                                        durationResult.startTime
                                            .toEpochMilli(),
                                "date_to" to
                                        durationResult.endTime
                                            .toEpochMilli(),
                                "source_name" to
                                        packageNames,
                                "source_id" to "",
                                "is_manual_entry" to
                                        packageNames.contains(
                                            "user_input"
                                        )
                            )
                        healthConnectData.add(data)
                    }
                }
                Handler(context!!.mainLooper).run { result.success(healthConnectData) }
            } catch (e: Exception) {
                Log.i(
                    "FLUTTER_HEALTH::ERROR",
                    "Unable to return $dataType due to the following exception:"
                )
                Log.e("FLUTTER_HEALTH::ERROR", Log.getStackTraceString(e))
                result.success(null)
            }
        }
    }

    // TODO: Find alternative to SOURCE_ID or make it nullable?
    private fun convertRecord(record: Any, dataType: String): List<Map<String, Any?>> {
        val metadata = (record as Record).metadata
        when (record) {
            is WeightRecord ->
                return listOf(
                    mapOf<String, Any>(
<<<<<<< HEAD
=======
                        "uuid" to
                                metadata.id,
>>>>>>> 4b19432f
                        "value" to
                                record.weight
                                    .inKilograms,
                        "date_from" to
                                record.time
                                    .toEpochMilli(),
                        "date_to" to
                                record.time
                                    .toEpochMilli(),
                        "source_id" to "",
                        "source_name" to
                                metadata.dataOrigin
                                    .packageName,
                    ),
                )

            is HeightRecord ->
                return listOf(
                    mapOf<String, Any>(
<<<<<<< HEAD
=======
                        "uuid" to
                                metadata.id,
>>>>>>> 4b19432f
                        "value" to
                                record.height
                                    .inMeters,
                        "date_from" to
                                record.time
                                    .toEpochMilli(),
                        "date_to" to
                                record.time
                                    .toEpochMilli(),
                        "source_id" to "",
                        "source_name" to
                                metadata.dataOrigin
                                    .packageName,
                    ),
                )

            is BodyFatRecord ->
                return listOf(
                    mapOf<String, Any>(
<<<<<<< HEAD
=======
                        "uuid" to
                                metadata.id,
>>>>>>> 4b19432f
                        "value" to
                                record.percentage
                                    .value,
                        "date_from" to
                                record.time
                                    .toEpochMilli(),
                        "date_to" to
                                record.time
                                    .toEpochMilli(),
                        "source_id" to "",
                        "source_name" to
                                metadata.dataOrigin
                                    .packageName,
                    ),
                )

            is StepsRecord ->
                return listOf(
                    mapOf<String, Any>(
<<<<<<< HEAD
=======
                        "uuid" to
                                metadata.id,
>>>>>>> 4b19432f
                        "value" to record.count,
                        "date_from" to
                                record.startTime
                                    .toEpochMilli(),
                        "date_to" to
                                record.endTime
                                    .toEpochMilli(),
                        "source_id" to "",
                        "source_name" to
                                metadata.dataOrigin
                                    .packageName,
                    ),
                )

            is ActiveCaloriesBurnedRecord ->
                return listOf(
                    mapOf<String, Any>(
<<<<<<< HEAD
=======
                        "uuid" to
                                metadata.id,
>>>>>>> 4b19432f
                        "value" to
                                record.energy
                                    .inKilocalories,
                        "date_from" to
                                record.startTime
                                    .toEpochMilli(),
                        "date_to" to
                                record.endTime
                                    .toEpochMilli(),
                        "source_id" to "",
                        "source_name" to
                                metadata.dataOrigin
                                    .packageName,
                    ),
                )

            is HeartRateRecord ->
                return record.samples.map {
                    mapOf<String, Any>(
<<<<<<< HEAD
=======
                        "uuid" to
                                metadata.id,
>>>>>>> 4b19432f
                        "value" to it.beatsPerMinute,
                        "date_from" to
                                it.time.toEpochMilli(),
                        "date_to" to it.time.toEpochMilli(),
                        "source_id" to "",
                        "source_name" to
                                metadata.dataOrigin
                                    .packageName,
                    )
                }

            is HeartRateVariabilityRmssdRecord ->
                return listOf(
                    mapOf<String, Any>(
<<<<<<< HEAD
=======
                        "uuid" to
                                metadata.id,
>>>>>>> 4b19432f
                        "value" to
                                record.heartRateVariabilityMillis,
                        "date_from" to
                                record.time
                                    .toEpochMilli(),
                        "date_to" to
                                record.time
                                    .toEpochMilli(),
                        "source_id" to "",
                        "source_name" to
                                metadata.dataOrigin
                                    .packageName,
                    ),
                )

            is BodyTemperatureRecord ->
                return listOf(
                    mapOf<String, Any>(
<<<<<<< HEAD
=======
                        "uuid" to
                                metadata.id,
>>>>>>> 4b19432f
                        "value" to
                                record.temperature
                                    .inCelsius,
                        "date_from" to
                                record.time
                                    .toEpochMilli(),
                        "date_to" to
                                record.time
                                    .toEpochMilli(),
                        "source_id" to "",
                        "source_name" to
                                metadata.dataOrigin
                                    .packageName,
                    ),
                )

            is BodyWaterMassRecord ->
                return listOf(
                    mapOf<String, Any>(
<<<<<<< HEAD
=======
                        "uuid" to
                                metadata.id,
>>>>>>> 4b19432f
                        "value" to
                                record.mass
                                    .inKilograms,
                        "date_from" to
                                record.time
                                    .toEpochMilli(),
                        "date_to" to
                                record.time
                                    .toEpochMilli(),
                        "source_id" to "",
                        "source_name" to
                                metadata.dataOrigin
                                    .packageName,
                    ),
                )

            is BloodPressureRecord ->
                return listOf(
                    mapOf<String, Any>(
<<<<<<< HEAD
=======
                        "uuid" to
                                metadata.id,
>>>>>>> 4b19432f
                        "value" to
                                if (dataType ==
                                    BLOOD_PRESSURE_DIASTOLIC
                                )
                                    record.diastolic
                                        .inMillimetersOfMercury
                                else
                                    record.systolic
                                        .inMillimetersOfMercury,
                        "date_from" to
                                record.time
                                    .toEpochMilli(),
                        "date_to" to
                                record.time
                                    .toEpochMilli(),
                        "source_id" to "",
                        "source_name" to
                                metadata.dataOrigin
                                    .packageName,
                    ),
                )

            is OxygenSaturationRecord ->
                return listOf(
                    mapOf<String, Any>(
<<<<<<< HEAD
=======
                        "uuid" to
                                metadata.id,
>>>>>>> 4b19432f
                        "value" to
                                record.percentage
                                    .value,
                        "date_from" to
                                record.time
                                    .toEpochMilli(),
                        "date_to" to
                                record.time
                                    .toEpochMilli(),
                        "source_id" to "",
                        "source_name" to
                                metadata.dataOrigin
                                    .packageName,
                    ),
                )

            is BloodGlucoseRecord ->
                return listOf(
                    mapOf<String, Any>(
<<<<<<< HEAD
=======
                        "uuid" to
                                metadata.id,
>>>>>>> 4b19432f
                        "value" to
                                record.level
                                    .inMilligramsPerDeciliter,
                        "date_from" to
                                record.time
                                    .toEpochMilli(),
                        "date_to" to
                                record.time
                                    .toEpochMilli(),
                        "source_id" to "",
                        "source_name" to
                                metadata.dataOrigin
                                    .packageName,
                    ),
                )

            is DistanceRecord ->
                return listOf(
                    mapOf<String, Any>(
<<<<<<< HEAD
=======
                        "uuid" to
                                metadata.id,
>>>>>>> 4b19432f
                        "value" to
                                record.distance
                                    .inMeters,
                        "date_from" to
                                record.startTime
                                    .toEpochMilli(),
                        "date_to" to
                                record.endTime
                                    .toEpochMilli(),
                        "source_id" to "",
                        "source_name" to
                                metadata.dataOrigin
                                    .packageName,
                    ),
                )

            is HydrationRecord ->
                return listOf(
                    mapOf<String, Any>(
<<<<<<< HEAD
=======
                        "uuid" to
                                metadata.id,
>>>>>>> 4b19432f
                        "value" to
                                record.volume
                                    .inLiters,
                        "date_from" to
                                record.startTime
                                    .toEpochMilli(),
                        "date_to" to
                                record.endTime
                                    .toEpochMilli(),
                        "source_id" to "",
                        "source_name" to
                                metadata.dataOrigin
                                    .packageName,
                    ),
                )

            is TotalCaloriesBurnedRecord ->
                return listOf(
                    mapOf<String, Any>(
<<<<<<< HEAD
=======
                        "uuid" to
                                metadata.id,
>>>>>>> 4b19432f
                        "value" to
                                record.energy
                                    .inKilocalories,
                        "date_from" to
                                record.startTime
                                    .toEpochMilli(),
                        "date_to" to
                                record.endTime
                                    .toEpochMilli(),
                        "source_id" to "",
                        "source_name" to
                                metadata.dataOrigin
                                    .packageName,
                    ),
                )

            is BasalMetabolicRateRecord ->
                return listOf(
                    mapOf<String, Any>(
<<<<<<< HEAD
=======
                        "uuid" to
                                metadata.id,
>>>>>>> 4b19432f
                        "value" to
                                record.basalMetabolicRate
                                    .inKilocaloriesPerDay,
                        "date_from" to
                                record.time
                                    .toEpochMilli(),
                        "date_to" to
                                record.time
                                    .toEpochMilli(),
                        "source_id" to "",
                        "source_name" to
                                metadata.dataOrigin
                                    .packageName,
                    ),
                )

            is SleepSessionRecord ->
                return listOf(
                    mapOf<String, Any>(
<<<<<<< HEAD
=======
                        "uuid" to
                                metadata.id,
>>>>>>> 4b19432f
                        "date_from" to
                                record.startTime
                                    .toEpochMilli(),
                        "date_to" to
                                record.endTime
                                    .toEpochMilli(),
                        "value" to
                                ChronoUnit.MINUTES
                                    .between(
                                        record.startTime,
                                        record.endTime
                                    ),
                        "source_id" to "",
                        "source_name" to
                                metadata.dataOrigin
                                    .packageName,
                    ),
                )

            is RestingHeartRateRecord ->
                return listOf(
                    mapOf<String, Any>(
<<<<<<< HEAD
=======
                        "uuid" to
                                metadata.id,
>>>>>>> 4b19432f
                        "value" to
                                record.beatsPerMinute,
                        "date_from" to
                                record.time
                                    .toEpochMilli(),
                        "date_to" to
                                record.time
                                    .toEpochMilli(),
                        "source_id" to "",
                        "source_name" to
                                metadata.dataOrigin
                                    .packageName,
                    )
                )

            is FloorsClimbedRecord ->
                return listOf(
                    mapOf<String, Any>(
<<<<<<< HEAD
=======
                        "uuid" to
                                metadata.id,
>>>>>>> 4b19432f
                        "value" to record.floors,
                        "date_from" to
                                record.startTime
                                    .toEpochMilli(),
                        "date_to" to
                                record.endTime
                                    .toEpochMilli(),
                        "source_id" to "",
                        "source_name" to
                                metadata.dataOrigin
                                    .packageName,
                    )
                )

            is RespiratoryRateRecord ->
                return listOf(
                    mapOf<String, Any>(
<<<<<<< HEAD
=======
                        "uuid" to
                                metadata.id,
>>>>>>> 4b19432f
                        "value" to record.rate,
                        "date_from" to
                                record.time
                                    .toEpochMilli(),
                        "date_to" to
                                record.time
                                    .toEpochMilli(),
                        "source_id" to "",
                        "source_name" to
                                metadata.dataOrigin
                                    .packageName,
                    )
                )

            is NutritionRecord ->
                return listOf(
                    mapOf<String, Any?>(
<<<<<<< HEAD
=======
                        "uuid" to metadata.id,
>>>>>>> 4b19432f
                        "calories" to record.energy?.inKilocalories,
                        "protein" to record.protein?.inGrams,
                        "carbs" to record.totalCarbohydrate?.inGrams,
                        "fat" to record.totalFat?.inGrams,
                        "caffeine" to record.caffeine?.inGrams,
                        "vitamin_a" to record.vitaminA?.inGrams,
                        "b1_thiamine" to record.thiamin?.inGrams,
                        "b2_riboflavin" to record.riboflavin?.inGrams,
                        "b3_niacin" to record.niacin?.inGrams,
                        "b5_pantothenic_acid" to record.pantothenicAcid?.inGrams,
                        "b6_pyridoxine" to record.vitaminB6?.inGrams,
                        "b7_biotin" to record.biotin?.inGrams,
                        "b9_folate" to record.folate?.inGrams,
                        "b12_cobalamin" to record.vitaminB12?.inGrams,
                        "vitamin_c" to record.vitaminC?.inGrams,
                        "vitamin_d" to record.vitaminD?.inGrams,
                        "vitamin_e" to record.vitaminE?.inGrams,
                        "vitamin_k" to record.vitaminK?.inGrams,
                        "calcium" to record.calcium?.inGrams,
                        "chloride" to record.chloride?.inGrams,
                        "cholesterol" to record.cholesterol?.inGrams,
                        "choline" to null,
                        "chromium" to record.chromium?.inGrams,
                        "copper" to record.copper?.inGrams,
                        "fat_unsaturated" to record.unsaturatedFat?.inGrams,
                        "fat_monounsaturated" to record.monounsaturatedFat?.inGrams,
                        "fat_polyunsaturated" to record.polyunsaturatedFat?.inGrams,
                        "fat_saturated" to record.saturatedFat?.inGrams,
                        "fat_trans_monoenoic" to record.transFat?.inGrams,
                        "fiber" to record.dietaryFiber?.inGrams,
                        "iodine" to record.iodine?.inGrams,
                        "iron" to record.iron?.inGrams,
                        "magnesium" to record.magnesium?.inGrams,
                        "manganese" to record.manganese?.inGrams,
                        "molybdenum" to record.molybdenum?.inGrams,
                        "phosphorus" to record.phosphorus?.inGrams,
                        "potassium" to record.potassium?.inGrams,
                        "selenium" to record.selenium?.inGrams,
                        "sodium" to record.sodium?.inGrams,
                        "sugar" to record.sugar?.inGrams,
                        "water" to null,
                        "zinc" to record.zinc?.inGrams,
                        "name" to record.name!!,
                        "meal_type" to
                                (mapTypeToMealType[
                                    record.mealType]
                                    ?: MEAL_TYPE_UNKNOWN),
                        "date_from" to
                                record.startTime
                                    .toEpochMilli(),
                        "date_to" to
                                record.endTime
                                    .toEpochMilli(),
                        "source_id" to "",
                        "source_name" to
                                metadata.dataOrigin
                                    .packageName,
                    )
                )

            is MenstruationFlowRecord ->
                return listOf(
                    mapOf<String, Any>(
<<<<<<< HEAD
=======
                        "uuid" to metadata.id,
>>>>>>> 4b19432f
                        "value" to record.flow,
                        "date_from" to record.time.toEpochMilli(),
                        "date_to" to record.time.toEpochMilli(),
                        "source_id" to "",
                        "source_name" to
                                metadata.dataOrigin
                                    .packageName,
                    )
                )
            // is ExerciseSessionRecord -> return listOf(mapOf<String, Any>("value" to ,
            //                                             "date_from" to ,
            //                                             "date_to" to ,
            //                                             "source_id" to "",
            //                                             "source_name" to
            // metadata.dataOrigin.packageName))
            else ->
                throw IllegalArgumentException(
                    "Health data type not supported"
                ) // TODO: Exception or error?
        }
    }

    // TODO rewrite sleep to fit new update better --> compare with Apple and see if we should
    // not adopt a single type with attached stages approach
    private fun writeData(call: MethodCall, result: Result) {
        val type = call.argument<String>("dataTypeKey")!!
        val startTime = call.argument<Long>("startTime")!!
        val endTime = call.argument<Long>("endTime")!!
        val value = call.argument<Double>("value")!!
        val record =
            when (type) {
                BODY_FAT_PERCENTAGE ->
                    BodyFatRecord(
                        time =
                        Instant.ofEpochMilli(
                            startTime
                        ),
                        percentage =
                        Percentage(
                            value
                        ),
                        zoneOffset = null,
                    )

                HEIGHT ->
                    HeightRecord(
                        time =
                        Instant.ofEpochMilli(
                            startTime
                        ),
                        height =
                        Length.meters(
                            value
                        ),
                        zoneOffset = null,
                    )

                WEIGHT ->
                    WeightRecord(
                        time =
                        Instant.ofEpochMilli(
                            startTime
                        ),
                        weight =
                        Mass.kilograms(
                            value
                        ),
                        zoneOffset = null,
                    )

                STEPS ->
                    StepsRecord(
                        startTime =
                        Instant.ofEpochMilli(
                            startTime
                        ),
                        endTime =
                        Instant.ofEpochMilli(
                            endTime
                        ),
                        count = value.toLong(),
                        startZoneOffset = null,
                        endZoneOffset = null,
                    )

                ACTIVE_ENERGY_BURNED ->
                    ActiveCaloriesBurnedRecord(
                        startTime =
                        Instant.ofEpochMilli(
                            startTime
                        ),
                        endTime =
                        Instant.ofEpochMilli(
                            endTime
                        ),
                        energy =
                        Energy.kilocalories(
                            value
                        ),
                        startZoneOffset = null,
                        endZoneOffset = null,
                    )

                HEART_RATE ->
                    HeartRateRecord(
                        startTime =
                        Instant.ofEpochMilli(
                            startTime
                        ),
                        endTime =
                        Instant.ofEpochMilli(
                            endTime
                        ),
                        samples =
                        listOf(
                            HeartRateRecord.Sample(
                                time =
                                Instant.ofEpochMilli(
                                    startTime
                                ),
                                beatsPerMinute =
                                value.toLong(),
                            ),
                        ),
                        startZoneOffset = null,
                        endZoneOffset = null,
                    )

                BODY_TEMPERATURE ->
                    BodyTemperatureRecord(
                        time =
                        Instant.ofEpochMilli(
                            startTime
                        ),
                        temperature =
                        Temperature.celsius(
                            value
                        ),
                        zoneOffset = null,
                    )

                BODY_WATER_MASS ->
                    BodyWaterMassRecord(
                        time =
                        Instant.ofEpochMilli(
                            startTime
                        ),
                        mass =
                        Mass.kilograms(
                            value
                        ),
                        zoneOffset = null,
                    )

                BLOOD_OXYGEN ->
                    OxygenSaturationRecord(
                        time =
                        Instant.ofEpochMilli(
                            startTime
                        ),
                        percentage =
                        Percentage(
                            value
                        ),
                        zoneOffset = null,
                    )

                BLOOD_GLUCOSE ->
                    BloodGlucoseRecord(
                        time =
                        Instant.ofEpochMilli(
                            startTime
                        ),
                        level =
                        BloodGlucose.milligramsPerDeciliter(
                            value
                        ),
                        zoneOffset = null,
                    )

                HEART_RATE_VARIABILITY_RMSSD ->
                    HeartRateVariabilityRmssdRecord(
                        time =
                        Instant.ofEpochMilli(
                            startTime
                        ),
                        heartRateVariabilityMillis =
                        value,

                        zoneOffset = null,
                    )

                DISTANCE_DELTA ->
                    DistanceRecord(
                        startTime =
                        Instant.ofEpochMilli(
                            startTime
                        ),
                        endTime =
                        Instant.ofEpochMilli(
                            endTime
                        ),
                        distance =
                        Length.meters(
                            value
                        ),
                        startZoneOffset = null,
                        endZoneOffset = null,
                    )

                WATER ->
                    HydrationRecord(
                        startTime =
                        Instant.ofEpochMilli(
                            startTime
                        ),
                        endTime =
                        Instant.ofEpochMilli(
                            endTime
                        ),
                        volume =
                        Volume.liters(
                            value
                        ),
                        startZoneOffset = null,
                        endZoneOffset = null,
                    )

                SLEEP_ASLEEP ->
                    SleepSessionRecord(
                        startTime =
                        Instant.ofEpochMilli(
                            startTime
                        ),
                        endTime =
                        Instant.ofEpochMilli(
                            endTime
                        ),
                        startZoneOffset = null,
                        endZoneOffset = null,
                        stages =
                        listOf(
                            SleepSessionRecord
                                .Stage(
                                    Instant.ofEpochMilli(
                                        startTime
                                    ),
                                    Instant.ofEpochMilli(
                                        endTime
                                    ),
                                    SleepSessionRecord
                                        .STAGE_TYPE_SLEEPING
                                )
                        ),
                    )

                SLEEP_LIGHT ->
                    SleepSessionRecord(
                        startTime =
                        Instant.ofEpochMilli(
                            startTime
                        ),
                        endTime =
                        Instant.ofEpochMilli(
                            endTime
                        ),
                        startZoneOffset = null,
                        endZoneOffset = null,
                        stages =
                        listOf(
                            SleepSessionRecord
                                .Stage(
                                    Instant.ofEpochMilli(
                                        startTime
                                    ),
                                    Instant.ofEpochMilli(
                                        endTime
                                    ),
                                    SleepSessionRecord
                                        .STAGE_TYPE_LIGHT
                                )
                        ),
                    )

                SLEEP_DEEP ->
                    SleepSessionRecord(
                        startTime =
                        Instant.ofEpochMilli(
                            startTime
                        ),
                        endTime =
                        Instant.ofEpochMilli(
                            endTime
                        ),
                        startZoneOffset = null,
                        endZoneOffset = null,
                        stages =
                        listOf(
                            SleepSessionRecord
                                .Stage(
                                    Instant.ofEpochMilli(
                                        startTime
                                    ),
                                    Instant.ofEpochMilli(
                                        endTime
                                    ),
                                    SleepSessionRecord
                                        .STAGE_TYPE_DEEP
                                )
                        ),
                    )

                SLEEP_REM ->
                    SleepSessionRecord(
                        startTime =
                        Instant.ofEpochMilli(
                            startTime
                        ),
                        endTime =
                        Instant.ofEpochMilli(
                            endTime
                        ),
                        startZoneOffset = null,
                        endZoneOffset = null,
                        stages =
                        listOf(
                            SleepSessionRecord
                                .Stage(
                                    Instant.ofEpochMilli(
                                        startTime
                                    ),
                                    Instant.ofEpochMilli(
                                        endTime
                                    ),
                                    SleepSessionRecord
                                        .STAGE_TYPE_REM
                                )
                        ),
                    )

                SLEEP_OUT_OF_BED ->
                    SleepSessionRecord(
                        startTime =
                        Instant.ofEpochMilli(
                            startTime
                        ),
                        endTime =
                        Instant.ofEpochMilli(
                            endTime
                        ),
                        startZoneOffset = null,
                        endZoneOffset = null,
                        stages =
                        listOf(
                            SleepSessionRecord
                                .Stage(
                                    Instant.ofEpochMilli(
                                        startTime
                                    ),
                                    Instant.ofEpochMilli(
                                        endTime
                                    ),
                                    SleepSessionRecord
                                        .STAGE_TYPE_OUT_OF_BED
                                )
                        ),
                    )

                SLEEP_AWAKE ->
                    SleepSessionRecord(
                        startTime =
                        Instant.ofEpochMilli(
                            startTime
                        ),
                        endTime =
                        Instant.ofEpochMilli(
                            endTime
                        ),
                        startZoneOffset = null,
                        endZoneOffset = null,
                        stages =
                        listOf(
                            SleepSessionRecord
                                .Stage(
                                    Instant.ofEpochMilli(
                                        startTime
                                    ),
                                    Instant.ofEpochMilli(
                                        endTime
                                    ),
                                    SleepSessionRecord
                                        .STAGE_TYPE_AWAKE
                                )
                        ),
                    )

                SLEEP_SESSION ->
                    SleepSessionRecord(
                        startTime =
                        Instant.ofEpochMilli(
                            startTime
                        ),
                        endTime =
                        Instant.ofEpochMilli(
                            endTime
                        ),
                        startZoneOffset = null,
                        endZoneOffset = null,
                    )

                RESTING_HEART_RATE ->
                    RestingHeartRateRecord(
                        time =
                        Instant.ofEpochMilli(
                            startTime
                        ),
                        beatsPerMinute =
                        value.toLong(),
                        zoneOffset = null,
                    )

                BASAL_ENERGY_BURNED ->
                    BasalMetabolicRateRecord(
                        time =
                        Instant.ofEpochMilli(
                            startTime
                        ),
                        basalMetabolicRate =
                        Power.kilocaloriesPerDay(
                            value
                        ),
                        zoneOffset = null,
                    )

                FLIGHTS_CLIMBED ->
                    FloorsClimbedRecord(
                        startTime =
                        Instant.ofEpochMilli(
                            startTime
                        ),
                        endTime =
                        Instant.ofEpochMilli(
                            endTime
                        ),
                        floors = value,
                        startZoneOffset = null,
                        endZoneOffset = null,
                    )

                RESPIRATORY_RATE ->
                    RespiratoryRateRecord(
                        time =
                        Instant.ofEpochMilli(
                            startTime
                        ),
                        rate = value,
                        zoneOffset = null,
                    )
                // AGGREGATE_STEP_COUNT -> StepsRecord()
                TOTAL_CALORIES_BURNED ->
                    TotalCaloriesBurnedRecord(
                        startTime =
                        Instant.ofEpochMilli(
                            startTime
                        ),
                        endTime =
                        Instant.ofEpochMilli(
                            endTime
                        ),
                        energy =
                        Energy.kilocalories(
                            value
                        ),
                        startZoneOffset = null,
                        endZoneOffset = null,
                    )

                MENSTRUATION_FLOW -> MenstruationFlowRecord(
                    time = Instant.ofEpochMilli(startTime),
                    flow = value.toInt(),
                    zoneOffset = null,
                )

                BLOOD_PRESSURE_SYSTOLIC ->
                    throw IllegalArgumentException(
                        "You must use the [writeBloodPressure] API "
                    )

                BLOOD_PRESSURE_DIASTOLIC ->
                    throw IllegalArgumentException(
                        "You must use the [writeBloodPressure] API "
                    )

                WORKOUT ->
                    throw IllegalArgumentException(
                        "You must use the [writeWorkoutData] API "
                    )

                NUTRITION ->
                    throw IllegalArgumentException(
                        "You must use the [writeMeal] API "
                    )

                else ->
                    throw IllegalArgumentException(
                        "The type $type was not supported by the Health plugin or you must use another API "
                    )
            }
        scope.launch {
            try {
                healthConnectClient.insertRecords(listOf(record))
                result.success(true)
            } catch (e: Exception) {
                result.success(false)
            }
        }
    }

    /** Save a Workout session with options for distance and calories expended */
    private fun writeWorkoutData(call: MethodCall, result: Result) {
        val type = call.argument<String>("activityType")!!
        val startTime = Instant.ofEpochMilli(call.argument<Long>("startTime")!!)
        val endTime = Instant.ofEpochMilli(call.argument<Long>("endTime")!!)
        val totalEnergyBurned = call.argument<Int>("totalEnergyBurned")
        val totalDistance = call.argument<Int>("totalDistance")
        if (!workoutTypeMap.containsKey(type)) {
            result.success(false)
            Log.w(
                "FLUTTER_HEALTH::ERROR",
                "[Health Connect] Workout type not supported"
            )
            return
        }
        val workoutType = workoutTypeMap[type]!!
        val title = call.argument<String>("title") ?: type

        scope.launch {
            try {
                val list = mutableListOf<Record>()
                list.add(
                    ExerciseSessionRecord(
                        startTime = startTime,
                        startZoneOffset = null,
                        endTime = endTime,
                        endZoneOffset = null,
                        exerciseType = workoutType,
                        title = title,
                    ),
                )
                if (totalDistance != null) {
                    list.add(
                        DistanceRecord(
                            startTime = startTime,
                            startZoneOffset = null,
                            endTime = endTime,
                            endZoneOffset = null,
                            distance =
                            Length.meters(
                                totalDistance.toDouble()
                            ),
                        ),
                    )
                }
                if (totalEnergyBurned != null) {
                    list.add(
                        TotalCaloriesBurnedRecord(
                            startTime = startTime,
                            startZoneOffset = null,
                            endTime = endTime,
                            endZoneOffset = null,
                            energy =
                            Energy.kilocalories(
                                totalEnergyBurned
                                    .toDouble()
                            ),
                        ),
                    )
                }
                healthConnectClient.insertRecords(
                    list,
                )
                result.success(true)
                Log.i(
                    "FLUTTER_HEALTH::SUCCESS",
                    "[Health Connect] Workout was successfully added!"
                )
            } catch (e: Exception) {
                Log.w(
                    "FLUTTER_HEALTH::ERROR",
                    "[Health Connect] There was an error adding the workout",
                )
                Log.w("FLUTTER_HEALTH::ERROR", e.message ?: "unknown error")
                Log.w("FLUTTER_HEALTH::ERROR", e.stackTrace.toString())
                result.success(false)
            }
        }
    }

    /** Save a Blood Pressure measurement with systolic and diastolic values */
    private fun writeBloodPressure(call: MethodCall, result: Result) {
        val systolic = call.argument<Double>("systolic")!!
        val diastolic = call.argument<Double>("diastolic")!!
        val startTime = Instant.ofEpochMilli(call.argument<Long>("startTime")!!)

        scope.launch {
            try {
                healthConnectClient.insertRecords(
                    listOf(
                        BloodPressureRecord(
                            time = startTime,
                            systolic =
                            Pressure.millimetersOfMercury(
                                systolic
                            ),
                            diastolic =
                            Pressure.millimetersOfMercury(
                                diastolic
                            ),
                            zoneOffset = null,
                        ),
                    ),
                )
                result.success(true)
                Log.i(
                    "FLUTTER_HEALTH::SUCCESS",
                    "[Health Connect] Blood pressure was successfully added!",
                )
            } catch (e: Exception) {
                Log.w(
                    "FLUTTER_HEALTH::ERROR",
                    "[Health Connect] There was an error adding the blood pressure",
                )
                Log.w("FLUTTER_HEALTH::ERROR", e.message ?: "unknown error")
                Log.w("FLUTTER_HEALTH::ERROR", e.stackTrace.toString())
                result.success(false)
            }
        }
    }

    /** Delete records of the given type in the time range */
    private fun deleteData(call: MethodCall, result: Result) {
        val type = call.argument<String>("dataTypeKey")!!
        val startTime = Instant.ofEpochMilli(call.argument<Long>("startTime")!!)
        val endTime = Instant.ofEpochMilli(call.argument<Long>("endTime")!!)
        if (!mapToType.containsKey(type)) {
            Log.w("FLUTTER_HEALTH::ERROR", "Datatype $type not found in HC")
            result.success(false)
            return
        }
        val classType = mapToType[type]!!

        scope.launch {
            try {
                healthConnectClient.deleteRecords(
                    recordType = classType,
                    timeRangeFilter =
                    TimeRangeFilter.between(
                        startTime,
                        endTime
                    ),
                )
                result.success(true)
            } catch (e: Exception) {
                result.success(false)
            }
        }
    }

    private val mapSleepStageToType =
        hashMapOf(
            1 to SLEEP_AWAKE,
            2 to SLEEP_ASLEEP,
            3 to SLEEP_OUT_OF_BED,
            4 to SLEEP_LIGHT,
            5 to SLEEP_DEEP,
            6 to SLEEP_REM,
        )

    private val mapMealTypeToType =
        hashMapOf(
            BREAKFAST to MEAL_TYPE_BREAKFAST,
            LUNCH to MEAL_TYPE_LUNCH,
            DINNER to MEAL_TYPE_DINNER,
            SNACK to MEAL_TYPE_SNACK,
            MEAL_UNKNOWN to MEAL_TYPE_UNKNOWN,
        )

    private val mapTypeToMealType =
        hashMapOf(
            MEAL_TYPE_BREAKFAST to BREAKFAST,
            MEAL_TYPE_LUNCH to LUNCH,
            MEAL_TYPE_DINNER to DINNER,
            MEAL_TYPE_SNACK to SNACK,
            MEAL_TYPE_UNKNOWN to MEAL_UNKNOWN,
        )


    private val mapToType =
        hashMapOf(
            BODY_FAT_PERCENTAGE to BodyFatRecord::class,
            HEIGHT to HeightRecord::class,
            WEIGHT to WeightRecord::class,
            STEPS to StepsRecord::class,
            AGGREGATE_STEP_COUNT to StepsRecord::class,
            ACTIVE_ENERGY_BURNED to ActiveCaloriesBurnedRecord::class,
            HEART_RATE to HeartRateRecord::class,
            BODY_TEMPERATURE to BodyTemperatureRecord::class,
            BODY_WATER_MASS to BodyWaterMassRecord::class,
            BLOOD_PRESSURE_SYSTOLIC to BloodPressureRecord::class,
            BLOOD_PRESSURE_DIASTOLIC to BloodPressureRecord::class,
            BLOOD_OXYGEN to OxygenSaturationRecord::class,
            BLOOD_GLUCOSE to BloodGlucoseRecord::class,
            HEART_RATE_VARIABILITY_RMSSD to HeartRateVariabilityRmssdRecord::class,
            DISTANCE_DELTA to DistanceRecord::class,
            WATER to HydrationRecord::class,
            SLEEP_ASLEEP to SleepSessionRecord::class,
            SLEEP_AWAKE to SleepSessionRecord::class,
            SLEEP_LIGHT to SleepSessionRecord::class,
            SLEEP_DEEP to SleepSessionRecord::class,
            SLEEP_REM to SleepSessionRecord::class,
            SLEEP_OUT_OF_BED to SleepSessionRecord::class,
            SLEEP_SESSION to SleepSessionRecord::class,
            WORKOUT to ExerciseSessionRecord::class,
            NUTRITION to NutritionRecord::class,
            RESTING_HEART_RATE to RestingHeartRateRecord::class,
            BASAL_ENERGY_BURNED to BasalMetabolicRateRecord::class,
            FLIGHTS_CLIMBED to FloorsClimbedRecord::class,
            RESPIRATORY_RATE to RespiratoryRateRecord::class,
            TOTAL_CALORIES_BURNED to TotalCaloriesBurnedRecord::class,
            MENSTRUATION_FLOW to MenstruationFlowRecord::class,
            // TODO: Implement remaining types
            // "ActiveCaloriesBurned" to
            // ActiveCaloriesBurnedRecord::class,
            // "BasalBodyTemperature" to
            // BasalBodyTemperatureRecord::class,
            // "BasalMetabolicRate" to BasalMetabolicRateRecord::class,
            // "BloodGlucose" to BloodGlucoseRecord::class,
            // "BloodPressure" to BloodPressureRecord::class,
            // "BodyFat" to BodyFatRecord::class,
            // "BodyTemperature" to BodyTemperatureRecord::class,
            // "BoneMass" to BoneMassRecord::class,
            // "CervicalMucus" to CervicalMucusRecord::class,
            // "CyclingPedalingCadence" to
            // CyclingPedalingCadenceRecord::class,
            // "Distance" to DistanceRecord::class,
            // "ElevationGained" to ElevationGainedRecord::class,
            // "ExerciseSession" to ExerciseSessionRecord::class,
            // "FloorsClimbed" to FloorsClimbedRecord::class,
            // "HeartRate" to HeartRateRecord::class,
            // "Height" to HeightRecord::class,
            // "Hydration" to HydrationRecord::class,
            // "LeanBodyMass" to LeanBodyMassRecord::class,
            // "MenstruationPeriod" to MenstruationPeriodRecord::class,
            // "Nutrition" to NutritionRecord::class,
            // "OvulationTest" to OvulationTestRecord::class,
            // "OxygenSaturation" to OxygenSaturationRecord::class,
            // "Power" to PowerRecord::class,
            // "RespiratoryRate" to RespiratoryRateRecord::class,
            // "RestingHeartRate" to RestingHeartRateRecord::class,
            // "SexualActivity" to SexualActivityRecord::class,
            // "SleepSession" to SleepSessionRecord::class,
            // "SleepStage" to SleepStageRecord::class,
            // "Speed" to SpeedRecord::class,
            // "StepsCadence" to StepsCadenceRecord::class,
            // "Steps" to StepsRecord::class,
            // "TotalCaloriesBurned" to
            // TotalCaloriesBurnedRecord::class,
            // "Vo2Max" to Vo2MaxRecord::class,
            // "Weight" to WeightRecord::class,
            // "WheelchairPushes" to WheelchairPushesRecord::class,
        )

    private val mapToAggregateMetric =
        hashMapOf(
            HEIGHT to HeightRecord.HEIGHT_AVG,
            WEIGHT to WeightRecord.WEIGHT_AVG,
            STEPS to StepsRecord.COUNT_TOTAL,
            AGGREGATE_STEP_COUNT to StepsRecord.COUNT_TOTAL,
            ACTIVE_ENERGY_BURNED to
                    ActiveCaloriesBurnedRecord
                        .ACTIVE_CALORIES_TOTAL,
            HEART_RATE to HeartRateRecord.MEASUREMENTS_COUNT,
            DISTANCE_DELTA to DistanceRecord.DISTANCE_TOTAL,
            WATER to HydrationRecord.VOLUME_TOTAL,
            SLEEP_ASLEEP to SleepSessionRecord.SLEEP_DURATION_TOTAL,
            SLEEP_AWAKE to SleepSessionRecord.SLEEP_DURATION_TOTAL,
            SLEEP_IN_BED to SleepSessionRecord.SLEEP_DURATION_TOTAL,
            TOTAL_CALORIES_BURNED to
                    TotalCaloriesBurnedRecord.ENERGY_TOTAL
        )

    private val workoutTypeMap =
        mapOf(
            // TODO: add skiing
            // TODO: add skating
            // TODO: add soccer
            // TOOD: look into paddling
            // TODO: add runnning
            // TODO: look into hockey
            "AMERICAN_FOOTBALL" to
                    ExerciseSessionRecord
                        .EXERCISE_TYPE_FOOTBALL_AMERICAN,
            "AUSTRALIAN_FOOTBALL" to
                    ExerciseSessionRecord
                        .EXERCISE_TYPE_FOOTBALL_AUSTRALIAN,
            "BADMINTON" to
                    ExerciseSessionRecord
                        .EXERCISE_TYPE_BADMINTON,
            "BASEBALL" to ExerciseSessionRecord.EXERCISE_TYPE_BASEBALL,
            "BASKETBALL" to
                    ExerciseSessionRecord
                        .EXERCISE_TYPE_BASKETBALL,
            "BIKING" to ExerciseSessionRecord.EXERCISE_TYPE_BIKING,
            // "BIKING_STATIONARY" to ExerciseSessionRecord.EXERCISE_TYPE_BIKING_STATIONARY,
            "BOXING" to ExerciseSessionRecord.EXERCISE_TYPE_BOXING,
            "CALISTHENICS" to
                    ExerciseSessionRecord
                        .EXERCISE_TYPE_CALISTHENICS,
<<<<<<< HEAD
            "CRICKET" to ExerciseSessionRecord.EXERCISE_TYPE_CRICKET,
            // "CROSS_COUNTRY_SKIING" to ExerciseSessionRecord.EXERCISE_TYPE_SKIING_CROSS_COUNTRY,
            "DANCING" to ExerciseSessionRecord.EXERCISE_TYPE_DANCING,
            // "DOWNHILL_SKIING" to ExerciseSessionRecord.EXERCISE_TYPE_SKIING_DOWNHILL,
=======
            "CARDIO_DANCE" to
                    ExerciseSessionRecord
                        .EXERCISE_TYPE_DANCING,
            "CRICKET" to ExerciseSessionRecord.EXERCISE_TYPE_CRICKET,
            "CROSS_COUNTRY_SKIING" to ExerciseSessionRecord.EXERCISE_TYPE_SKIING,
            "DANCING" to ExerciseSessionRecord.EXERCISE_TYPE_DANCING,
            "DOWNHILL_SKIING" to ExerciseSessionRecord.EXERCISE_TYPE_SKIING,
>>>>>>> 4b19432f
            "ELLIPTICAL" to
                    ExerciseSessionRecord
                        .EXERCISE_TYPE_ELLIPTICAL,
            "FENCING" to ExerciseSessionRecord.EXERCISE_TYPE_FENCING,
            "FRISBEE_DISC" to
                    ExerciseSessionRecord
                        .EXERCISE_TYPE_FRISBEE_DISC,
            "GOLF" to ExerciseSessionRecord.EXERCISE_TYPE_GOLF,
            "GUIDED_BREATHING" to
                    ExerciseSessionRecord
                        .EXERCISE_TYPE_GUIDED_BREATHING,
            "GYMNASTICS" to
                    ExerciseSessionRecord
                        .EXERCISE_TYPE_GYMNASTICS,
            "HANDBALL" to ExerciseSessionRecord.EXERCISE_TYPE_HANDBALL,
            "HIGH_INTENSITY_INTERVAL_TRAINING" to
                    ExerciseSessionRecord
                        .EXERCISE_TYPE_HIGH_INTENSITY_INTERVAL_TRAINING,
            "HIKING" to ExerciseSessionRecord.EXERCISE_TYPE_HIKING,
            // "HOCKEY" to ExerciseSessionRecord.EXERCISE_TYPE_HOCKEY,
            "ICE_SKATING" to
                    ExerciseSessionRecord
                        .EXERCISE_TYPE_ICE_SKATING,
            "MARTIAL_ARTS" to
                    ExerciseSessionRecord
                        .EXERCISE_TYPE_MARTIAL_ARTS,
            "PARAGLIDING" to
                    ExerciseSessionRecord
                        .EXERCISE_TYPE_PARAGLIDING,
            "PILATES" to ExerciseSessionRecord.EXERCISE_TYPE_PILATES,
            "RACQUETBALL" to
                    ExerciseSessionRecord
                        .EXERCISE_TYPE_RACQUETBALL,
            "ROCK_CLIMBING" to
                    ExerciseSessionRecord
                        .EXERCISE_TYPE_ROCK_CLIMBING,
            "ROWING" to ExerciseSessionRecord.EXERCISE_TYPE_ROWING,
            "ROWING_MACHINE" to
                    ExerciseSessionRecord
                        .EXERCISE_TYPE_ROWING_MACHINE,
            "RUGBY" to ExerciseSessionRecord.EXERCISE_TYPE_RUGBY,
            "RUNNING_TREADMILL" to
                    ExerciseSessionRecord
                        .EXERCISE_TYPE_RUNNING_TREADMILL,
            "RUNNING" to ExerciseSessionRecord.EXERCISE_TYPE_RUNNING,
            "SAILING" to ExerciseSessionRecord.EXERCISE_TYPE_SAILING,
            "SCUBA_DIVING" to
                    ExerciseSessionRecord
                        .EXERCISE_TYPE_SCUBA_DIVING,
            "SKATING" to ExerciseSessionRecord.EXERCISE_TYPE_SKATING,
            "SKIING" to ExerciseSessionRecord.EXERCISE_TYPE_SKIING,
            "SNOWBOARDING" to
                    ExerciseSessionRecord
                        .EXERCISE_TYPE_SNOWBOARDING,
            "SNOWSHOEING" to
                    ExerciseSessionRecord
                        .EXERCISE_TYPE_SNOWSHOEING,
            // "SOCCER" to ExerciseSessionRecord.EXERCISE_TYPE_FOOTBALL_SOCCER,
<<<<<<< HEAD
=======
            "SOCIAL_DANCE" to
                    ExerciseSessionRecord
                        .EXERCISE_TYPE_DANCING,
>>>>>>> 4b19432f
            "SOFTBALL" to ExerciseSessionRecord.EXERCISE_TYPE_SOFTBALL,
            "SQUASH" to ExerciseSessionRecord.EXERCISE_TYPE_SQUASH,
            "STAIR_CLIMBING_MACHINE" to
                    ExerciseSessionRecord
                        .EXERCISE_TYPE_STAIR_CLIMBING_MACHINE,
            "STAIR_CLIMBING" to
                    ExerciseSessionRecord
                        .EXERCISE_TYPE_STAIR_CLIMBING,
            "STRENGTH_TRAINING" to
                    ExerciseSessionRecord
                        .EXERCISE_TYPE_STRENGTH_TRAINING,
            "SURFING" to ExerciseSessionRecord.EXERCISE_TYPE_SURFING,
            "SWIMMING_OPEN_WATER" to
                    ExerciseSessionRecord
                        .EXERCISE_TYPE_SWIMMING_OPEN_WATER,
            "SWIMMING_POOL" to
                    ExerciseSessionRecord
                        .EXERCISE_TYPE_SWIMMING_POOL,
            "TABLE_TENNIS" to
                    ExerciseSessionRecord
                        .EXERCISE_TYPE_TABLE_TENNIS,
            "TENNIS" to ExerciseSessionRecord.EXERCISE_TYPE_TENNIS,
            "VOLLEYBALL" to
                    ExerciseSessionRecord
                        .EXERCISE_TYPE_VOLLEYBALL,
            "WALKING" to ExerciseSessionRecord.EXERCISE_TYPE_WALKING,
            "WATER_POLO" to
                    ExerciseSessionRecord
                        .EXERCISE_TYPE_WATER_POLO,
            "WEIGHTLIFTING" to
                    ExerciseSessionRecord
                        .EXERCISE_TYPE_WEIGHTLIFTING,
            "WHEELCHAIR" to
                    ExerciseSessionRecord
                        .EXERCISE_TYPE_WHEELCHAIR,
<<<<<<< HEAD
=======
            "WHEELCHAIR_RUN_PACE" to
                    ExerciseSessionRecord
                        .EXERCISE_TYPE_WHEELCHAIR,
            "WHEELCHAIR_WALK_PACE" to
                    ExerciseSessionRecord
                        .EXERCISE_TYPE_WHEELCHAIR,
>>>>>>> 4b19432f
            "YOGA" to ExerciseSessionRecord.EXERCISE_TYPE_YOGA,
            "OTHER" to ExerciseSessionRecord.EXERCISE_TYPE_OTHER_WORKOUT,
        )
}<|MERGE_RESOLUTION|>--- conflicted
+++ resolved
@@ -118,7 +118,6 @@
         threadPoolExecutor = null
     }
 
-<<<<<<< HEAD
     override fun success(p0: Any?) {
         handler?.post { mResult?.success(p0) }
     }
@@ -430,341 +429,6 @@
                 result.success(null)
             }
         }
-=======
-    // This static function is optional and equivalent to onAttachedToEngine. It supports the
-    // old
-    // pre-Flutter-1.12 Android projects. You are encouraged to continue supporting
-    // plugin registration via this function while apps migrate to use the new Android APIs
-    // post-flutter-1.12 via https://flutter.dev/go/android-project-migration.
-    //
-    // It is encouraged to share logic between onAttachedToEngine and registerWith to keep
-    // them functionally equivalent. Only one of onAttachedToEngine or registerWith will be
-    // called
-    // depending on the user's project. onAttachedToEngine or registerWith must both be defined
-    // in the same class.
-    companion object {
-        @Suppress("unused")
-        @JvmStatic
-        fun registerWith(registrar: Registrar) {
-            val channel = MethodChannel(registrar.messenger(), CHANNEL_NAME)
-            val plugin = HealthPlugin(channel)
-            registrar.addActivityResultListener(plugin)
-            channel.setMethodCallHandler(plugin)
-        }
-    }
-
-    override fun success(p0: Any?) {
-        handler?.post { mResult?.success(p0) }
-    }
-
-    override fun notImplemented() {
-        handler?.post { mResult?.notImplemented() }
-    }
-
-    override fun error(
-        errorCode: String,
-        errorMessage: String?,
-        errorDetails: Any?,
-    ) {
-        handler?.post { mResult?.error(errorCode, errorMessage, errorDetails) }
-    }
-    
-    override fun onActivityResult(requestCode: Int, resultCode: Int, data: Intent?): Boolean {
-        return false
-    }
-
-    /** Handle calls from the MethodChannel */
-    override fun onMethodCall(call: MethodCall, result: Result) {
-        when (call.method) {
-            "installHealthConnect" -> installHealthConnect(call, result)
-            "getHealthConnectSdkStatus" -> getHealthConnectSdkStatus(call, result)
-            "hasPermissions" -> hasPermissions(call, result)
-            "requestAuthorization" -> requestAuthorization(call, result)
-            "revokePermissions" -> revokePermissions(call, result)
-            "getData" -> getData(call, result)
-            "getIntervalData" -> getIntervalData(call, result)
-            "writeData" -> writeData(call, result)
-            "delete" -> deleteData(call, result)
-            "getAggregateData" -> getAggregateData(call, result)
-            "getTotalStepsInInterval" -> getTotalStepsInInterval(call, result)
-            "writeWorkoutData" -> writeWorkoutData(call, result)
-            "writeBloodPressure" -> writeBloodPressure(call, result)
-            "writeBloodOxygen" -> writeBloodOxygen(call, result)
-            "writeMenstruationFlow" -> writeMenstruationFlow(call, result)
-            "writeMeal" -> writeMeal(call, result)
-            else -> result.notImplemented()
-        }
-    }
-
-    override fun onAttachedToActivity(binding: ActivityPluginBinding) {
-        if (channel == null) {
-            return
-        }
-        binding.addActivityResultListener(this)
-        activity = binding.activity
-
-        val requestPermissionActivityContract =
-            PermissionController.createRequestPermissionResultContract()
-
-        healthConnectRequestPermissionsLauncher =
-            (activity as ComponentActivity).registerForActivityResult(
-                requestPermissionActivityContract
-            ) { granted -> onHealthConnectPermissionCallback(granted) }
-    }
-
-    override fun onDetachedFromActivityForConfigChanges() {
-        onDetachedFromActivity()
-    }
-
-    override fun onReattachedToActivityForConfigChanges(binding: ActivityPluginBinding) {
-        onAttachedToActivity(binding)
-    }
-
-    override fun onDetachedFromActivity() {
-        if (channel == null) {
-            return
-        }
-        activity = null
-        healthConnectRequestPermissionsLauncher = null
-    }
-
-    private var healthConnectAvailable = false
-    private var healthConnectStatus = HealthConnectClient.SDK_UNAVAILABLE
-
-    private fun checkAvailability() {
-        healthConnectStatus = HealthConnectClient.getSdkStatus(context!!)
-        healthConnectAvailable = healthConnectStatus == HealthConnectClient.SDK_AVAILABLE
-    }
-
-    private fun installHealthConnect(call: MethodCall, result: Result) {
-        val uriString =
-            "market://details?id=com.google.android.apps.healthdata&url=healthconnect%3A%2F%2Fonboarding"
-        context!!.startActivity(
-            Intent(Intent.ACTION_VIEW).apply {
-                setPackage("com.android.vending")
-                data = Uri.parse(uriString)
-                addFlags(Intent.FLAG_ACTIVITY_NEW_TASK)
-                putExtra("overlay", true)
-                putExtra("callerId", context!!.packageName)
-            }
-        )
-        result.success(null)
-    }
-
-    private fun onHealthConnectPermissionCallback(permissionGranted: Set<String>) {
-        if (permissionGranted.isEmpty()) {
-            mResult?.success(false)
-            Log.i("FLUTTER_HEALTH", "Health Connect permissions were not granted! Make sure to declare the required permissions in the AndroidManifest.xml file.")
-        } else {
-            mResult?.success(true)
-            Log.i("FLUTTER_HEALTH", "${permissionGranted.size} Health Connect permissions were granted!")
-            
-            // log the permissions granted for debugging
-            Log.i("FLUTTER_HEALTH", "Permissions granted: $permissionGranted") 
-        }
-    }
-
-    /** Save a Nutrition measurement with calories, carbs, protein, fat, name and mealType */
-    private fun writeMeal(call: MethodCall, result: Result) {
-        val startTime = Instant.ofEpochMilli(call.argument<Long>("start_time")!!)
-        val endTime = Instant.ofEpochMilli(call.argument<Long>("end_time")!!)
-        val calories = call.argument<Double>("calories")
-        val protein = call.argument<Double>("protein") as Double?
-        val carbs = call.argument<Double>("carbs") as Double?
-        val fat = call.argument<Double>("fat") as Double?
-        val caffeine = call.argument<Double>("caffeine") as Double?
-        val vitaminA = call.argument<Double>("vitamin_a") as Double?
-        val b1Thiamine = call.argument<Double>("b1_thiamine") as Double?
-        val b2Riboflavin = call.argument<Double>("b2_riboflavin") as Double?
-        val b3Niacin = call.argument<Double>("b3_niacin") as Double?
-        val b5PantothenicAcid = call.argument<Double>("b5_pantothenic_acid") as Double?
-        val b6Pyridoxine = call.argument<Double>("b6_pyridoxine") as Double?
-        val b7Biotin = call.argument<Double>("b7_biotin") as Double?
-        val b9Folate = call.argument<Double>("b9_folate") as Double?
-        val b12Cobalamin = call.argument<Double>("b12_cobalamin") as Double?
-        val vitaminC = call.argument<Double>("vitamin_c") as Double?
-        val vitaminD = call.argument<Double>("vitamin_d") as Double?
-        val vitaminE = call.argument<Double>("vitamin_e") as Double?
-        val vitaminK = call.argument<Double>("vitamin_k") as Double?
-        val calcium = call.argument<Double>("calcium") as Double?
-        val chloride = call.argument<Double>("chloride") as Double?
-        val cholesterol = call.argument<Double>("cholesterol") as Double?
-        // Choline is not yet supported by Health Connect
-        // val choline = call.argument<Double>("choline") as Double?
-        val chromium = call.argument<Double>("chromium") as Double?
-        val copper = call.argument<Double>("copper") as Double?
-        val fatUnsaturated = call.argument<Double>("fat_unsaturated") as Double?
-        val fatMonounsaturated = call.argument<Double>("fat_monounsaturated") as Double?
-        val fatPolyunsaturated = call.argument<Double>("fat_polyunsaturated") as Double?
-        val fatSaturated = call.argument<Double>("fat_saturated") as Double?
-        val fatTransMonoenoic = call.argument<Double>("fat_trans_monoenoic") as Double?
-        val fiber = call.argument<Double>("fiber") as Double?
-        val iodine = call.argument<Double>("iodine") as Double?
-        val iron = call.argument<Double>("iron") as Double?
-        val magnesium = call.argument<Double>("magnesium") as Double?
-        val manganese = call.argument<Double>("manganese") as Double?
-        val molybdenum = call.argument<Double>("molybdenum") as Double?
-        val phosphorus = call.argument<Double>("phosphorus") as Double?
-        val potassium = call.argument<Double>("potassium") as Double?
-        val selenium = call.argument<Double>("selenium") as Double?
-        val sodium = call.argument<Double>("sodium") as Double?
-        val sugar = call.argument<Double>("sugar") as Double?
-        // Water is not support on a food in Health Connect
-        // val water = call.argument<Double>("water") as Double?
-        val zinc = call.argument<Double>("zinc") as Double?
-
-        val name = call.argument<String>("name")
-        val mealType = call.argument<String>("meal_type")!!
-
-        scope.launch {
-            try {
-                val list = mutableListOf<Record>()
-                list.add(
-                    NutritionRecord(
-                        name = name,
-                        energy = calories?.kilocalories,
-                        totalCarbohydrate = carbs?.grams,
-                        protein = protein?.grams,
-                        totalFat = fat?.grams,
-                        caffeine = caffeine?.grams,
-                        vitaminA = vitaminA?.grams,
-                        thiamin = b1Thiamine?.grams,
-                        riboflavin = b2Riboflavin?.grams,
-                        niacin = b3Niacin?.grams,
-                        pantothenicAcid = b5PantothenicAcid?.grams,
-                        vitaminB6 = b6Pyridoxine?.grams,
-                        biotin = b7Biotin?.grams,
-                        folate = b9Folate?.grams,
-                        vitaminB12 = b12Cobalamin?.grams,
-                        vitaminC = vitaminC?.grams,
-                        vitaminD = vitaminD?.grams,
-                        vitaminE = vitaminE?.grams,
-                        vitaminK = vitaminK?.grams,
-                        calcium = calcium?.grams,
-                        chloride = chloride?.grams,
-                        cholesterol = cholesterol?.grams,
-                        chromium = chromium?.grams,
-                        copper = copper?.grams,
-                        unsaturatedFat = fatUnsaturated?.grams,
-                        monounsaturatedFat = fatMonounsaturated?.grams,
-                        polyunsaturatedFat = fatPolyunsaturated?.grams,
-                        saturatedFat = fatSaturated?.grams,
-                        transFat = fatTransMonoenoic?.grams,
-                        dietaryFiber = fiber?.grams,
-                        iodine = iodine?.grams,
-                        iron = iron?.grams,
-                        magnesium = magnesium?.grams,
-                        manganese = manganese?.grams,
-                        molybdenum = molybdenum?.grams,
-                        phosphorus = phosphorus?.grams,
-                        potassium = potassium?.grams,
-                        selenium = selenium?.grams,
-                        sodium = sodium?.grams,
-                        sugar = sugar?.grams,
-                        zinc = zinc?.grams,
-                        startTime = startTime,
-                        startZoneOffset = null,
-                        endTime = endTime,
-                        endZoneOffset = null,
-                        mealType =
-                        mapMealTypeToType[
-                            mealType]
-                            ?: MEAL_TYPE_UNKNOWN,
-                    ),
-                )
-                healthConnectClient.insertRecords(
-                    list,
-                )
-                result.success(true)
-                Log.i(
-                    "FLUTTER_HEALTH::SUCCESS",
-                    "[Health Connect] Meal was successfully added!"
-                )
-            } catch (e: Exception) {
-                Log.w(
-                    "FLUTTER_HEALTH::ERROR",
-                    "[Health Connect] There was an error adding the meal",
-                )
-                Log.w("FLUTTER_HEALTH::ERROR", e.message ?: "unknown error")
-                Log.w("FLUTTER_HEALTH::ERROR", e.stackTrace.toString())
-                result.success(false)
-            }
-        }
-    }
-
-    /**
-     * Save menstrual flow data
-     */
-    private fun writeMenstruationFlow(call: MethodCall, result: Result) {
-        writeData(call, result)
-    }
-
-    /**
-     * Save the blood oxygen saturation
-     */
-    private fun writeBloodOxygen(call: MethodCall, result: Result) {
-        writeData(call, result)
-    }
-
-    private fun getIntervalData(call: MethodCall, result: Result) {
-        getAggregateData(call, result)
-    }
-
-    /**
-     * Revokes access to Health Connect using `revokeAllPermissions`.
-     *
-     * Note: When using `revokePermissions` with Health Connect, the app must be completely killed
-     * for it to take effect.
-     */
-    private fun revokePermissions(call: MethodCall, result: Result) {
-        scope.launch {
-            Log.i("Health", "Disabling Health Connect")
-            healthConnectClient.permissionController.revokeAllPermissions()
-        }
-        result.success(true)
-    }
-
-    private fun getTotalStepsInInterval(call: MethodCall, result: Result) {
-        val start = call.argument<Long>("startTime")!!
-        val end = call.argument<Long>("endTime")!!
-
-        scope.launch {
-            try {
-                val startInstant = Instant.ofEpochMilli(start)
-                val endInstant = Instant.ofEpochMilli(end)
-                val response =
-                    healthConnectClient.aggregate(
-                        AggregateRequest(
-                            metrics =
-                            setOf(
-                                StepsRecord.COUNT_TOTAL
-                            ),
-                            timeRangeFilter =
-                            TimeRangeFilter.between(
-                                startInstant,
-                                endInstant
-                            ),
-                        ),
-                    )
-                // The result may be null if no data is available in the
-                // time range.
-                val stepsInInterval =
-                    response[StepsRecord.COUNT_TOTAL] ?: 0L
-                Log.i(
-                    "FLUTTER_HEALTH::SUCCESS",
-                    "returning $stepsInInterval steps"
-                )
-                result.success(stepsInInterval)
-            } catch (e: Exception) {
-                Log.e(
-                    "FLUTTER_HEALTH::ERROR",
-                    "Unable to return steps due to the following exception:"
-                )
-                Log.e("FLUTTER_HEALTH::ERROR", Log.getStackTraceString(e))
-                result.success(null)
-            }
-        }
->>>>>>> 4b19432f
     }
 
 
@@ -1057,10 +721,7 @@
                             healthConnectData.add(
                                 // mapOf(
                                 mapOf<String, Any?>(
-<<<<<<< HEAD
-=======
                                     "uuid" to record.metadata.id,
->>>>>>> 4b19432f
                                     "workoutActivityType" to
                                             (workoutTypeMap
                                                 .filterValues {
@@ -1133,12 +794,7 @@
                                                     convertRecordStage(
                                                         recStage,
                                                         dataType,
-<<<<<<< HEAD
-                                                        rec.metadata.dataOrigin
-                                                            .packageName
-=======
                                                         rec.metadata
->>>>>>> 4b19432f
                                                     )
                                                 )
                                         }
@@ -1169,12 +825,6 @@
     private fun convertRecordStage(
         stage: SleepSessionRecord.Stage,
         dataType: String,
-<<<<<<< HEAD
-        sourceName: String
-    ): List<Map<String, Any>> {
-        return listOf(
-            mapOf<String, Any>(
-=======
         metadata: Metadata
     ): List<Map<String, Any>> {
         var sourceName = metadata.dataOrigin
@@ -1182,7 +832,6 @@
         return listOf(
             mapOf<String, Any>(
                 "uuid" to metadata.id,
->>>>>>> 4b19432f
                 "stage" to stage.stage,
                 "value" to
                         ChronoUnit.MINUTES.between(
@@ -1278,11 +927,8 @@
             is WeightRecord ->
                 return listOf(
                     mapOf<String, Any>(
-<<<<<<< HEAD
-=======
                         "uuid" to
                                 metadata.id,
->>>>>>> 4b19432f
                         "value" to
                                 record.weight
                                     .inKilograms,
@@ -1302,11 +948,8 @@
             is HeightRecord ->
                 return listOf(
                     mapOf<String, Any>(
-<<<<<<< HEAD
-=======
                         "uuid" to
                                 metadata.id,
->>>>>>> 4b19432f
                         "value" to
                                 record.height
                                     .inMeters,
@@ -1326,11 +969,8 @@
             is BodyFatRecord ->
                 return listOf(
                     mapOf<String, Any>(
-<<<<<<< HEAD
-=======
                         "uuid" to
                                 metadata.id,
->>>>>>> 4b19432f
                         "value" to
                                 record.percentage
                                     .value,
@@ -1350,11 +990,8 @@
             is StepsRecord ->
                 return listOf(
                     mapOf<String, Any>(
-<<<<<<< HEAD
-=======
                         "uuid" to
                                 metadata.id,
->>>>>>> 4b19432f
                         "value" to record.count,
                         "date_from" to
                                 record.startTime
@@ -1372,11 +1009,8 @@
             is ActiveCaloriesBurnedRecord ->
                 return listOf(
                     mapOf<String, Any>(
-<<<<<<< HEAD
-=======
                         "uuid" to
                                 metadata.id,
->>>>>>> 4b19432f
                         "value" to
                                 record.energy
                                     .inKilocalories,
@@ -1396,11 +1030,8 @@
             is HeartRateRecord ->
                 return record.samples.map {
                     mapOf<String, Any>(
-<<<<<<< HEAD
-=======
                         "uuid" to
                                 metadata.id,
->>>>>>> 4b19432f
                         "value" to it.beatsPerMinute,
                         "date_from" to
                                 it.time.toEpochMilli(),
@@ -1415,11 +1046,8 @@
             is HeartRateVariabilityRmssdRecord ->
                 return listOf(
                     mapOf<String, Any>(
-<<<<<<< HEAD
-=======
                         "uuid" to
                                 metadata.id,
->>>>>>> 4b19432f
                         "value" to
                                 record.heartRateVariabilityMillis,
                         "date_from" to
@@ -1438,11 +1066,8 @@
             is BodyTemperatureRecord ->
                 return listOf(
                     mapOf<String, Any>(
-<<<<<<< HEAD
-=======
                         "uuid" to
                                 metadata.id,
->>>>>>> 4b19432f
                         "value" to
                                 record.temperature
                                     .inCelsius,
@@ -1462,11 +1087,8 @@
             is BodyWaterMassRecord ->
                 return listOf(
                     mapOf<String, Any>(
-<<<<<<< HEAD
-=======
                         "uuid" to
                                 metadata.id,
->>>>>>> 4b19432f
                         "value" to
                                 record.mass
                                     .inKilograms,
@@ -1486,11 +1108,8 @@
             is BloodPressureRecord ->
                 return listOf(
                     mapOf<String, Any>(
-<<<<<<< HEAD
-=======
                         "uuid" to
                                 metadata.id,
->>>>>>> 4b19432f
                         "value" to
                                 if (dataType ==
                                     BLOOD_PRESSURE_DIASTOLIC
@@ -1516,11 +1135,8 @@
             is OxygenSaturationRecord ->
                 return listOf(
                     mapOf<String, Any>(
-<<<<<<< HEAD
-=======
                         "uuid" to
                                 metadata.id,
->>>>>>> 4b19432f
                         "value" to
                                 record.percentage
                                     .value,
@@ -1540,11 +1156,8 @@
             is BloodGlucoseRecord ->
                 return listOf(
                     mapOf<String, Any>(
-<<<<<<< HEAD
-=======
                         "uuid" to
                                 metadata.id,
->>>>>>> 4b19432f
                         "value" to
                                 record.level
                                     .inMilligramsPerDeciliter,
@@ -1564,11 +1177,8 @@
             is DistanceRecord ->
                 return listOf(
                     mapOf<String, Any>(
-<<<<<<< HEAD
-=======
                         "uuid" to
                                 metadata.id,
->>>>>>> 4b19432f
                         "value" to
                                 record.distance
                                     .inMeters,
@@ -1588,11 +1198,8 @@
             is HydrationRecord ->
                 return listOf(
                     mapOf<String, Any>(
-<<<<<<< HEAD
-=======
                         "uuid" to
                                 metadata.id,
->>>>>>> 4b19432f
                         "value" to
                                 record.volume
                                     .inLiters,
@@ -1612,11 +1219,8 @@
             is TotalCaloriesBurnedRecord ->
                 return listOf(
                     mapOf<String, Any>(
-<<<<<<< HEAD
-=======
                         "uuid" to
                                 metadata.id,
->>>>>>> 4b19432f
                         "value" to
                                 record.energy
                                     .inKilocalories,
@@ -1636,11 +1240,8 @@
             is BasalMetabolicRateRecord ->
                 return listOf(
                     mapOf<String, Any>(
-<<<<<<< HEAD
-=======
                         "uuid" to
                                 metadata.id,
->>>>>>> 4b19432f
                         "value" to
                                 record.basalMetabolicRate
                                     .inKilocaloriesPerDay,
@@ -1660,11 +1261,8 @@
             is SleepSessionRecord ->
                 return listOf(
                     mapOf<String, Any>(
-<<<<<<< HEAD
-=======
                         "uuid" to
                                 metadata.id,
->>>>>>> 4b19432f
                         "date_from" to
                                 record.startTime
                                     .toEpochMilli(),
@@ -1687,11 +1285,8 @@
             is RestingHeartRateRecord ->
                 return listOf(
                     mapOf<String, Any>(
-<<<<<<< HEAD
-=======
                         "uuid" to
                                 metadata.id,
->>>>>>> 4b19432f
                         "value" to
                                 record.beatsPerMinute,
                         "date_from" to
@@ -1710,11 +1305,8 @@
             is FloorsClimbedRecord ->
                 return listOf(
                     mapOf<String, Any>(
-<<<<<<< HEAD
-=======
                         "uuid" to
                                 metadata.id,
->>>>>>> 4b19432f
                         "value" to record.floors,
                         "date_from" to
                                 record.startTime
@@ -1732,11 +1324,8 @@
             is RespiratoryRateRecord ->
                 return listOf(
                     mapOf<String, Any>(
-<<<<<<< HEAD
-=======
                         "uuid" to
                                 metadata.id,
->>>>>>> 4b19432f
                         "value" to record.rate,
                         "date_from" to
                                 record.time
@@ -1754,10 +1343,7 @@
             is NutritionRecord ->
                 return listOf(
                     mapOf<String, Any?>(
-<<<<<<< HEAD
-=======
                         "uuid" to metadata.id,
->>>>>>> 4b19432f
                         "calories" to record.energy?.inKilocalories,
                         "protein" to record.protein?.inGrams,
                         "carbs" to record.totalCarbohydrate?.inGrams,
@@ -1821,10 +1407,7 @@
             is MenstruationFlowRecord ->
                 return listOf(
                     mapOf<String, Any>(
-<<<<<<< HEAD
-=======
                         "uuid" to metadata.id,
->>>>>>> 4b19432f
                         "value" to record.flow,
                         "date_from" to record.time.toEpochMilli(),
                         "date_to" to record.time.toEpochMilli(),
@@ -2643,12 +2226,6 @@
             "CALISTHENICS" to
                     ExerciseSessionRecord
                         .EXERCISE_TYPE_CALISTHENICS,
-<<<<<<< HEAD
-            "CRICKET" to ExerciseSessionRecord.EXERCISE_TYPE_CRICKET,
-            // "CROSS_COUNTRY_SKIING" to ExerciseSessionRecord.EXERCISE_TYPE_SKIING_CROSS_COUNTRY,
-            "DANCING" to ExerciseSessionRecord.EXERCISE_TYPE_DANCING,
-            // "DOWNHILL_SKIING" to ExerciseSessionRecord.EXERCISE_TYPE_SKIING_DOWNHILL,
-=======
             "CARDIO_DANCE" to
                     ExerciseSessionRecord
                         .EXERCISE_TYPE_DANCING,
@@ -2656,7 +2233,6 @@
             "CROSS_COUNTRY_SKIING" to ExerciseSessionRecord.EXERCISE_TYPE_SKIING,
             "DANCING" to ExerciseSessionRecord.EXERCISE_TYPE_DANCING,
             "DOWNHILL_SKIING" to ExerciseSessionRecord.EXERCISE_TYPE_SKIING,
->>>>>>> 4b19432f
             "ELLIPTICAL" to
                     ExerciseSessionRecord
                         .EXERCISE_TYPE_ELLIPTICAL,
@@ -2715,12 +2291,9 @@
                     ExerciseSessionRecord
                         .EXERCISE_TYPE_SNOWSHOEING,
             // "SOCCER" to ExerciseSessionRecord.EXERCISE_TYPE_FOOTBALL_SOCCER,
-<<<<<<< HEAD
-=======
             "SOCIAL_DANCE" to
                     ExerciseSessionRecord
                         .EXERCISE_TYPE_DANCING,
->>>>>>> 4b19432f
             "SOFTBALL" to ExerciseSessionRecord.EXERCISE_TYPE_SOFTBALL,
             "SQUASH" to ExerciseSessionRecord.EXERCISE_TYPE_SQUASH,
             "STAIR_CLIMBING_MACHINE" to
@@ -2756,15 +2329,12 @@
             "WHEELCHAIR" to
                     ExerciseSessionRecord
                         .EXERCISE_TYPE_WHEELCHAIR,
-<<<<<<< HEAD
-=======
             "WHEELCHAIR_RUN_PACE" to
                     ExerciseSessionRecord
                         .EXERCISE_TYPE_WHEELCHAIR,
             "WHEELCHAIR_WALK_PACE" to
                     ExerciseSessionRecord
                         .EXERCISE_TYPE_WHEELCHAIR,
->>>>>>> 4b19432f
             "YOGA" to ExerciseSessionRecord.EXERCISE_TYPE_YOGA,
             "OTHER" to ExerciseSessionRecord.EXERCISE_TYPE_OTHER_WORKOUT,
         )
