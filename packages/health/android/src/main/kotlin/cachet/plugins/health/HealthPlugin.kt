--- conflicted
+++ resolved
@@ -66,14 +66,9 @@
     private fun _runOnUiThread(predicate: () -> Unit) = handler.post(predicate);
 
     override fun onAttachedToEngine(@NonNull flutterPluginBinding: FlutterPlugin.FlutterPluginBinding) {
-<<<<<<< HEAD
         channel = MethodChannel(flutterPluginBinding.binaryMessenger, CHANNEL_NAME);
         context = flutterPluginBinding.applicationContext
-        channel.setMethodCallHandler(this)
-=======
-        channel = MethodChannel(flutterPluginBinding.binaryMessenger, CHANNEL_NAME)
         channel?.setMethodCallHandler(this)
->>>>>>> bbaf3f0c
     }
 
     override fun onDetachedFromEngine(binding: FlutterPlugin.FlutterPluginBinding) {
@@ -121,7 +116,6 @@
     }
 
     override fun onActivityResult(requestCode: Int, resultCode: Int, data: Intent?): Boolean {
-<<<<<<< HEAD
         try {
             if (requestCode == GOOGLE_FIT_PERMISSIONS_REQUEST_CODE) {
                 if (resultCode == Activity.RESULT_OK) {
@@ -138,15 +132,6 @@
                     Log.e("FLUTTER_HEALTH::ERROR", e.toString())
                     mResult?.success(null)
                 }
-=======
-        if (requestCode == GOOGLE_FIT_PERMISSIONS_REQUEST_CODE) {
-            if (resultCode == Activity.RESULT_OK) {
-                Log.d("FLUTTER_HEALTH", "Access Granted!")
-                mResult?.success(true)
-            } else if (resultCode == Activity.RESULT_CANCELED) {
-                Log.d("FLUTTER_HEALTH", "Access Denied!")
-                mResult?.success(false)
->>>>>>> bbaf3f0c
             }
         } finally {
             mCall = null
@@ -351,17 +336,17 @@
         call.argument<String?>("accountName")?.let {
             _getGoogleSignInAccount(it, fitnessOptions) {
                 if (it != null) {
-                    _getData(call, result, type, dataType, unit, it)
+                    _getData(call, result, type, dataType, field, it)
                 } else {
                     result.success(null)
                 }
             }
             return
         }
-        _getData(call, result, type, dataType, unit, GoogleSignIn.getAccountForExtension(context, fitnessOptions));
-    }
-
-    private fun _getData(call: MethodCall, result: Result, type: String, dataType: DataType, unit: Field, googleSignInAccount: GoogleSignInAccount) {
+        _getData(call, result, type, dataType, field, GoogleSignIn.getAccountForExtension(context, fitnessOptions));
+    }
+
+    private fun _getData(call: MethodCall, result: Result, type: String, dataType: DataType, field: Field, googleSignInAccount: GoogleSignInAccount) {
         val startTime = call.argument<Long>("startDate")!!
         val endTime = call.argument<Long>("endDate")!!
 
@@ -472,7 +457,7 @@
         for (typeKey in types) {
             if (typeKey !is String) continue
             typesBuilder.addDataType(keyToHealthDataType(typeKey), FitnessOptions.ACCESS_READ)
-            typesBuilder.addDataType(keyToHealthDataType(typeKey), FitnessOptions.ACCESS_WRITE)
+            //typesBuilder.addDataType(keyToHealthDataType(typeKey), FitnessOptions.ACCESS_WRITE)
             if (typeKey == SLEEP_ASLEEP || typeKey == SLEEP_AWAKE) {
                 typesBuilder.accessSleepSessions(FitnessOptions.ACCESS_READ)
             }
