package cachet.plugins.health

import android.app.Activity
import android.content.Context
import android.content.Intent
import android.content.pm.PackageManager
import android.os.Handler
import android.os.Looper
import android.util.Log
import androidx.annotation.NonNull
import androidx.core.content.ContextCompat
import com.google.android.gms.auth.api.signin.GoogleSignIn
import com.google.android.gms.auth.api.signin.GoogleSignInAccount
import com.google.android.gms.auth.api.signin.GoogleSignInClient
import com.google.android.gms.auth.api.signin.GoogleSignInOptions
import com.google.android.gms.auth.api.signin.GoogleSignInOptionsExtension
import com.google.android.gms.fitness.Fitness
import com.google.android.gms.fitness.FitnessActivities
import com.google.android.gms.fitness.FitnessOptions
import com.google.android.gms.fitness.data.*
import com.google.android.gms.fitness.request.DataReadRequest
import com.google.android.gms.fitness.request.DataDeleteRequest
import com.google.android.gms.fitness.request.SessionInsertRequest
import com.google.android.gms.fitness.request.SessionReadRequest
import com.google.android.gms.fitness.result.DataReadResponse
import com.google.android.gms.fitness.result.SessionReadResponse
import com.google.android.gms.tasks.OnFailureListener
import com.google.android.gms.tasks.OnSuccessListener
import io.flutter.embedding.engine.plugins.FlutterPlugin
import io.flutter.embedding.engine.plugins.activity.ActivityAware
import io.flutter.embedding.engine.plugins.activity.ActivityPluginBinding
import io.flutter.plugin.common.MethodCall
import io.flutter.plugin.common.MethodChannel
import io.flutter.plugin.common.MethodChannel.MethodCallHandler
import io.flutter.plugin.common.MethodChannel.Result
import io.flutter.plugin.common.PluginRegistry.ActivityResultListener
import io.flutter.plugin.common.PluginRegistry.Registrar
import java.security.Permission
import java.util.*
import java.util.concurrent.*
import java.util.concurrent.TimeUnit


const val GOOGLE_FIT_PERMISSIONS_REQUEST_CODE = 1111
const val GOOGLE_SIGN_IN_REQUEST_CODE = 2222
const val CHANNEL_NAME = "flutter_health"
const val MMOLL_2_MGDL = 18.0 // 1 mmoll= 18 mgdl

class HealthPlugin(private var channel: MethodChannel? = null) : MethodCallHandler, ActivityResultListener, Result, ActivityAware, FlutterPlugin {
  private lateinit var context: Context

  private var result: Result? = null
  private val handler: Handler by lazy { Handler(Looper.getMainLooper()) }

  private var activity: Activity? = null
  private var context: Context? = null
  private var threadPoolExecutor: ExecutorService? = null

  private var BODY_FAT_PERCENTAGE = "BODY_FAT_PERCENTAGE"
  private var HEIGHT = "HEIGHT"
  private var WEIGHT = "WEIGHT"
  private var STEPS = "STEPS"
  private var AGGREGATE_STEP_COUNT = "AGGREGATE_STEP_COUNT"
  private var ACTIVE_ENERGY_BURNED = "ACTIVE_ENERGY_BURNED"
  private var HEART_RATE = "HEART_RATE"
  private var BODY_TEMPERATURE = "BODY_TEMPERATURE"
  private var BLOOD_PRESSURE_SYSTOLIC = "BLOOD_PRESSURE_SYSTOLIC"
  private var BLOOD_PRESSURE_DIASTOLIC = "BLOOD_PRESSURE_DIASTOLIC"
  private var BLOOD_OXYGEN = "BLOOD_OXYGEN"
  private var BLOOD_GLUCOSE = "BLOOD_GLUCOSE"
  private var MOVE_MINUTES = "MOVE_MINUTES"
  private var DISTANCE_DELTA = "DISTANCE_DELTA"
  private var WATER = "WATER"
  private var SLEEP_ASLEEP = "SLEEP_ASLEEP"
  private var SLEEP_AWAKE = "SLEEP_AWAKE"
  private var SLEEP_IN_BED = "SLEEP_IN_BED"
  private var WORKOUT = "WORKOUT"

  private var SPEED = "SPEED"

  val workoutTypeMap = mapOf(
    "AEROBICS" to FitnessActivities.AEROBICS,
    "AMERICAN_FOOTBALL" to FitnessActivities.FOOTBALL_AMERICAN,
    "ARCHERY" to FitnessActivities.ARCHERY,
    "AUSTRALIAN_FOOTBALL" to FitnessActivities.FOOTBALL_AUSTRALIAN,
    "BADMINTON" to FitnessActivities.BADMINTON,
    "BASEBALL" to FitnessActivities.BASEBALL,
    "BASKETBALL" to FitnessActivities.BASKETBALL,
    "BIATHLON" to FitnessActivities.BIATHLON,
    "BIKING" to FitnessActivities.BIKING,
    "BIKING_HAND" to FitnessActivities.BIKING_HAND,
    "BIKING_MOUNTAIN" to FitnessActivities.BIKING_MOUNTAIN,
    "BIKING_ROAD" to FitnessActivities.BIKING_ROAD,
    "BIKING_SPINNING" to FitnessActivities.BIKING_SPINNING,
    "BIKING_STATIONARY" to FitnessActivities.BIKING_STATIONARY,
    "BIKING_UTILITY" to FitnessActivities.BIKING_UTILITY,
    "BOXING" to FitnessActivities.BOXING,
    "CALISTHENICS" to FitnessActivities.CALISTHENICS,
    "CIRCUIT_TRAINING" to FitnessActivities.CIRCUIT_TRAINING,
    "CRICKET" to FitnessActivities.CRICKET,
    "CROSS_COUNTRY_SKIING" to FitnessActivities.SKIING_CROSS_COUNTRY,
    "CROSS_FIT" to FitnessActivities.CROSSFIT,
    "CURLING" to FitnessActivities.CURLING,
    "DANCING" to FitnessActivities.DANCING,
    "DIVING" to FitnessActivities.DIVING,
    "DOWNHILL_SKIING" to FitnessActivities.SKIING_DOWNHILL,
    "ELEVATOR" to FitnessActivities.ELEVATOR,
    "ELLIPTICAL" to FitnessActivities.ELLIPTICAL,
    "ERGOMETER" to FitnessActivities.ERGOMETER,
    "ESCALATOR" to FitnessActivities.ESCALATOR,
    "FENCING" to FitnessActivities.FENCING,
    "FRISBEE_DISC" to FitnessActivities.FRISBEE_DISC,
    "GARDENING" to FitnessActivities.GARDENING,
    "GOLF" to FitnessActivities.GOLF,
    "GUIDED_BREATHING" to FitnessActivities.GUIDED_BREATHING,
    "GYMNASTICS" to FitnessActivities.GYMNASTICS,
    "HANDBALL" to FitnessActivities.HANDBALL,
    "HIGH_INTENSITY_INTERVAL_TRAINING" to FitnessActivities.HIGH_INTENSITY_INTERVAL_TRAINING,
    "HIKING" to FitnessActivities.HIKING,
    "HOCKEY" to FitnessActivities.HOCKEY,
    "HORSEBACK_RIDING" to FitnessActivities.HORSEBACK_RIDING,
    "HOUSEWORK" to FitnessActivities.HOUSEWORK,
    "IN_VEHICLE" to FitnessActivities.IN_VEHICLE,
    "ICE_SKATING" to FitnessActivities.ICE_SKATING,
    "INTERVAL_TRAINING" to FitnessActivities.INTERVAL_TRAINING,
    "JUMP_ROPE" to FitnessActivities.JUMP_ROPE,
    "KAYAKING" to FitnessActivities.KAYAKING,
    "KETTLEBELL_TRAINING" to FitnessActivities.KETTLEBELL_TRAINING,
    "KICK_SCOOTER" to FitnessActivities.KICK_SCOOTER,
    "KICKBOXING" to FitnessActivities.KICKBOXING,
    "KITE_SURFING" to FitnessActivities.KITESURFING,
    "MARTIAL_ARTS" to FitnessActivities.MARTIAL_ARTS,
    "MEDITATION" to FitnessActivities.MEDITATION,
    "MIXED_MARTIAL_ARTS" to FitnessActivities.MIXED_MARTIAL_ARTS,
    "P90X" to FitnessActivities.P90X,
    "PARAGLIDING" to FitnessActivities.PARAGLIDING,
    "PILATES" to FitnessActivities.PILATES,
    "POLO" to FitnessActivities.POLO,
    "RACQUETBALL" to FitnessActivities.RACQUETBALL,
    "ROCK_CLIMBING" to FitnessActivities.ROCK_CLIMBING,
    "ROWING" to FitnessActivities.ROWING,
    "ROWING_MACHINE" to FitnessActivities.ROWING_MACHINE,
    "RUGBY" to FitnessActivities.RUGBY,
    "RUNNING_JOGGING" to FitnessActivities.RUNNING_JOGGING,
    "RUNNING_SAND" to FitnessActivities.RUNNING_SAND,
    "RUNNING_TREADMILL" to FitnessActivities.RUNNING_TREADMILL,
    "RUNNING" to FitnessActivities.RUNNING,
    "SAILING" to FitnessActivities.SAILING,
    "SCUBA_DIVING" to FitnessActivities.SCUBA_DIVING,
    "SKATING_CROSS" to FitnessActivities.SKATING_CROSS,
    "SKATING_INDOOR" to FitnessActivities.SKATING_INDOOR,
    "SKATING_INLINE" to FitnessActivities.SKATING_INLINE,
    "SKATING" to FitnessActivities.SKATING,
    "SKIING" to FitnessActivities.SKIING,
    "SKIING_BACK_COUNTRY" to FitnessActivities.SKIING_BACK_COUNTRY,
    "SKIING_KITE" to FitnessActivities.SKIING_KITE,
    "SKIING_ROLLER" to FitnessActivities.SKIING_ROLLER,
    "SLEDDING" to FitnessActivities.SLEDDING,
    "SNOWBOARDING" to FitnessActivities.SNOWBOARDING,
    "SNOWMOBILE" to FitnessActivities.SNOWMOBILE,
    "SNOWSHOEING" to FitnessActivities.SNOWSHOEING,
    "SOCCER" to FitnessActivities.FOOTBALL_SOCCER,
    "SOFTBALL" to FitnessActivities.SOFTBALL,
    "SQUASH" to FitnessActivities.SQUASH,
    "STAIR_CLIMBING_MACHINE" to FitnessActivities.STAIR_CLIMBING_MACHINE,
    "STAIR_CLIMBING" to FitnessActivities.STAIR_CLIMBING,
    "STANDUP_PADDLEBOARDING" to FitnessActivities.STANDUP_PADDLEBOARDING,
    "STILL" to FitnessActivities.STILL,
    "STRENGTH_TRAINING" to FitnessActivities.STRENGTH_TRAINING,
    "SURFING" to FitnessActivities.SURFING,
    "SWIMMING_OPEN_WATER" to FitnessActivities.SWIMMING_OPEN_WATER,
    "SWIMMING_POOL" to FitnessActivities.SWIMMING_POOL,
    "SWIMMING" to FitnessActivities.SWIMMING,
    "TABLE_TENNIS" to FitnessActivities.TABLE_TENNIS,
    "TEAM_SPORTS" to FitnessActivities.TEAM_SPORTS,
    "TENNIS" to FitnessActivities.TENNIS,
    "TILTING" to FitnessActivities.TILTING,
    "VOLLEYBALL_BEACH" to FitnessActivities.VOLLEYBALL_BEACH,
    "VOLLEYBALL_INDOOR" to FitnessActivities.VOLLEYBALL_INDOOR,
    "VOLLEYBALL" to FitnessActivities.VOLLEYBALL,
    "WAKEBOARDING" to FitnessActivities.WAKEBOARDING,
    "WALKING_FITNESS" to FitnessActivities.WALKING_FITNESS,
    "WALKING_PACED" to FitnessActivities.WALKING_PACED,
    "WALKING_NORDIC" to FitnessActivities.WALKING_NORDIC,
    "WALKING_STROLLER" to FitnessActivities.WALKING_STROLLER,
    "WALKING_TREADMILL" to FitnessActivities.WALKING_TREADMILL,
    "WALKING" to FitnessActivities.WALKING,
    "WATER_POLO" to FitnessActivities.WATER_POLO,
    "WEIGHTLIFTING" to FitnessActivities.WEIGHTLIFTING,
    "WHEELCHAIR" to FitnessActivities.WHEELCHAIR,
    "WINDSURFING" to FitnessActivities.WINDSURFING,
    "YOGA" to FitnessActivities.YOGA,
    "ZUMBA" to FitnessActivities.ZUMBA,
    "OTHER" to FitnessActivities.OTHER,
  )

  private fun _runOnUiThread(predicate: () -> Unit) = handler.post(predicate)

  override fun onAttachedToEngine(@NonNull flutterPluginBinding: FlutterPlugin.FlutterPluginBinding) {
    channel = MethodChannel(flutterPluginBinding.binaryMessenger, CHANNEL_NAME)
    channel?.setMethodCallHandler(this)
<<<<<<< HEAD
    context = flutterPluginBinding.applicationContext
=======
    context = flutterPluginBinding.applicationContext;
>>>>>>> 677b88a2
    threadPoolExecutor = Executors.newFixedThreadPool(4)
  }

  override fun onDetachedFromEngine(binding: FlutterPlugin.FlutterPluginBinding) {
    channel = null
    activity = null
    threadPoolExecutor!!.shutdown()
    threadPoolExecutor = null
  }

  // This static function is optional and equivalent to onAttachedToEngine. It supports the old
  // pre-Flutter-1.12 Android projects. You are encouraged to continue supporting
  // plugin registration via this function while apps migrate to use the new Android APIs
  // post-flutter-1.12 via https://flutter.dev/go/android-project-migration.
  //
  // It is encouraged to share logic between onAttachedToEngine and registerWith to keep
  // them functionally equivalent. Only one of onAttachedToEngine or registerWith will be called
  // depending on the user's project. onAttachedToEngine or registerWith must both be defined
  // in the same class.
  companion object {
    @Suppress("unused")
    @JvmStatic
    fun registerWith(registrar: Registrar) {
      val channel = MethodChannel(registrar.messenger(), CHANNEL_NAME)
      val plugin = HealthPlugin(channel).apply {
        context = registrar.context()
      }
      registrar.addActivityResultListener(plugin)
      channel.setMethodCallHandler(plugin)
    }
  }
<<<<<<< HEAD
  /// DataTypes to register
  // private val fitnessOptions = FitnessOptions.builder()
  //         .addDataType(keyToHealthDataType(BODY_FAT_PERCENTAGE), FitnessOptions.ACCESS_READ)
  //         .addDataType(keyToHealthDataType(HEIGHT), FitnessOptions.ACCESS_READ)
  //         .addDataType(keyToHealthDataType(WEIGHT), FitnessOptions.ACCESS_READ)
  //         .addDataType(keyToHealthDataType(STEPS), FitnessOptions.ACCESS_READ)
  //         .addDataType(keyToHealthDataType(ACTIVE_ENERGY_BURNED), FitnessOptions.ACCESS_READ)
  //         .addDataType(keyToHealthDataType(HEART_RATE), FitnessOptions.ACCESS_READ)
  //         .addDataType(keyToHealthDataType(BODY_TEMPERATURE), FitnessOptions.ACCESS_READ)
  //         .addDataType(keyToHealthDataType(BLOOD_PRESSURE_SYSTOLIC), FitnessOptions.ACCESS_READ)
  //         .addDataType(keyToHealthDataType(BLOOD_OXYGEN), FitnessOptions.ACCESS_READ)
  //         .addDataType(keyToHealthDataType(BLOOD_GLUCOSE), FitnessOptions.ACCESS_READ)
  //         .addDataType(keyToHealthDataType(MOVE_MINUTES), FitnessOptions.ACCESS_READ)
  //         .addDataType(keyToHealthDataType(DISTANCE_DELTA), FitnessOptions.ACCESS_READ)
  //         .addDataType(keyToHealthDataType(WATER), FitnessOptions.ACCESS_READ)
  //         .addDataType(keyToHealthDataType(SLEEP_ASLEEP), FitnessOptions.ACCESS_READ)
  //         .accessActivitySessions(FitnessOptions.ACCESS_READ)
  //         .accessSleepSessions(FitnessOptions.ACCESS_READ)
  //         .build()

=======
>>>>>>> 677b88a2

  override fun success(p0: Any?) {
    handler.post { result?.success(p0) }
  }

  override fun notImplemented() {
    handler.post { result?.notImplemented() }
  }

  override fun error(
    errorCode: String, errorMessage: String?, errorDetails: Any?
  ) {
    handler.post { result?.error(errorCode, errorMessage, errorDetails) }
  }

  override fun onActivityResult(requestCode: Int, resultCode: Int, data: Intent?): Boolean {
<<<<<<< HEAD
    try {
      if (requestCode == GOOGLE_FIT_PERMISSIONS_REQUEST_CODE) {
        if (resultCode == Activity.RESULT_OK) {
          Log.d("FLUTTER_HEALTH", "Access Granted!")
          mResult?.success(mGoogleSignInAccount?.email)
        } else if (resultCode == Activity.RESULT_CANCELED) {
          Log.d("FLUTTER_HEALTH", "Access Denied!")
          mResult?.success(null)
        }
      } else if (requestCode == GOOGLE_SIGN_IN_REQUEST_CODE) {
        try {
          _requestAuthorization(mCall!!, mResult!!, GoogleSignIn.getSignedInAccountFromIntent(data).result!!)
        } catch (e: Exception) {
          Log.e("FLUTTER_HEALTH::ERROR", e.toString())
          mResult?.success(null)
        }
=======
    if (requestCode == GOOGLE_FIT_PERMISSIONS_REQUEST_CODE) {
      if (resultCode == Activity.RESULT_OK) {
        Log.i("FLUTTER_HEALTH", "Access Granted!")
        mResult?.success(true)
      } else if (resultCode == Activity.RESULT_CANCELED) {
        Log.i("FLUTTER_HEALTH", "Access Denied!")
        mResult?.success(false)
>>>>>>> 677b88a2
      }
    } finally {
      mCall = null
      mResult = null
      mGoogleSignInAccount = null
    }
    return false
  }

  private var mCall: MethodCall? = null
  private var mResult: Result? = null
  private var mGoogleSignInAccount: GoogleSignInAccount? = null

  private fun keyToHealthDataType(type: String): DataType {
    return when (type) {
      BODY_FAT_PERCENTAGE -> DataType.TYPE_BODY_FAT_PERCENTAGE
      HEIGHT -> DataType.TYPE_HEIGHT
      WEIGHT -> DataType.TYPE_WEIGHT
      STEPS -> DataType.TYPE_STEP_COUNT_DELTA
      AGGREGATE_STEP_COUNT -> DataType.AGGREGATE_STEP_COUNT_DELTA
      ACTIVE_ENERGY_BURNED -> DataType.TYPE_CALORIES_EXPENDED
      HEART_RATE -> DataType.TYPE_HEART_RATE_BPM
      BODY_TEMPERATURE -> HealthDataTypes.TYPE_BODY_TEMPERATURE
      BLOOD_PRESSURE_SYSTOLIC -> HealthDataTypes.TYPE_BLOOD_PRESSURE
      BLOOD_PRESSURE_DIASTOLIC -> HealthDataTypes.TYPE_BLOOD_PRESSURE
      BLOOD_OXYGEN -> HealthDataTypes.TYPE_OXYGEN_SATURATION
      BLOOD_GLUCOSE -> HealthDataTypes.TYPE_BLOOD_GLUCOSE
      MOVE_MINUTES -> DataType.TYPE_MOVE_MINUTES
      DISTANCE_DELTA -> DataType.TYPE_DISTANCE_DELTA
      WATER -> DataType.TYPE_HYDRATION
      SLEEP_ASLEEP -> DataType.TYPE_SLEEP_SEGMENT
      SLEEP_AWAKE -> DataType.TYPE_SLEEP_SEGMENT
      SLEEP_IN_BED -> DataType.TYPE_SLEEP_SEGMENT
      WORKOUT -> DataType.TYPE_ACTIVITY_SEGMENT
      SPEED -> DataType.TYPE_SPEED // add
      else -> throw IllegalArgumentException("Unsupported dataType: $type")
    }
  }

  private fun getField(type: String): Field {
    return when (type) {
      BODY_FAT_PERCENTAGE -> Field.FIELD_PERCENTAGE
      HEIGHT -> Field.FIELD_HEIGHT
      WEIGHT -> Field.FIELD_WEIGHT
      STEPS -> Field.FIELD_STEPS
      ACTIVE_ENERGY_BURNED -> Field.FIELD_CALORIES
      HEART_RATE -> Field.FIELD_BPM
      BODY_TEMPERATURE -> HealthFields.FIELD_BODY_TEMPERATURE
      BLOOD_PRESSURE_SYSTOLIC -> HealthFields.FIELD_BLOOD_PRESSURE_SYSTOLIC
      BLOOD_PRESSURE_DIASTOLIC -> HealthFields.FIELD_BLOOD_PRESSURE_DIASTOLIC
      BLOOD_OXYGEN -> HealthFields.FIELD_OXYGEN_SATURATION
      BLOOD_GLUCOSE -> HealthFields.FIELD_BLOOD_GLUCOSE_LEVEL
      MOVE_MINUTES -> Field.FIELD_DURATION
      DISTANCE_DELTA -> Field.FIELD_DISTANCE
      WATER -> Field.FIELD_VOLUME
      SLEEP_ASLEEP -> Field.FIELD_SLEEP_SEGMENT_TYPE
      SLEEP_AWAKE -> Field.FIELD_SLEEP_SEGMENT_TYPE
      SLEEP_IN_BED -> Field.FIELD_SLEEP_SEGMENT_TYPE
      WORKOUT -> Field.FIELD_ACTIVITY
      SPEED -> Field.FIELD_SPEED // add
      else -> throw IllegalArgumentException("Unsupported dataType: $type")
    }
  }

  private fun isIntField(dataSource: DataSource, unit: Field): Boolean {
    val dataPoint = DataPoint.builder(dataSource).build()
    val value = dataPoint.getValue(unit)
    return value.format == Field.FORMAT_INT32
  }

  /// Extracts the (numeric) value from a Health Data Point
  private fun getHealthDataValue(dataPoint: DataPoint, field: Field): Any {
    val value = dataPoint.getValue(field)
    // Conversion is needed because glucose is stored as mmoll in Google Fit;
    // while mgdl is used for glucose in this plugin.
    val isGlucose = field == HealthFields.FIELD_BLOOD_GLUCOSE_LEVEL
    return when (value.format) {
      Field.FORMAT_FLOAT -> if (!isGlucose) value.asFloat() else value.asFloat() * MMOLL_2_MGDL
      Field.FORMAT_INT32 -> value.asInt()
      Field.FORMAT_STRING -> value.asString()
      else -> Log.e("Unsupported format:", value.format.toString())
    }
  }

  // delete records of the given type in the time range
  private fun delete(call: MethodCall, result: Result) {

    if (context == null) {
      result.success(false)
      return
    }

    val type = call.argument<String>("dataTypeKey")!!
    val startTime = call.argument<Long>("startTime")!!
    val endTime = call.argument<Long>("endTime")!!

    // Look up data type and unit for the type key
    val dataType = keyToHealthDataType(type)
    val field = getField(type)

    val typesBuilder = FitnessOptions.builder()
    typesBuilder.addDataType(dataType, FitnessOptions.ACCESS_WRITE)

    val dataSource = DataDeleteRequest.Builder()
      .setTimeInterval(startTime, endTime, TimeUnit.MILLISECONDS)
      .addDataType(dataType)
      .deleteAllSessions()
      .build()

    val fitnessOptions = typesBuilder.build()

    try {
      val googleSignInAccount =
        GoogleSignIn.getAccountForExtension(context!!.applicationContext, fitnessOptions)

      Fitness.getHistoryClient(context!!.applicationContext, googleSignInAccount)
        .deleteData(dataSource)
        .addOnSuccessListener {
          Log.i("FLUTTER_HEALTH::SUCCESS", "Dataset deleted successfully!")
          result.success(true)
        }
        .addOnFailureListener(errHandler(result, "There was an error deleting the dataset"))
    } catch (e3: Exception) {

      result.success(false)
    }
  }

  // save blood pressure
  private fun writeBloodPressure(call: MethodCall, result: Result) {

    if (context == null) {
      result.success(false)
      return
    }

    val dataType = HealthDataTypes.TYPE_BLOOD_PRESSURE
    val systolic = call.argument<Float>("systolic")!!
    val diastolic = call.argument<Float>("diastolic")!!
    val startTime = call.argument<Long>("startTime")!!
    val endTime = call.argument<Long>("endTime")!!

    val typesBuilder = FitnessOptions.builder()
    typesBuilder.addDataType(dataType, FitnessOptions.ACCESS_WRITE)

    val dataSource = DataSource.Builder()
      .setDataType(dataType)
      .setType(DataSource.TYPE_RAW)
      .setDevice(Device.getLocalDevice(context!!.applicationContext))
      .setAppPackageName(context!!.applicationContext)
      .build()

    val builder = DataPoint.builder(dataSource)
      .setTimeInterval(startTime, endTime, TimeUnit.MILLISECONDS)
      .setField(HealthFields.FIELD_BLOOD_PRESSURE_SYSTOLIC, systolic)
      .setField(HealthFields.FIELD_BLOOD_PRESSURE_DIASTOLIC, diastolic)
      .build()

    val dataPoint = builder
    val dataSet = DataSet.builder(dataSource)
      .add(dataPoint)
      .build()

    val fitnessOptions = typesBuilder.build()
    try {
      val googleSignInAccount =
        GoogleSignIn.getAccountForExtension(context!!.applicationContext, fitnessOptions)
      Fitness.getHistoryClient(context!!.applicationContext, googleSignInAccount)
        .insertData(dataSet)
        .addOnSuccessListener {
          Log.i("FLUTTER_HEALTH::SUCCESS", "Blood Pressure added successfully!")
          result.success(true)
        }
        .addOnFailureListener(
          errHandler(
            result,
            "There was an error adding the blood pressure data!"
          )
        )
    } catch (e3: Exception) {
      result.success(false)
    }
  }

  private fun writeData(call: MethodCall, result: Result) {

    if (context == null) {
      result.success(false)
      return
    }

    val type = call.argument<String>("dataTypeKey")!!
    val startTime = call.argument<Long>("startTime")!!
    val endTime = call.argument<Long>("endTime")!!
    val value = call.argument<Float>("value")!!

    // Look up data type and unit for the type key
    val dataType = keyToHealthDataType(type)
    val field = getField(type)

    val typesBuilder = FitnessOptions.builder()
    typesBuilder.addDataType(dataType, FitnessOptions.ACCESS_WRITE)

    val dataSource = DataSource.Builder()
      .setDataType(dataType)
      .setType(DataSource.TYPE_RAW)
      .setDevice(Device.getLocalDevice(context!!.applicationContext))
      .setAppPackageName(context!!.applicationContext)
      .build()

    val builder = if (startTime == endTime)
      DataPoint.builder(dataSource)
        .setTimestamp(startTime, TimeUnit.MILLISECONDS)
    else
      DataPoint.builder(dataSource)
        .setTimeInterval(startTime, endTime, TimeUnit.MILLISECONDS)

    // Conversion is needed because glucose is stored as mmoll in Google Fit;
    // while mgdl is used for glucose in this plugin.
    val isGlucose = field == HealthFields.FIELD_BLOOD_GLUCOSE_LEVEL
    val dataPoint = if (!isIntField(dataSource, field))
      builder.setField(field, (if (!isGlucose) value else (value / MMOLL_2_MGDL).toFloat()))
        .build() else
      builder.setField(field, value.toInt()).build()

    val dataSet = DataSet.builder(dataSource)
      .add(dataPoint)
      .build()

    if (dataType == DataType.TYPE_SLEEP_SEGMENT) {
      typesBuilder.accessSleepSessions(FitnessOptions.ACCESS_READ)
    }
    val fitnessOptions = typesBuilder.build()
    try {
      val googleSignInAccount =
        GoogleSignIn.getAccountForExtension(context!!.applicationContext, fitnessOptions)
      Fitness.getHistoryClient(context!!.applicationContext, googleSignInAccount)
        .insertData(dataSet)
        .addOnSuccessListener {
          Log.i("FLUTTER_HEALTH::SUCCESS", "Dataset added successfully!")
          result.success(true)
        }
        .addOnFailureListener(errHandler(result, "There was an error adding the dataset"))
    } catch (e3: Exception) {
      result.success(false)
    }
  }

  private fun writeWorkoutData(call: MethodCall, result: Result) {
    if (context == null) {
      result.success(false)
      return
    }

    val type = call.argument<String>("activityType")!!
    val startTime = call.argument<Long>("startTime")!!
    val endTime = call.argument<Long>("endTime")!!
    val totalEnergyBurned = call.argument<Int>("totalEnergyBurned")
    val totalDistance = call.argument<Int>("totalDistance")

    val activityType = getActivityType(type)
    // Create the Activity Segment DataSource
    val activitySegmentDataSource = DataSource.Builder()
      .setAppPackageName(context!!.packageName)
      .setDataType(DataType.TYPE_ACTIVITY_SEGMENT)
      .setStreamName("FLUTTER_HEALTH - Activity")
      .setType(DataSource.TYPE_RAW)
      .build()
    // Create the Activity Segment
    val activityDataPoint = DataPoint.builder(activitySegmentDataSource)
      .setTimeInterval(startTime, endTime, TimeUnit.MILLISECONDS)
      .setActivityField(Field.FIELD_ACTIVITY, activityType)
      .build()
    // Add DataPoint to DataSet
    val activitySegments = DataSet.builder(activitySegmentDataSource)
      .add(activityDataPoint)
      .build()

    // If distance is provided
    var distanceDataSet: DataSet? = null
    if (totalDistance != null) {
      // Create a data source
      val distanceDataSource = DataSource.Builder()
        .setAppPackageName(context!!.packageName)
        .setDataType(DataType.TYPE_DISTANCE_DELTA)
        .setStreamName("FLUTTER_HEALTH - Distance")
        .setType(DataSource.TYPE_RAW)
        .build()

      val distanceDataPoint = DataPoint.builder(distanceDataSource)
        .setTimeInterval(startTime, endTime, TimeUnit.MILLISECONDS)
        .setField(Field.FIELD_DISTANCE, totalDistance.toFloat())
        .build()
      // Create a data set
      distanceDataSet = DataSet.builder(distanceDataSource)
        .add(distanceDataPoint)
        .build()
    }
    // If energyBurned is provided
    var energyDataSet: DataSet? = null
    if (totalEnergyBurned != null) {
      // Create a data source
      val energyDataSource = DataSource.Builder()
        .setAppPackageName(context!!.packageName)
        .setDataType(DataType.TYPE_CALORIES_EXPENDED)
        .setStreamName("FLUTTER_HEALTH - Calories")
        .setType(DataSource.TYPE_RAW)
        .build()

      val energyDataPoint = DataPoint.builder(energyDataSource)
        .setTimeInterval(startTime, endTime, TimeUnit.MILLISECONDS)
        .setField(Field.FIELD_CALORIES, totalEnergyBurned.toFloat())
        .build()
      // Create a data set
      energyDataSet = DataSet.builder(energyDataSource)
        .add(energyDataPoint)
        .build()
    }

    // Finish session setup
    val session = Session.Builder()
      .setName(activityType) // TODO: Make a sensible name / allow user to set name
      .setDescription("")
      .setIdentifier(UUID.randomUUID().toString())
      .setActivity(activityType)
      .setStartTime(startTime, TimeUnit.MILLISECONDS)
      .setEndTime(endTime, TimeUnit.MILLISECONDS)
      .build()
    // Build a session and add the values provided
    val sessionInsertRequestBuilder = SessionInsertRequest.Builder()
      .setSession(session)
      .addDataSet(activitySegments)
    if (totalDistance != null) {
      sessionInsertRequestBuilder.addDataSet(distanceDataSet!!)
    }
    if (totalEnergyBurned != null) {
      sessionInsertRequestBuilder.addDataSet(energyDataSet!!)
    }
    val insertRequest = sessionInsertRequestBuilder.build()

    val fitnessOptionsBuilder = FitnessOptions.builder()
      .addDataType(DataType.TYPE_ACTIVITY_SEGMENT, FitnessOptions.ACCESS_WRITE)
    if (totalDistance != null) {
      fitnessOptionsBuilder.addDataType(DataType.TYPE_DISTANCE_DELTA, FitnessOptions.ACCESS_WRITE)
    }
    if (totalEnergyBurned != null) {
      fitnessOptionsBuilder.addDataType(
        DataType.TYPE_CALORIES_EXPENDED,
        FitnessOptions.ACCESS_WRITE
      )
    }
    val fitnessOptions = fitnessOptionsBuilder.build()

    try {
      val googleSignInAccount =
        GoogleSignIn.getAccountForExtension(context!!.applicationContext, fitnessOptions)
      Fitness.getSessionsClient(
        context!!.applicationContext,
        googleSignInAccount
      )
        .insertSession(insertRequest)
        .addOnSuccessListener {
          Log.i("FLUTTER_HEALTH::SUCCESS", "Workout was successfully added!")
          result.success(true)
        }
        .addOnFailureListener(errHandler(result, "There was an error adding the workout"))
    } catch (e: Exception) {
      result.success(false)
    }
  }


<<<<<<< HEAD
  private fun _createGoogleSignInOption(
    signInOptions: GoogleSignInOptionsExtension? = null,
    accountName: String? = null
  ) = GoogleSignInOptions.Builder(GoogleSignInOptions.DEFAULT_SIGN_IN).apply {
    requestEmail()
    signInOptions?.let { addExtension(it) }
    accountName?.takeIf { it.isNotEmpty() }?.let { setAccountName(it) }
  }.build()

  private fun _getGoogleSignInClient(
    signInOptions: GoogleSignInOptionsExtension? = null,
    accountName: String? = null,
    handler: (googleSignInClient: GoogleSignInClient) -> Unit
  ) {
    var googleSignInClient = activity?.let {
      GoogleSignIn.getClient(it, _createGoogleSignInOption(signInOptions, accountName))
    } ?: GoogleSignIn.getClient(context, _createGoogleSignInOption(signInOptions, accountName))

    if (accountName.isNullOrEmpty()) {
      googleSignInClient.signOut().addOnCompleteListener {
        _runOnUiThread { handler(googleSignInClient) }
      }
    } else _runOnUiThread { handler(googleSignInClient) }
  }

  private fun _getGoogleSignInAccount(
    accountName: String? = null,
    signInOptions: GoogleSignInOptionsExtension? = null,
    handler: (googleSignInAccount: GoogleSignInAccount?) -> Unit
  ) {
    _getGoogleSignInClient(signInOptions, accountName) {
      it.silentSignIn().addOnCompleteListener {
        handler(try {
          it.result?.takeUnless { it.email.isNullOrEmpty() }
        } catch (e: Exception) {
          Log.e("FLUTTER_HEALTH::ERROR", e.toString())
          null
        })
      }
=======
  private fun getData(call: MethodCall, result: Result) {
    if (context == null) {
      result.success(null)
      return
>>>>>>> 677b88a2
    }
  }

  private fun getData(call: MethodCall, result: Result) {
    val type = call.argument<String>("dataTypeKey")!!
    val startTime = call.argument<Long>("startTime")!!
    val endTime = call.argument<Long>("endTime")!!
    // Look up data type and unit for the type key
    val dataType = keyToHealthDataType(type)
    val field = getField(type)
    val typesBuilder = FitnessOptions.builder()
    typesBuilder.addDataType(dataType)

    // Add special cases for accessing workouts or sleep data.
    if (dataType == DataType.TYPE_SLEEP_SEGMENT) {
      typesBuilder.accessSleepSessions(FitnessOptions.ACCESS_READ)
    } else if (dataType == DataType.TYPE_ACTIVITY_SEGMENT) {
      typesBuilder.accessActivitySessions(FitnessOptions.ACCESS_READ)
        .addDataType(DataType.TYPE_CALORIES_EXPENDED, FitnessOptions.ACCESS_READ)
        .addDataType(DataType.TYPE_DISTANCE_DELTA, FitnessOptions.ACCESS_READ)
    }
    val fitnessOptions = typesBuilder.build()
<<<<<<< HEAD

    call.argument<String?>("accountName")?.let {
      _getGoogleSignInAccount(it, fitnessOptions) {
        if (it != null) {
          _getData(call, result, type, dataType, field, fitnessOptions, it)
        } else {
          result.success(null)
        }
      }
      return
    }
    _getData(call, result, type, dataType, field, fitnessOptions, GoogleSignIn.getAccountForExtension(context, fitnessOptions))
  }

  private fun _getData(call: MethodCall, result: Result, type: String, dataType: DataType, field: Field, fitnessOptions: FitnessOptions, googleSignInAccount: GoogleSignInAccount) {

    val startTime = call.argument<Long>("startTime")!!
    val endTime = call.argument<Long>("endTime")!!

=======
    val googleSignInAccount =
      GoogleSignIn.getAccountForExtension(context!!.applicationContext, fitnessOptions)
>>>>>>> 677b88a2
    // Handle data types
    when (dataType) {
      DataType.TYPE_SLEEP_SEGMENT -> {
        // request to the sessions for sleep data
        val request = SessionReadRequest.Builder()
          .setTimeInterval(startTime, endTime, TimeUnit.MILLISECONDS)
          .enableServerQueries()
          .readSessionsFromAllApps()
          .includeSleepSessions()
          .build()
<<<<<<< HEAD
        Fitness.getSessionsClient(context, googleSignInAccount)
=======
        Fitness.getSessionsClient(context!!.applicationContext, googleSignInAccount)
>>>>>>> 677b88a2
          .readSession(request)
          .addOnSuccessListener(threadPoolExecutor!!, sleepDataHandler(type, result))
          .addOnFailureListener(errHandler(result, "There was an error getting the sleeping data!"))
      }
      DataType.TYPE_ACTIVITY_SEGMENT -> {
        val readRequest: SessionReadRequest
        val readRequestBuilder = SessionReadRequest.Builder()
          .setTimeInterval(startTime, endTime, TimeUnit.MILLISECONDS)
          .enableServerQueries()
          .readSessionsFromAllApps()
          .includeActivitySessions()
          .read(dataType)
          .read(DataType.TYPE_CALORIES_EXPENDED)

        // If fine location is enabled, read distance data
        if (ContextCompat.checkSelfPermission(
<<<<<<< HEAD
            context,
=======
            context!!.applicationContext,
>>>>>>> 677b88a2
            android.Manifest.permission.ACCESS_FINE_LOCATION
          ) == PackageManager.PERMISSION_GRANTED
        ) {
          // Request permission with distance data.
          // Google Fit requires this when we query for distance data
          // as it is restricted data
          if (!GoogleSignIn.hasPermissions(googleSignInAccount, fitnessOptions)) {
            _checkActivity(result)

            GoogleSignIn.requestPermissions(
              activity!!,
              GOOGLE_FIT_PERMISSIONS_REQUEST_CODE,
              googleSignInAccount,
              fitnessOptions
            )
          }
          readRequestBuilder.read(DataType.TYPE_DISTANCE_DELTA)
        }
        readRequest = readRequestBuilder.build()
<<<<<<< HEAD
        Fitness.getSessionsClient(context, googleSignInAccount)
=======
        Fitness.getSessionsClient(context!!.applicationContext, googleSignInAccount)
>>>>>>> 677b88a2
          .readSession(readRequest)
          .addOnSuccessListener(threadPoolExecutor!!, workoutDataHandler(type, result))
          .addOnFailureListener(errHandler(result, "There was an error getting the workout data!"))
      }
      else -> {
<<<<<<< HEAD
        Fitness.getHistoryClient(context, googleSignInAccount)
=======
        Fitness.getHistoryClient(context!!.applicationContext, googleSignInAccount)
>>>>>>> 677b88a2
          .readData(
            DataReadRequest.Builder()
              .read(dataType)
              .setTimeRange(startTime, endTime, TimeUnit.MILLISECONDS)
              .build()
          )
          .addOnSuccessListener(threadPoolExecutor!!, dataHandler(dataType, field, result))
          .addOnFailureListener(errHandler(result, "There was an error getting the data!"))
      }
    }
  }

  private fun dataHandler(dataType: DataType, field: Field, result: Result) =
    OnSuccessListener { response: DataReadResponse ->
      /// Fetch all data points for the specified DataType
      val dataSet = response.getDataSet(dataType)
      /// For each data point, extract the contents and send them to Flutter, along with date and unit.
      val healthData = dataSet.dataPoints.mapIndexed { _, dataPoint ->
        return@mapIndexed hashMapOf(
          "value" to getHealthDataValue(dataPoint, field),
          "date_from" to dataPoint.getStartTime(TimeUnit.MILLISECONDS),
          "date_to" to dataPoint.getEndTime(TimeUnit.MILLISECONDS),
          "source_name" to (dataPoint.originalDataSource.appPackageName
            ?: (dataPoint.originalDataSource.device?.model
              ?: "")),
          "source_id" to dataPoint.originalDataSource.streamIdentifier
        )
      }
<<<<<<< HEAD
      _runOnUiThread { result.success(healthData) }
    }

  private fun errHandler(result: Result) = OnFailureListener { exception ->
    _runOnUiThread { result.success(null) }
    Log.i("FLUTTER_HEALTH::ERROR", exception.message ?: "unknown error")
    Log.i("FLUTTER_HEALTH::ERROR", exception.stackTrace.toString())
=======
      Handler(context!!.mainLooper).run { result.success(healthData) }
    }

  private fun errHandler(result: Result, addMessage: String) = OnFailureListener { exception ->
    // Handler(context!!.mainLooper).run { result.success(null) }
    Handler(context!!.mainLooper).run { result.success(false) }
    Log.w("FLUTTER_HEALTH::ERROR", addMessage)
    Log.w("FLUTTER_HEALTH::ERROR", exception.message ?: "unknown error")
    Log.w("FLUTTER_HEALTH::ERROR", exception.stackTrace.toString())
>>>>>>> 677b88a2
  }

  private fun sleepDataHandler(type: String, result: Result) =
    OnSuccessListener { response: SessionReadResponse ->
      val healthData: MutableList<Map<String, Any?>> = mutableListOf()
      for (session in response.sessions) {

        // Return sleep time in Minutes if requested ASLEEP data
        if (type == SLEEP_ASLEEP) {
          healthData.add(
            hashMapOf(
              "value" to session.getEndTime(TimeUnit.MINUTES) - session.getStartTime(TimeUnit.MINUTES),
              "date_from" to session.getStartTime(TimeUnit.MILLISECONDS),
              "date_to" to session.getEndTime(TimeUnit.MILLISECONDS),
              "unit" to "MINUTES",
              "source_name" to session.appPackageName,
              "source_id" to session.identifier
            )
          )
        }

        if (type == SLEEP_IN_BED) {
          val dataSets = response.getDataSet(session)

          // If the sleep session has finer granularity sub-components, extract them:
          if (dataSets.isNotEmpty()) {
            for (dataSet in dataSets) {
              for (dataPoint in dataSet.dataPoints) {
                // searching OUT OF BED data
                if (dataPoint.getValue(Field.FIELD_SLEEP_SEGMENT_TYPE)
                    .asInt() != 3
                ) {
                  healthData.add(
                    hashMapOf(
                      "value" to dataPoint.getEndTime(TimeUnit.MINUTES) - dataPoint.getStartTime(
                        TimeUnit.MINUTES
                      ),
                      "date_from" to dataPoint.getStartTime(TimeUnit.MILLISECONDS),
                      "date_to" to dataPoint.getEndTime(TimeUnit.MILLISECONDS),
                      "unit" to "MINUTES",
                      "source_name" to (dataPoint.originalDataSource.appPackageName
                        ?: (dataPoint.originalDataSource.device?.model
                          ?: "unknown")),
                      "source_id" to dataPoint.originalDataSource.streamIdentifier
                    )
                  )
                }
              }
            }
          } else {
            healthData.add(
              hashMapOf(
                "value" to session.getEndTime(TimeUnit.MINUTES) - session.getStartTime(
                  TimeUnit.MINUTES
                ),
                "date_from" to session.getStartTime(TimeUnit.MILLISECONDS),
                "date_to" to session.getEndTime(TimeUnit.MILLISECONDS),
                "unit" to "MINUTES",
                "source_name" to session.appPackageName,
                "source_id" to session.identifier
              )
            )
          }
        }

        if (type == SLEEP_AWAKE) {
          val dataSets = response.getDataSet(session)
          for (dataSet in dataSets) {
            for (dataPoint in dataSet.dataPoints) {
              // searching SLEEP AWAKE data
              if (dataPoint.getValue(Field.FIELD_SLEEP_SEGMENT_TYPE).asInt() == 1) {
                healthData.add(
                  hashMapOf(
                    "value" to dataPoint.getEndTime(TimeUnit.MINUTES) - dataPoint.getStartTime(
                      TimeUnit.MINUTES
                    ),
                    "date_from" to dataPoint.getStartTime(TimeUnit.MILLISECONDS),
                    "date_to" to dataPoint.getEndTime(TimeUnit.MILLISECONDS),
                    "unit" to "MINUTES",
                    "source_name" to (dataPoint.originalDataSource.appPackageName
                      ?: (dataPoint.originalDataSource.device?.model
                        ?: "unknown")),
                    "source_id" to dataPoint.originalDataSource.streamIdentifier
                  )
                )
              }
            }
          }
        }
      }
<<<<<<< HEAD
      _runOnUiThread { result.success(healthData) }
=======
      Handler(context!!.mainLooper).run { result.success(healthData) }
>>>>>>> 677b88a2
    }

  private fun workoutDataHandler(type: String, result: Result) =
    OnSuccessListener { response: SessionReadResponse ->
      val healthData: MutableList<Map<String, Any?>> = mutableListOf()
      for (session in response.sessions) {
        // Look for calories and distance if they
        var totalEnergyBurned = 0.0
        var totalDistance = 0.0
        for (dataSet in response.getDataSet(session)) {
          if (dataSet.dataType == DataType.TYPE_CALORIES_EXPENDED) {
            for (dataPoint in dataSet.dataPoints) {
              totalEnergyBurned += dataPoint.getValue(Field.FIELD_CALORIES).toString().toDouble()
            }
          }
          if (dataSet.dataType == DataType.TYPE_DISTANCE_DELTA) {
            for (dataPoint in dataSet.dataPoints) {
              totalDistance += dataPoint.getValue(Field.FIELD_DISTANCE).toString().toDouble()
            }
          }
        }
        healthData.add(
          hashMapOf(
            "workoutActivityType" to (workoutTypeMap.filterValues { it == session.activity }.keys.firstOrNull()
              ?: "OTHER"),
            "totalEnergyBurned" to if (totalEnergyBurned == 0.0) null else totalEnergyBurned,
            "totalEnergyBurnedUnit" to "KILOCALORIE",
            "totalDistance" to if (totalDistance == 0.0) null else totalDistance,
            "totalDistanceUnit" to "METER",
            "date_from" to session.getStartTime(TimeUnit.MILLISECONDS),
            "date_to" to session.getEndTime(TimeUnit.MILLISECONDS),
            "unit" to "MINUTES",
            "source_name" to session.appPackageName,
            "source_id" to session.identifier
          )
        )
      }
<<<<<<< HEAD
      _runOnUiThread { result.success(healthData) }
=======
      Handler(context!!.mainLooper).run { result.success(healthData) }
>>>>>>> 677b88a2
    }

  private fun callToHealthTypes(call: MethodCall): FitnessOptions {
    val typesBuilder = FitnessOptions.builder()
    val args = call.arguments as HashMap<*, *>
    val types = (args["types"] as? ArrayList<*>)?.filterIsInstance<String>()
    val permissions = (args["permissions"] as? ArrayList<*>)?.filterIsInstance<Int>()

    assert(types != null)
    assert(permissions != null)
    assert(types!!.count() == permissions!!.count())

    for ((i, typeKey) in types.withIndex()) {
      val access = permissions[i]
      val dataType = keyToHealthDataType(typeKey)
      when (access) {
        0 -> typesBuilder.addDataType(dataType, FitnessOptions.ACCESS_READ)
        1 -> typesBuilder.addDataType(dataType, FitnessOptions.ACCESS_WRITE)
        2 -> {
          typesBuilder.addDataType(dataType, FitnessOptions.ACCESS_READ)
          typesBuilder.addDataType(dataType, FitnessOptions.ACCESS_WRITE)
        }
        else -> throw IllegalArgumentException("Unknown access type $access")
      }
      if (typeKey == SLEEP_ASLEEP || typeKey == SLEEP_AWAKE || typeKey == SLEEP_IN_BED) {
        typesBuilder.accessSleepSessions(FitnessOptions.ACCESS_READ)
        when (access) {
          0 -> typesBuilder.accessSleepSessions(FitnessOptions.ACCESS_READ)
          1 -> typesBuilder.accessSleepSessions(FitnessOptions.ACCESS_WRITE)
          2 -> {
            typesBuilder.accessSleepSessions(FitnessOptions.ACCESS_READ)
            typesBuilder.accessSleepSessions(FitnessOptions.ACCESS_WRITE)
          }
          else -> throw IllegalArgumentException("Unknown access type $access")
        }
      }

    }
    return typesBuilder.build()
  }

  private fun hasPermissions(call: MethodCall, result: Result) {

    if (context == null) {
      result.success(false)
      return
    }

    val optionsToRegister = callToHealthTypes(call)
    mResult = result

    val accountName = call.argument<String?>("accountName")

    if (accountName != null) {
      if (accountName.isEmpty()) {
        mResult?.success(false)
        return
      }
      _getGoogleSignInAccount(accountName) {
        val isGranted = if (it != null) {
          GoogleSignIn.hasPermissions(it, optionsToRegister)
        } else {
          false
        }
        mResult?.success(isGranted)
      }
      return
    }

    val isGranted = GoogleSignIn.hasPermissions(
<<<<<<< HEAD
      GoogleSignIn.getLastSignedInAccount(context),
=======
      GoogleSignIn.getLastSignedInAccount(context!!),
>>>>>>> 677b88a2
      optionsToRegister
    )

    mResult?.success(isGranted)
  }

  /// Called when the "requestAuthorization" is invoked from Flutter
  private fun requestAuthorization(call: MethodCall, result: Result) {
    if (context == null) {
<<<<<<< HEAD
      result.success(null)
=======
      result.success(false)
>>>>>>> 677b88a2
      return
    }

    val optionsToRegister = callToHealthTypes(call)
    mResult = result

<<<<<<< HEAD
    val accountName = call.argument<String?>("accountName")

    val googleSignInAccount = if (accountName != null) {
      if (accountName == "") null
      else {
        _getGoogleSignInAccount(accountName) {
          if (it != null) {
            _requestAuthorization(call, result, it)
          } else {
            _signIn(call, result, optionsToRegister)
          }
        }
        return
      }
    } else GoogleSignIn.getLastSignedInAccount(context)

    if ((googleSignInAccount == null) || googleSignInAccount.email.isNullOrEmpty()) {
      _signIn(call, result, optionsToRegister)
    } else {
      _requestAuthorization(call, result, googleSignInAccount)
    }
  }

  private fun _checkActivity(result: Result): Boolean {
    if (activity == null) {
      Log.d("FLUTTER_HEALTH", "No Activity!")
      result?.success(null)
      return false
    }
    return true
  }

  private fun _signIn(call: MethodCall, result: Result, optionsToRegister: GoogleSignInOptionsExtension) {
    if (!_checkActivity(result)) return

    mCall = call
    mResult = result
    _getGoogleSignInClient(optionsToRegister) {
      activity!!.startActivityForResult(
          it.signInIntent, GOOGLE_SIGN_IN_REQUEST_CODE
      )
    }
  }

  private fun _requestAuthorization(call: MethodCall, result: Result, googleSignInAccount: GoogleSignInAccount) {
    val optionsToRegister = callToHealthTypes(call)

    val isGranted = GoogleSignIn.hasPermissions(
      GoogleSignIn.getLastSignedInAccount(activity!!),
      optionsToRegister
    )
=======
    val isGranted = false

>>>>>>> 677b88a2
    /// Not granted? Ask for permission
    if (!isGranted && activity != null) {
      if (!_checkActivity(result)) return

      mCall = call
      mGoogleSignInAccount = googleSignInAccount
      GoogleSignIn.requestPermissions(
        activity!!,
        GOOGLE_FIT_PERMISSIONS_REQUEST_CODE,
<<<<<<< HEAD
        googleSignInAccount,
        optionsToRegister
      )
    }
    /// Permission already granted
    else {
      result.success(googleSignInAccount.email)
=======
        GoogleSignIn.getLastSignedInAccount(context!!),
        optionsToRegister
      )
    } else { /// Permission already granted
      mResult?.success(true)
>>>>>>> 677b88a2
    }
  }

  private fun getTotalStepsInInterval(call: MethodCall, result: Result) {
    val start = call.argument<Long>("startTime")!!
    val end = call.argument<Long>("endTime")!!

    val context = context ?: return

    val stepsDataType = keyToHealthDataType(STEPS)
    val aggregatedDataType = keyToHealthDataType(AGGREGATE_STEP_COUNT)

    val fitnessOptions = FitnessOptions.builder()
      .addDataType(stepsDataType)
      .addDataType(aggregatedDataType)
      .build()
    val gsa = GoogleSignIn.getAccountForExtension(context, fitnessOptions)

    val ds = DataSource.Builder()
      .setAppPackageName("com.google.android.gms")
      .setDataType(stepsDataType)
      .setType(DataSource.TYPE_DERIVED)
      .setStreamName("estimated_steps")
      .build()

    val duration = (end - start).toInt()

    val request = DataReadRequest.Builder()
      .aggregate(ds)
      .bucketByTime(duration, TimeUnit.MILLISECONDS)
      .setTimeRange(start, end, TimeUnit.MILLISECONDS)
      .build()

    Fitness.getHistoryClient(context, gsa).readData(request)
      .addOnFailureListener(
        errHandler(
          result,
          "There was an error getting the total steps in the interval!"
        )
      )
      .addOnSuccessListener(
        threadPoolExecutor!!,
        getStepsInRange(start, end, aggregatedDataType, result)
      )
  }


  private fun getStepsInRange(
    start: Long,
    end: Long,
    aggregatedDataType: DataType,
    result: Result
  ) =
    OnSuccessListener { response: DataReadResponse ->

      val map = HashMap<Long, Int>() // need to return to Dart so can't use sparse array
      for (bucket in response.buckets) {
        val dp = bucket.dataSets.firstOrNull()?.dataPoints?.firstOrNull()
        if (dp != null) {

          val count = dp.getValue(aggregatedDataType.fields[0])

          val startTime = dp.getStartTime(TimeUnit.MILLISECONDS)
          val startDate = Date(startTime)
          val endDate = Date(dp.getEndTime(TimeUnit.MILLISECONDS))
          Log.i("FLUTTER_HEALTH::SUCCESS", "returning $count steps for $startDate - $endDate")
          map[startTime] = count.asInt()
        } else {
          val startDay = Date(start)
          val endDay = Date(end)
          Log.i("FLUTTER_HEALTH::ERROR", "no steps for $startDay - $endDay")
        }
      }

      assert(map.size <= 1) { "getTotalStepsInInterval should return only one interval. Found: ${map.size}" }
<<<<<<< HEAD
      _runOnUiThread {
=======
      Handler(context!!.mainLooper).run {
>>>>>>> 677b88a2
        result.success(map.values.firstOrNull())
      }
    }

  private fun getActivityType(type: String): String {
    return workoutTypeMap[type] ?: FitnessActivities.UNKNOWN
  }

  /// Handle calls from the MethodChannel
  override fun onMethodCall(call: MethodCall, result: Result) {
    when (call.method) {
      "hasPermissions" -> hasPermissions(call, result)
      "requestAuthorization" -> requestAuthorization(call, result)
      "getData" -> getData(call, result)
      "writeData" -> writeData(call, result)
      "delete" -> delete(call, result)
      "getTotalStepsInInterval" -> getTotalStepsInInterval(call, result)
      "writeWorkoutData" -> writeWorkoutData(call, result)
      "writeBloodPressure" -> writeBloodPressure(call, result)
      else -> result.notImplemented()
    }
  }

  override fun onAttachedToActivity(binding: ActivityPluginBinding) {
    if (channel == null) {
      return
    }
    binding.addActivityResultListener(this)
    activity = binding.activity
  }

  override fun onDetachedFromActivityForConfigChanges() {
    onDetachedFromActivity()
  }

  override fun onReattachedToActivityForConfigChanges(binding: ActivityPluginBinding) {
    onAttachedToActivity(binding)
  }

  override fun onDetachedFromActivity() {
    if (channel == null) {
      return
    }
    activity = null
  }
}<|MERGE_RESOLUTION|>--- conflicted
+++ resolved
@@ -53,7 +53,6 @@
   private val handler: Handler by lazy { Handler(Looper.getMainLooper()) }
 
   private var activity: Activity? = null
-  private var context: Context? = null
   private var threadPoolExecutor: ExecutorService? = null
 
   private var BODY_FAT_PERCENTAGE = "BODY_FAT_PERCENTAGE"
@@ -199,11 +198,7 @@
   override fun onAttachedToEngine(@NonNull flutterPluginBinding: FlutterPlugin.FlutterPluginBinding) {
     channel = MethodChannel(flutterPluginBinding.binaryMessenger, CHANNEL_NAME)
     channel?.setMethodCallHandler(this)
-<<<<<<< HEAD
-    context = flutterPluginBinding.applicationContext
-=======
     context = flutterPluginBinding.applicationContext;
->>>>>>> 677b88a2
     threadPoolExecutor = Executors.newFixedThreadPool(4)
   }
 
@@ -235,29 +230,6 @@
       channel.setMethodCallHandler(plugin)
     }
   }
-<<<<<<< HEAD
-  /// DataTypes to register
-  // private val fitnessOptions = FitnessOptions.builder()
-  //         .addDataType(keyToHealthDataType(BODY_FAT_PERCENTAGE), FitnessOptions.ACCESS_READ)
-  //         .addDataType(keyToHealthDataType(HEIGHT), FitnessOptions.ACCESS_READ)
-  //         .addDataType(keyToHealthDataType(WEIGHT), FitnessOptions.ACCESS_READ)
-  //         .addDataType(keyToHealthDataType(STEPS), FitnessOptions.ACCESS_READ)
-  //         .addDataType(keyToHealthDataType(ACTIVE_ENERGY_BURNED), FitnessOptions.ACCESS_READ)
-  //         .addDataType(keyToHealthDataType(HEART_RATE), FitnessOptions.ACCESS_READ)
-  //         .addDataType(keyToHealthDataType(BODY_TEMPERATURE), FitnessOptions.ACCESS_READ)
-  //         .addDataType(keyToHealthDataType(BLOOD_PRESSURE_SYSTOLIC), FitnessOptions.ACCESS_READ)
-  //         .addDataType(keyToHealthDataType(BLOOD_OXYGEN), FitnessOptions.ACCESS_READ)
-  //         .addDataType(keyToHealthDataType(BLOOD_GLUCOSE), FitnessOptions.ACCESS_READ)
-  //         .addDataType(keyToHealthDataType(MOVE_MINUTES), FitnessOptions.ACCESS_READ)
-  //         .addDataType(keyToHealthDataType(DISTANCE_DELTA), FitnessOptions.ACCESS_READ)
-  //         .addDataType(keyToHealthDataType(WATER), FitnessOptions.ACCESS_READ)
-  //         .addDataType(keyToHealthDataType(SLEEP_ASLEEP), FitnessOptions.ACCESS_READ)
-  //         .accessActivitySessions(FitnessOptions.ACCESS_READ)
-  //         .accessSleepSessions(FitnessOptions.ACCESS_READ)
-  //         .build()
-
-=======
->>>>>>> 677b88a2
 
   override fun success(p0: Any?) {
     handler.post { result?.success(p0) }
@@ -274,7 +246,6 @@
   }
 
   override fun onActivityResult(requestCode: Int, resultCode: Int, data: Intent?): Boolean {
-<<<<<<< HEAD
     try {
       if (requestCode == GOOGLE_FIT_PERMISSIONS_REQUEST_CODE) {
         if (resultCode == Activity.RESULT_OK) {
@@ -291,15 +262,6 @@
           Log.e("FLUTTER_HEALTH::ERROR", e.toString())
           mResult?.success(null)
         }
-=======
-    if (requestCode == GOOGLE_FIT_PERMISSIONS_REQUEST_CODE) {
-      if (resultCode == Activity.RESULT_OK) {
-        Log.i("FLUTTER_HEALTH", "Access Granted!")
-        mResult?.success(true)
-      } else if (resultCode == Activity.RESULT_CANCELED) {
-        Log.i("FLUTTER_HEALTH", "Access Denied!")
-        mResult?.success(false)
->>>>>>> 677b88a2
       }
     } finally {
       mCall = null
@@ -646,10 +608,7 @@
       fitnessOptionsBuilder.addDataType(DataType.TYPE_DISTANCE_DELTA, FitnessOptions.ACCESS_WRITE)
     }
     if (totalEnergyBurned != null) {
-      fitnessOptionsBuilder.addDataType(
-        DataType.TYPE_CALORIES_EXPENDED,
-        FitnessOptions.ACCESS_WRITE
-      )
+      fitnessOptionsBuilder.addDataType(DataType.TYPE_CALORIES_EXPENDED, FitnessOptions.ACCESS_WRITE)
     }
     val fitnessOptions = fitnessOptionsBuilder.build()
 
@@ -672,7 +631,6 @@
   }
 
 
-<<<<<<< HEAD
   private fun _createGoogleSignInOption(
     signInOptions: GoogleSignInOptionsExtension? = null,
     accountName: String? = null
@@ -712,16 +670,15 @@
           null
         })
       }
-=======
+    }
+  }
+
   private fun getData(call: MethodCall, result: Result) {
     if (context == null) {
       result.success(null)
       return
->>>>>>> 677b88a2
-    }
-  }
-
-  private fun getData(call: MethodCall, result: Result) {
+    }
+
     val type = call.argument<String>("dataTypeKey")!!
     val startTime = call.argument<Long>("startTime")!!
     val endTime = call.argument<Long>("endTime")!!
@@ -740,7 +697,6 @@
         .addDataType(DataType.TYPE_DISTANCE_DELTA, FitnessOptions.ACCESS_READ)
     }
     val fitnessOptions = typesBuilder.build()
-<<<<<<< HEAD
 
     call.argument<String?>("accountName")?.let {
       _getGoogleSignInAccount(it, fitnessOptions) {
@@ -760,10 +716,6 @@
     val startTime = call.argument<Long>("startTime")!!
     val endTime = call.argument<Long>("endTime")!!
 
-=======
-    val googleSignInAccount =
-      GoogleSignIn.getAccountForExtension(context!!.applicationContext, fitnessOptions)
->>>>>>> 677b88a2
     // Handle data types
     when (dataType) {
       DataType.TYPE_SLEEP_SEGMENT -> {
@@ -774,11 +726,7 @@
           .readSessionsFromAllApps()
           .includeSleepSessions()
           .build()
-<<<<<<< HEAD
         Fitness.getSessionsClient(context, googleSignInAccount)
-=======
-        Fitness.getSessionsClient(context!!.applicationContext, googleSignInAccount)
->>>>>>> 677b88a2
           .readSession(request)
           .addOnSuccessListener(threadPoolExecutor!!, sleepDataHandler(type, result))
           .addOnFailureListener(errHandler(result, "There was an error getting the sleeping data!"))
@@ -795,11 +743,7 @@
 
         // If fine location is enabled, read distance data
         if (ContextCompat.checkSelfPermission(
-<<<<<<< HEAD
             context,
-=======
-            context!!.applicationContext,
->>>>>>> 677b88a2
             android.Manifest.permission.ACCESS_FINE_LOCATION
           ) == PackageManager.PERMISSION_GRANTED
         ) {
@@ -819,21 +763,13 @@
           readRequestBuilder.read(DataType.TYPE_DISTANCE_DELTA)
         }
         readRequest = readRequestBuilder.build()
-<<<<<<< HEAD
         Fitness.getSessionsClient(context, googleSignInAccount)
-=======
-        Fitness.getSessionsClient(context!!.applicationContext, googleSignInAccount)
->>>>>>> 677b88a2
           .readSession(readRequest)
           .addOnSuccessListener(threadPoolExecutor!!, workoutDataHandler(type, result))
           .addOnFailureListener(errHandler(result, "There was an error getting the workout data!"))
       }
       else -> {
-<<<<<<< HEAD
         Fitness.getHistoryClient(context, googleSignInAccount)
-=======
-        Fitness.getHistoryClient(context!!.applicationContext, googleSignInAccount)
->>>>>>> 677b88a2
           .readData(
             DataReadRequest.Builder()
               .read(dataType)
@@ -862,16 +798,7 @@
           "source_id" to dataPoint.originalDataSource.streamIdentifier
         )
       }
-<<<<<<< HEAD
       _runOnUiThread { result.success(healthData) }
-    }
-
-  private fun errHandler(result: Result) = OnFailureListener { exception ->
-    _runOnUiThread { result.success(null) }
-    Log.i("FLUTTER_HEALTH::ERROR", exception.message ?: "unknown error")
-    Log.i("FLUTTER_HEALTH::ERROR", exception.stackTrace.toString())
-=======
-      Handler(context!!.mainLooper).run { result.success(healthData) }
     }
 
   private fun errHandler(result: Result, addMessage: String) = OnFailureListener { exception ->
@@ -880,7 +807,6 @@
     Log.w("FLUTTER_HEALTH::ERROR", addMessage)
     Log.w("FLUTTER_HEALTH::ERROR", exception.message ?: "unknown error")
     Log.w("FLUTTER_HEALTH::ERROR", exception.stackTrace.toString())
->>>>>>> 677b88a2
   }
 
   private fun sleepDataHandler(type: String, result: Result) =
@@ -971,11 +897,7 @@
           }
         }
       }
-<<<<<<< HEAD
       _runOnUiThread { result.success(healthData) }
-=======
-      Handler(context!!.mainLooper).run { result.success(healthData) }
->>>>>>> 677b88a2
     }
 
   private fun workoutDataHandler(type: String, result: Result) =
@@ -1013,11 +935,7 @@
           )
         )
       }
-<<<<<<< HEAD
       _runOnUiThread { result.success(healthData) }
-=======
-      Handler(context!!.mainLooper).run { result.success(healthData) }
->>>>>>> 677b88a2
     }
 
   private fun callToHealthTypes(call: MethodCall): FitnessOptions {
@@ -1088,11 +1006,7 @@
     }
 
     val isGranted = GoogleSignIn.hasPermissions(
-<<<<<<< HEAD
       GoogleSignIn.getLastSignedInAccount(context),
-=======
-      GoogleSignIn.getLastSignedInAccount(context!!),
->>>>>>> 677b88a2
       optionsToRegister
     )
 
@@ -1102,18 +1016,13 @@
   /// Called when the "requestAuthorization" is invoked from Flutter
   private fun requestAuthorization(call: MethodCall, result: Result) {
     if (context == null) {
-<<<<<<< HEAD
       result.success(null)
-=======
-      result.success(false)
->>>>>>> 677b88a2
       return
     }
 
     val optionsToRegister = callToHealthTypes(call)
     mResult = result
 
-<<<<<<< HEAD
     val accountName = call.argument<String?>("accountName")
 
     val googleSignInAccount = if (accountName != null) {
@@ -1165,10 +1074,6 @@
       GoogleSignIn.getLastSignedInAccount(activity!!),
       optionsToRegister
     )
-=======
-    val isGranted = false
-
->>>>>>> 677b88a2
     /// Not granted? Ask for permission
     if (!isGranted && activity != null) {
       if (!_checkActivity(result)) return
@@ -1178,21 +1083,11 @@
       GoogleSignIn.requestPermissions(
         activity!!,
         GOOGLE_FIT_PERMISSIONS_REQUEST_CODE,
-<<<<<<< HEAD
         googleSignInAccount,
         optionsToRegister
       )
-    }
-    /// Permission already granted
-    else {
+    } else { /// Permission already granted
       result.success(googleSignInAccount.email)
-=======
-        GoogleSignIn.getLastSignedInAccount(context!!),
-        optionsToRegister
-      )
-    } else { /// Permission already granted
-      mResult?.success(true)
->>>>>>> 677b88a2
     }
   }
 
@@ -1268,11 +1163,7 @@
       }
 
       assert(map.size <= 1) { "getTotalStepsInInterval should return only one interval. Found: ${map.size}" }
-<<<<<<< HEAD
       _runOnUiThread {
-=======
-      Handler(context!!.mainLooper).run {
->>>>>>> 677b88a2
         result.success(map.values.firstOrNull())
       }
     }
