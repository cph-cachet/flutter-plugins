--- conflicted
+++ resolved
@@ -155,13 +155,10 @@
     ) {
         handler?.post { mResult?.error(errorCode, errorMessage, errorDetails) }
     }
-<<<<<<< HEAD
-=======
     
     override fun onActivityResult(requestCode: Int, resultCode: Int, data: Intent?): Boolean {
         return false
     }
->>>>>>> e076c8eb
 
     /** Handle calls from the MethodChannel */
     override fun onMethodCall(call: MethodCall, result: Result) {
@@ -2206,7 +2203,6 @@
             "CALISTHENICS" to
                     ExerciseSessionRecord
                         .EXERCISE_TYPE_CALISTHENICS,
-<<<<<<< HEAD
             "CARDIO_DANCE" to
                     ExerciseSessionRecord
                         .EXERCISE_TYPE_DANCING,
@@ -2214,12 +2210,6 @@
             "CROSS_COUNTRY_SKIING" to ExerciseSessionRecord.EXERCISE_TYPE_SKIING,
             "DANCING" to ExerciseSessionRecord.EXERCISE_TYPE_DANCING,
             "DOWNHILL_SKIING" to ExerciseSessionRecord.EXERCISE_TYPE_SKIING,
-=======
-            "CRICKET" to ExerciseSessionRecord.EXERCISE_TYPE_CRICKET,
-            // "CROSS_COUNTRY_SKIING" to ExerciseSessionRecord.EXERCISE_TYPE_SKIING_CROSS_COUNTRY,
-            "DANCING" to ExerciseSessionRecord.EXERCISE_TYPE_DANCING,
-            // "DOWNHILL_SKIING" to ExerciseSessionRecord.EXERCISE_TYPE_SKIING_DOWNHILL,
->>>>>>> e076c8eb
             "ELLIPTICAL" to
                     ExerciseSessionRecord
                         .EXERCISE_TYPE_ELLIPTICAL,
@@ -2278,12 +2268,9 @@
                     ExerciseSessionRecord
                         .EXERCISE_TYPE_SNOWSHOEING,
             // "SOCCER" to ExerciseSessionRecord.EXERCISE_TYPE_FOOTBALL_SOCCER,
-<<<<<<< HEAD
             "SOCIAL_DANCE" to
                     ExerciseSessionRecord
                         .EXERCISE_TYPE_DANCING,
-=======
->>>>>>> e076c8eb
             "SOFTBALL" to ExerciseSessionRecord.EXERCISE_TYPE_SOFTBALL,
             "SQUASH" to ExerciseSessionRecord.EXERCISE_TYPE_SQUASH,
             "STAIR_CLIMBING_MACHINE" to
@@ -2319,15 +2306,12 @@
             "WHEELCHAIR" to
                     ExerciseSessionRecord
                         .EXERCISE_TYPE_WHEELCHAIR,
-<<<<<<< HEAD
             "WHEELCHAIR_RUN_PACE" to
                     ExerciseSessionRecord
                         .EXERCISE_TYPE_WHEELCHAIR,
             "WHEELCHAIR_WALK_PACE" to
                     ExerciseSessionRecord
                         .EXERCISE_TYPE_WHEELCHAIR,
-=======
->>>>>>> e076c8eb
             "YOGA" to ExerciseSessionRecord.EXERCISE_TYPE_YOGA,
             "OTHER" to ExerciseSessionRecord.EXERCISE_TYPE_OTHER_WORKOUT,
         )
