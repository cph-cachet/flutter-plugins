package cachet.plugins.health

import android.app.Activity
import com.google.android.gms.auth.api.signin.GoogleSignIn
import com.google.android.gms.auth.api.signin.GoogleSignInAccount
import com.google.android.gms.auth.api.signin.GoogleSignInClient
import com.google.android.gms.auth.api.signin.GoogleSignInOptions
import com.google.android.gms.auth.api.signin.GoogleSignInOptionsExtension
import com.google.android.gms.fitness.Fitness
import com.google.android.gms.fitness.FitnessOptions
import com.google.android.gms.fitness.request.DataReadRequest
import com.google.android.gms.fitness.result.DataReadResponse
import com.google.android.gms.tasks.Tasks
import io.flutter.plugin.common.MethodCall
import io.flutter.plugin.common.MethodChannel
import io.flutter.plugin.common.MethodChannel.MethodCallHandler
import io.flutter.plugin.common.MethodChannel.Result
import io.flutter.plugin.common.PluginRegistry.Registrar
import android.content.Context
import android.content.Intent
import android.os.Handler
import android.os.Looper
import android.util.Log
import androidx.annotation.NonNull
import io.flutter.plugin.common.PluginRegistry.ActivityResultListener
import java.util.concurrent.TimeUnit
import java.util.Date
import kotlin.concurrent.thread
import com.google.android.gms.fitness.data.*
import com.google.android.gms.fitness.request.SessionReadRequest
import io.flutter.embedding.engine.plugins.FlutterPlugin
import io.flutter.embedding.engine.plugins.activity.ActivityAware
import io.flutter.embedding.engine.plugins.activity.ActivityPluginBinding


const val GOOGLE_FIT_PERMISSIONS_REQUEST_CODE = 1111
const val GOOGLE_SIGN_IN_REQUEST_CODE = 2222
const val CHANNEL_NAME = "flutter_health"
const val MMOLL_2_MGDL = 18.0 // 1 mmoll= 18 mgdl

class HealthPlugin() : MethodCallHandler, ActivityResultListener, Result, ActivityAware, FlutterPlugin {
    private lateinit var channel: MethodChannel
    private lateinit var context: Context

    private var result: Result? = null
    private val handler: Handler by lazy { Handler(Looper.getMainLooper()) }

    private var activity: Activity? = null

    private var BODY_FAT_PERCENTAGE = "BODY_FAT_PERCENTAGE"
    private var HEIGHT = "HEIGHT"
    private var WEIGHT = "WEIGHT"
    private var STEPS = "STEPS"
    private var AGGREGATE_STEP_COUNT = "AGGREGATE_STEP_COUNT"
    private var ACTIVE_ENERGY_BURNED = "ACTIVE_ENERGY_BURNED"
    private var HEART_RATE = "HEART_RATE"
    private var BODY_TEMPERATURE = "BODY_TEMPERATURE"
    private var BLOOD_PRESSURE_SYSTOLIC = "BLOOD_PRESSURE_SYSTOLIC"
    private var BLOOD_PRESSURE_DIASTOLIC = "BLOOD_PRESSURE_DIASTOLIC"
    private var BLOOD_OXYGEN = "BLOOD_OXYGEN"
    private var BLOOD_GLUCOSE = "BLOOD_GLUCOSE"
    private var MOVE_MINUTES = "MOVE_MINUTES"
    private var DISTANCE_DELTA = "DISTANCE_DELTA"
    private var WATER = "WATER"
    private var SLEEP_ASLEEP = "SLEEP_ASLEEP"
    private var SLEEP_AWAKE = "SLEEP_AWAKE"
    private var SLEEP_IN_BED = "SLEEP_IN_BED"

    private fun _runOnUiThread(predicate: () -> Unit) = handler.post(predicate);

    override fun onAttachedToEngine(@NonNull flutterPluginBinding: FlutterPlugin.FlutterPluginBinding) {
        channel = MethodChannel(flutterPluginBinding.binaryMessenger, CHANNEL_NAME);
        context = flutterPluginBinding.applicationContext
        channel?.setMethodCallHandler(this)
    }

    override fun onDetachedFromEngine(binding: FlutterPlugin.FlutterPluginBinding) {
        channel.setMethodCallHandler(null)
        activity = null
    }

    // This static function is optional and equivalent to onAttachedToEngine. It supports the old
    // pre-Flutter-1.12 Android projects. You are encouraged to continue supporting
    // plugin registration via this function while apps migrate to use the new Android APIs
    // post-flutter-1.12 via https://flutter.dev/go/android-project-migration.
    //
    // It is encouraged to share logic between onAttachedToEngine and registerWith to keep
    // them functionally equivalent. Only one of onAttachedToEngine or registerWith will be called
    // depending on the user's project. onAttachedToEngine or registerWith must both be defined
    // in the same class.
    companion object {
        @Suppress("unused")
        @JvmStatic
        fun registerWith(registrar: Registrar) {
            val plugin = HealthPlugin().apply {
                channel = MethodChannel(registrar.messenger(), CHANNEL_NAME)
                context = registrar.context()
                activity = registrar.activity()
            }
            plugin.channel.setMethodCallHandler(plugin)
            registrar.addActivityResultListener(plugin)
        }
    }

    override fun success(p0: Any?) {
        handler.post(
                Runnable { result?.success(p0) })
    }

    override fun notImplemented() {
        handler.post(
                Runnable { result?.notImplemented() })
    }

    override fun error(
            errorCode: String, errorMessage: String?, errorDetails: Any?) {
        handler.post(
                Runnable { result?.error(errorCode, errorMessage, errorDetails) })
    }

    override fun onActivityResult(requestCode: Int, resultCode: Int, data: Intent?): Boolean {
        try {
            if (requestCode == GOOGLE_FIT_PERMISSIONS_REQUEST_CODE) {
                if (resultCode == Activity.RESULT_OK) {
                    Log.d("FLUTTER_HEALTH", "Access Granted!")
                    mResult?.success(mGoogleSignInAccount?.email)
                } else if (resultCode == Activity.RESULT_CANCELED) {
                    Log.d("FLUTTER_HEALTH", "Access Denied!")
                    mResult?.success(null)
                }
            } else if (requestCode == GOOGLE_SIGN_IN_REQUEST_CODE) {
                try {
                    _requestAuthorization(mCall!!, mResult!!, GoogleSignIn.getSignedInAccountFromIntent(data).result!!);
                } catch (e: Exception) {
                    Log.e("FLUTTER_HEALTH::ERROR", e.toString())
                    mResult?.success(null)
                }
            }
        } finally {
            mCall = null
            mResult = null
            mGoogleSignInAccount = null
        }
        return false
    }

    private var mCall: MethodCall? = null
    private var mResult: Result? = null
    private var mGoogleSignInAccount: GoogleSignInAccount? = null

    private fun keyToHealthDataType(type: String): DataType {
        return when (type) {
            BODY_FAT_PERCENTAGE -> DataType.TYPE_BODY_FAT_PERCENTAGE
            HEIGHT -> DataType.TYPE_HEIGHT
            WEIGHT -> DataType.TYPE_WEIGHT
            STEPS -> DataType.TYPE_STEP_COUNT_DELTA
            AGGREGATE_STEP_COUNT -> DataType.AGGREGATE_STEP_COUNT_DELTA
            ACTIVE_ENERGY_BURNED -> DataType.TYPE_CALORIES_EXPENDED
            HEART_RATE -> DataType.TYPE_HEART_RATE_BPM
            BODY_TEMPERATURE -> HealthDataTypes.TYPE_BODY_TEMPERATURE
            BLOOD_PRESSURE_SYSTOLIC -> HealthDataTypes.TYPE_BLOOD_PRESSURE
            BLOOD_PRESSURE_DIASTOLIC -> HealthDataTypes.TYPE_BLOOD_PRESSURE
            BLOOD_OXYGEN -> HealthDataTypes.TYPE_OXYGEN_SATURATION
            BLOOD_GLUCOSE -> HealthDataTypes.TYPE_BLOOD_GLUCOSE
            MOVE_MINUTES -> DataType.TYPE_MOVE_MINUTES
            DISTANCE_DELTA -> DataType.TYPE_DISTANCE_DELTA
            WATER -> DataType.TYPE_HYDRATION
            SLEEP_ASLEEP -> DataType.TYPE_SLEEP_SEGMENT
            SLEEP_AWAKE -> DataType.TYPE_SLEEP_SEGMENT
            SLEEP_IN_BED -> DataType.TYPE_SLEEP_SEGMENT
            else -> throw IllegalArgumentException("Unsupported dataType: $type")
        }
    }

    private fun getField(type: String): Field {
        return when (type) {
            BODY_FAT_PERCENTAGE -> Field.FIELD_PERCENTAGE
            HEIGHT -> Field.FIELD_HEIGHT
            WEIGHT -> Field.FIELD_WEIGHT
            STEPS -> Field.FIELD_STEPS
            ACTIVE_ENERGY_BURNED -> Field.FIELD_CALORIES
            HEART_RATE -> Field.FIELD_BPM
            BODY_TEMPERATURE -> HealthFields.FIELD_BODY_TEMPERATURE
            BLOOD_PRESSURE_SYSTOLIC -> HealthFields.FIELD_BLOOD_PRESSURE_SYSTOLIC
            BLOOD_PRESSURE_DIASTOLIC -> HealthFields.FIELD_BLOOD_PRESSURE_DIASTOLIC
            BLOOD_OXYGEN -> HealthFields.FIELD_OXYGEN_SATURATION
            BLOOD_GLUCOSE -> HealthFields.FIELD_BLOOD_GLUCOSE_LEVEL
            MOVE_MINUTES -> Field.FIELD_DURATION
            DISTANCE_DELTA -> Field.FIELD_DISTANCE
            WATER -> Field.FIELD_VOLUME
            SLEEP_ASLEEP -> Field.FIELD_SLEEP_SEGMENT_TYPE
            SLEEP_AWAKE -> Field.FIELD_SLEEP_SEGMENT_TYPE
            SLEEP_IN_BED -> Field.FIELD_SLEEP_SEGMENT_TYPE
            else -> throw IllegalArgumentException("Unsupported dataType: $type")
        }
    }

    private fun isIntField(dataSource: DataSource, unit: Field): Boolean {
        val dataPoint =  DataPoint.builder(dataSource).build()
        val value = dataPoint.getValue(unit)
        return value.format == Field.FORMAT_INT32
    }

    /// Extracts the (numeric) value from a Health Data Point
    private fun getHealthDataValue(dataPoint: DataPoint, field: Field): Any {
        val value = dataPoint.getValue(field)
        // Conversion is needed because glucose is stored as mmoll in Google Fit;
        // while mgdl is used for glucose in this plugin.
        val isGlucose = field == HealthFields.FIELD_BLOOD_GLUCOSE_LEVEL
        return when (value.format) {
            Field.FORMAT_FLOAT -> if (!isGlucose)  value.asFloat() else value.asFloat() * MMOLL_2_MGDL
            Field.FORMAT_INT32 -> value.asInt()
            Field.FORMAT_STRING -> value.asString()
            else -> Log.e("Unsupported format:", value.format.toString())
        }
    }

    private fun writeData(call: MethodCall, result: Result) {

        if (activity == null) {
            result.success(false)
            return
        }

        val type = call.argument<String>("dataTypeKey")!!
        val startTime = call.argument<Long>("startTime")!!
        val endTime = call.argument<Long>("endTime")!!
        val value = call.argument<Float>( "value")!!

        // Look up data type and unit for the type key
        val dataType = keyToHealthDataType(type)
        val field = getField(type)

        val typesBuilder = FitnessOptions.builder()
        typesBuilder.addDataType(dataType, FitnessOptions.ACCESS_WRITE)

        val dataSource = DataSource.Builder()
                .setDataType(dataType)
                .setType(DataSource.TYPE_RAW)
                .setDevice(Device.getLocalDevice(activity!!.applicationContext))
                .setAppPackageName(activity!!.applicationContext)
                .build()

        val builder = if (startTime == endTime)
            DataPoint.builder(dataSource)
                    .setTimestamp(startTime, TimeUnit.MILLISECONDS)
        else
            DataPoint.builder(dataSource)
                    .setTimeInterval(startTime, endTime, TimeUnit.MILLISECONDS)

        // Conversion is needed because glucose is stored as mmoll in Google Fit;
        // while mgdl is used for glucose in this plugin.
        val isGlucose = field == HealthFields.FIELD_BLOOD_GLUCOSE_LEVEL
        val dataPoint = if (!isIntField(dataSource, field))
            builder.setField(field, if (!isGlucose) value else (value/ MMOLL_2_MGDL).toFloat()).build() else
                builder.setField(field, value.toInt()).build()

        val dataSet = DataSet.builder(dataSource)
                .add(dataPoint)
                .build()

        if (dataType == DataType.TYPE_SLEEP_SEGMENT) {
            typesBuilder.accessSleepSessions(FitnessOptions.ACCESS_READ)
        }
        val fitnessOptions = typesBuilder.build()


        try {
            val googleSignInAccount = GoogleSignIn.getAccountForExtension(activity!!.applicationContext, fitnessOptions)
            Fitness.getHistoryClient(activity!!.applicationContext, googleSignInAccount)
                    .insertData(dataSet)
                    .addOnSuccessListener {
                        Log.i("FLUTTER_HEALTH::SUCCESS", "DataSet added successfully!")
                        result.success(true)
                    }
                    .addOnFailureListener { e ->
                        Log.w("FLUTTER_HEALTH::ERROR", "There was an error adding the DataSet", e)
                        result.success(false)
                    }
        } catch (e3: Exception) {
             result.success(false)
        }
    }

    private fun _createGoogleSignInOption(
        signInOptions: GoogleSignInOptionsExtension? = null,
        accountName: String? = null
    ) = GoogleSignInOptions.Builder(GoogleSignInOptions.DEFAULT_SIGN_IN).apply {
        requestEmail()
        signInOptions?.let { addExtension(it) }
        accountName?.takeIf { it.isNotEmpty() }?.let { setAccountName(it) }
    }.build()

    private fun _getGoogleSignInClient(
        signInOptions: GoogleSignInOptionsExtension? = null,
        accountName: String? = null,
        handler: (googleSignInClient: GoogleSignInClient) -> Unit
    ) {
        var googleSignInClient = activity?.let {
            GoogleSignIn.getClient(it, _createGoogleSignInOption(signInOptions, accountName))
        } ?: GoogleSignIn.getClient(context, _createGoogleSignInOption(signInOptions, accountName))

        if (accountName.isNullOrEmpty()) {
            googleSignInClient.signOut().addOnCompleteListener {
                _runOnUiThread { handler(googleSignInClient) }
            }
        } else _runOnUiThread { handler(googleSignInClient) }
    }

    private fun _getGoogleSignInAccount(
        accountName: String? = null,
        signInOptions: GoogleSignInOptionsExtension? = null,
        handler: (googleSignInAccount: GoogleSignInAccount?) -> Unit
    ) {
        _getGoogleSignInClient(signInOptions, accountName) {
            it.silentSignIn().addOnCompleteListener {
                handler(try {
                    it.result?.takeUnless { it.email.isNullOrEmpty() }
                } catch (e: Exception) {
                    Log.e("FLUTTER_HEALTH::ERROR", e.toString())
                    null
                })
            }
        }
    }

    /// Called when the "getHealthDataByType" is invoked from Flutter
    private fun getData(call: MethodCall, result: Result) {
        val type = call.argument<String>("dataTypeKey")!!

        // Look up data type and unit for the type key
        val dataType = keyToHealthDataType(type)
        val field = getField(type)

        val typesBuilder = FitnessOptions.builder()
        typesBuilder.addDataType(dataType)
        if (dataType == DataType.TYPE_SLEEP_SEGMENT) {
            typesBuilder.accessSleepSessions(FitnessOptions.ACCESS_READ)
        }
        val fitnessOptions = typesBuilder.build()

        call.argument<String?>("accountName")?.let {
            _getGoogleSignInAccount(it, fitnessOptions) {
                if (it != null) {
                    _getData(call, result, type, dataType, field, it)
                } else {
                    result.success(null)
                }
            }
            return
        }
        _getData(call, result, type, dataType, field, GoogleSignIn.getAccountForExtension(context, fitnessOptions));
    }

    private fun _getData(call: MethodCall, result: Result, type: String, dataType: DataType, field: Field, googleSignInAccount: GoogleSignInAccount) {
        val startTime = call.argument<Long>("startDate")!!
        val endTime = call.argument<Long>("endDate")!!

        /// Start a new thread for doing a GoogleFit data lookup
        thread {
            try {
                if (dataType != DataType.TYPE_SLEEP_SEGMENT) {
                    val historyClient = activity?.let {
                        Fitness.getHistoryClient(it, googleSignInAccount)
                    } ?: Fitness.getHistoryClient(context, googleSignInAccount)

                    val response = historyClient
                        .readData(DataReadRequest.Builder()
                                    .read(dataType)
                                    .setTimeRange(startTime, endTime, TimeUnit.MILLISECONDS)
                                    .build())

                    /// Fetch all data points for the specified DataType
                    val dataPoints = Tasks.await<DataReadResponse>(response).getDataSet(dataType)

                    /// For each data point, extract the contents and send them to Flutter, along with date and unit.
                    val healthData = dataPoints.dataPoints.mapIndexed { _, dataPoint ->
                        return@mapIndexed hashMapOf(
                                "value" to getHealthDataValue(dataPoint, field),
                                "date_from" to dataPoint.getStartTime(TimeUnit.MILLISECONDS),
                                "date_to" to dataPoint.getEndTime(TimeUnit.MILLISECONDS),
                                "source_name" to (dataPoint.originalDataSource.appPackageName ?: (dataPoint.originalDataSource.device?.model ?: "" )),
                                "source_id" to dataPoint.originalDataSource.streamIdentifier
                        )
                    }

                    _runOnUiThread { result.success(healthData) }
                } else {
                    // request to the sessions for sleep data
                    val request = SessionReadRequest.Builder()
                            .setTimeInterval(startTime, endTime, TimeUnit.MILLISECONDS)
                            .enableServerQueries()
                            .readSessionsFromAllApps()
                            .includeSleepSessions()
                            .build()

                    val sessionsClient = activity?.let {
                        Fitness.getSessionsClient(it, googleSignInAccount)
                    } ?: Fitness.getSessionsClient(context, googleSignInAccount)

                    sessionsClient
                            .readSession(request)
                            .addOnSuccessListener { response ->
                                var healthData: MutableList<Map<String, Any?>> = mutableListOf()
                                for (session in response.sessions) {

                                    // Return sleep time in Minutes if requested ASLEEP data
                                    if (type == SLEEP_ASLEEP) {
                                        healthData.add(
                                                hashMapOf(
                                                        "value" to session.getEndTime(TimeUnit.MINUTES) - session.getStartTime(TimeUnit.MINUTES),
                                                        "date_from" to session.getStartTime(TimeUnit.MILLISECONDS),
                                                        "date_to" to session.getEndTime(TimeUnit.MILLISECONDS),
                                                        "unit" to "MINUTES",
                                                        "source_name" to session.appPackageName,
                                                        "source_id" to session.identifier
                                                )
                                        )
                                    }
                                    // Returns time spent in bed in Minutes
                                    if (type == SLEEP_IN_BED) {
                                        val dataSets = response.getDataSet(session)

                                        // If the sleep session has finer granularity sub-components, extract them:
                                        if( dataSets.isNotEmpty()){
                                            for (dataSet in dataSets) {
                                                for (dataPoint in dataSet.dataPoints) {
                                                    // searching OUT OF BED data
                                                    if (dataPoint.getValue(Field.FIELD_SLEEP_SEGMENT_TYPE).asInt() != 3) {
                                                        healthData.add(
                                                                hashMapOf(
                                                                        "value" to dataPoint.getEndTime(TimeUnit.MINUTES) - dataPoint.getStartTime(TimeUnit.MINUTES),
                                                                        "date_from" to dataPoint.getStartTime(TimeUnit.MILLISECONDS),
                                                                        "date_to" to dataPoint.getEndTime(TimeUnit.MILLISECONDS),
                                                                        "unit" to "MINUTES",
                                                                        "source_name" to (dataPoint.originalDataSource.appPackageName
                                                                                ?: (dataPoint.originalDataSource.device?.model
                                                                                        ?: "unknown")),
                                                                        "source_id" to dataPoint.originalDataSource.streamIdentifier
                                                                )
                                                        )
                                                    }
                                                }
                                            }
                                        } else {
                                            healthData.add(
                                                    hashMapOf(
                                                            "value" to session.getEndTime(TimeUnit.MINUTES) - session.getStartTime(TimeUnit.MINUTES),
                                                            "date_from" to session.getStartTime(TimeUnit.MILLISECONDS),
                                                            "date_to" to session.getEndTime(TimeUnit.MILLISECONDS),
                                                            "unit" to "MINUTES",
                                                            "source_name" to session.appPackageName,
                                                            "source_id" to session.identifier
                                                    )
                                            )
                                        }
                                    }

                                    // If the sleep session has finer granularity sub-components, extract them:
                                    if (type == SLEEP_AWAKE) {
                                        val dataSets = response.getDataSet(session)
                                        for (dataSet in dataSets) {
                                            for (dataPoint in dataSet.dataPoints) {
                                                // searching SLEEP AWAKE data
                                                if (dataPoint.getValue(Field.FIELD_SLEEP_SEGMENT_TYPE).asInt() == 1) {
                                                    healthData.add(
                                                            hashMapOf(
                                                                    "value" to dataPoint.getEndTime(TimeUnit.MINUTES) - dataPoint.getStartTime(TimeUnit.MINUTES),
                                                                    "date_from" to dataPoint.getStartTime(TimeUnit.MILLISECONDS),
                                                                    "date_to" to dataPoint.getEndTime(TimeUnit.MILLISECONDS),
                                                                    "unit" to "MINUTES",
                                                                    "source_name" to (dataPoint.originalDataSource.appPackageName
                                                                            ?: (dataPoint.originalDataSource.device?.model
                                                                                    ?: "unknown")),
                                                                    "source_id" to dataPoint.originalDataSource.streamIdentifier
                                                            )
                                                    )
                                                }
                                            }
                                        }
                                    }
                                }
                                _runOnUiThread { result.success(healthData) }
                            }
                            .addOnFailureListener { exception ->
                                _runOnUiThread { result.success(null) }
                                Log.i("FLUTTER_HEALTH::ERROR", exception.message ?: "unknown error")
                                Log.i("FLUTTER_HEALTH::ERROR", exception.stackTrace.toString())
                            }
                }
            } catch (e3: Exception) {
                _runOnUiThread { result.success(null) }
            }
        }
    }

    private fun callToHealthTypes(call: MethodCall): FitnessOptions {
        val typesBuilder = FitnessOptions.builder()
        val args = call.arguments as HashMap<*, *>
        val types = (args["types"] as? ArrayList<*>)?.filterIsInstance<String>()
        val permissions = (args["permissions"] as? ArrayList<*>)?.filterIsInstance<Int>()

        assert(types != null)
        assert(permissions != null)
        assert(types!!.count() == permissions!!.count())

        for ((i, typeKey) in types.withIndex()) {
            val access = permissions[i]
            val dataType = keyToHealthDataType(typeKey)
            when (access) {
                0 -> typesBuilder.addDataType(dataType, FitnessOptions.ACCESS_READ)
                1 -> typesBuilder.addDataType(dataType, FitnessOptions.ACCESS_WRITE)
                2 -> {
                    typesBuilder.addDataType(dataType, FitnessOptions.ACCESS_READ)
                    typesBuilder.addDataType(dataType, FitnessOptions.ACCESS_WRITE)
                }
                else -> throw IllegalArgumentException("Unknown access type $access")
            }
            if (typeKey == SLEEP_ASLEEP || typeKey == SLEEP_AWAKE || typeKey == SLEEP_IN_BED) {
                typesBuilder.accessSleepSessions(FitnessOptions.ACCESS_READ)
                when (access) {
                    0 -> typesBuilder.accessSleepSessions(FitnessOptions.ACCESS_READ)
                    1 -> typesBuilder.accessSleepSessions(FitnessOptions.ACCESS_WRITE)
                    2 -> {
                        typesBuilder.accessSleepSessions(FitnessOptions.ACCESS_READ)
                        typesBuilder.accessSleepSessions(FitnessOptions.ACCESS_WRITE)
                    }
                    else -> throw IllegalArgumentException("Unknown access type $access")
                }
            }

        }
        return typesBuilder.build()
    }

<<<<<<< HEAD
    /// Called when the "requestAuthorization" is invoked from Flutter
=======
    private fun hasPermissions(call: MethodCall, result: Result) {

        if (activity == null) {
            result.success(false)
            return
        }

        val optionsToRegister = callToHealthTypes(call)
        mResult = result

        val isGranted = GoogleSignIn.hasPermissions(GoogleSignIn.getLastSignedInAccount(activity), optionsToRegister)

        mResult?.success(isGranted)
    }

    /// Called when the "requestAuthorization" is invoked from Flutter 
>>>>>>> d7dd774c
    private fun requestAuthorization(call: MethodCall, result: Result) {
        val optionsToRegister = callToHealthTypes(call)

        val accountName = call.argument<String?>("accountName")

        val googleSignInAccount = if (accountName != null) {
            if (accountName == "") null
            else {
                _getGoogleSignInAccount(accountName) {
                    if (it != null) {
                        _requestAuthorization(call, result, it)
                    } else {
                        _signIn(call, result, optionsToRegister)
                    }
                }
                return
            }
        } else GoogleSignIn.getLastSignedInAccount(context)

        if ((googleSignInAccount == null) || googleSignInAccount.email.isNullOrEmpty()) {
            _signIn(call, result, optionsToRegister)
        } else {
            _requestAuthorization(call, result, googleSignInAccount)
        }
    }

    private fun _checkActivity(result: Result): Boolean {
        if (activity == null) {
            Log.d("FLUTTER_HEALTH", "No Activity!")
            result?.success(null)
            return false;
        }
        return true;
    }

    private fun _signIn(call: MethodCall, result: Result, optionsToRegister: GoogleSignInOptionsExtension) {
        if (!_checkActivity(result)) return;

        mCall = call
        mResult = result
        _getGoogleSignInClient(optionsToRegister) {
            activity!!.startActivityForResult(
                    it.signInIntent, GOOGLE_SIGN_IN_REQUEST_CODE
            )
        }
    }

<<<<<<< HEAD
    private fun _requestAuthorization(call: MethodCall, result: Result, googleSignInAccount: GoogleSignInAccount) {
        val optionsToRegister = callToHealthTypes(call)

        val isGranted = GoogleSignIn.hasPermissions(googleSignInAccount, optionsToRegister)

=======
        val isGranted = GoogleSignIn.hasPermissions(GoogleSignIn.getLastSignedInAccount(activity), optionsToRegister)
>>>>>>> d7dd774c
        /// Not granted? Ask for permission
        if (!isGranted) {
            if (!_checkActivity(result)) return;

            mCall = call
            mResult = result
            mGoogleSignInAccount = googleSignInAccount
            GoogleSignIn.requestPermissions(
                    activity!!,
                    GOOGLE_FIT_PERMISSIONS_REQUEST_CODE,
                    googleSignInAccount,
                    optionsToRegister)
        }
        /// Permission already granted
        else {
            result?.success(googleSignInAccount.email)
        }
    }

    fun getTotalStepsInInterval(call: MethodCall, result: Result) {
        val start = call.argument<Long>("startDate")!!
        val end = call.argument<Long>("endDate")!!

        getStepsInRange(start, end) { map: Map<Long, Int>?, e: Throwable? ->
            if (map != null) {
                assert(map.size <= 1) { "getTotalStepsInInterval should return only one interval. Found: ${map.size}" }
                result.success(map.values.firstOrNull())
            } else {
                result.error("failed", e?.message, null)
            }
        }
    }

    private fun getStepsInRange(
        start: Long,
        end: Long,
        result: (Map<Long, Int>?, Throwable?) -> Unit
    ) {
        val activity = activity ?: return

        val stepsDataType = keyToHealthDataType(STEPS)
        val aggregatedDataType = keyToHealthDataType(AGGREGATE_STEP_COUNT)

        val fitnessOptions = FitnessOptions.builder()
            .addDataType(stepsDataType)
            .addDataType(aggregatedDataType)
            .build()
        val gsa = GoogleSignIn.getAccountForExtension(activity, fitnessOptions)

        val ds = DataSource.Builder()
            .setAppPackageName("com.google.android.gms")
            .setDataType(stepsDataType)
            .setType(DataSource.TYPE_DERIVED)
            .setStreamName("estimated_steps")
            .build()

        val duration = (end - start).toInt()

        val request = DataReadRequest.Builder()
            .aggregate(ds)
            .bucketByTime(duration, TimeUnit.MILLISECONDS)
            .setTimeRange(start, end, TimeUnit.MILLISECONDS)
            .build()

        val response = Fitness.getHistoryClient(activity, gsa).readData(request)

        Thread {
            try {
                val readDataResult = Tasks.await(response)

                val map = HashMap<Long, Int>() // need to return to Dart so can't use sparse array
                for (bucket in readDataResult.buckets) {
                    val dp = bucket.dataSets.firstOrNull()?.dataPoints?.firstOrNull()
                    if (dp != null) {
                        print(dp)

                        val count = dp.getValue(aggregatedDataType.fields[0])

                        val startTime = dp.getStartTime(TimeUnit.MILLISECONDS)
                        val startDate = Date(startTime)
                        val endDate = Date(dp.getEndTime(TimeUnit.MILLISECONDS))
                        Log.i("FLUTTER_HEALTH::SUCCESS", "returning $count steps for $startDate - $endDate")
                        map[startTime] = count.asInt()
                    } else {
                        val startDay = Date(start)
                        val endDay = Date(end)
                        Log.i("FLUTTER_HEALTH::ERROR", "no steps for $startDay - $endDay")
                    }
                }
                activity.runOnUiThread {
                    result(map, null)
                }
            } catch (e: Throwable) {
                Log.e("FLUTTER_HEALTH::ERROR", "failed: ${e.message}")

                activity.runOnUiThread {
                    result(null, e)
                }
            }

        }.start()
    }

    /// Handle calls from the MethodChannel
    override fun onMethodCall(call: MethodCall, result: Result) {
        when (call.method) {
            "requestAuthorization" -> requestAuthorization(call, result)
            "getData" -> getData(call, result)
            "writeData" -> writeData(call, result)
            "getTotalStepsInInterval" -> getTotalStepsInInterval(call, result)
            "hasPermissions" -> hasPermissions(call, result)
            else -> result.notImplemented()
        }
    }

    override fun onAttachedToActivity(binding: ActivityPluginBinding) {
        if (channel == null) {
            return
        }
        binding.addActivityResultListener(this)
        activity = binding.activity
    }

    override fun onDetachedFromActivityForConfigChanges() {
        onDetachedFromActivity()
    }

    override fun onReattachedToActivityForConfigChanges(binding: ActivityPluginBinding) {
        onAttachedToActivity(binding)
    }

    override fun onDetachedFromActivity() {
        if (channel == null) {
            return
        }
        activity = null
    }
}<|MERGE_RESOLUTION|>--- conflicted
+++ resolved
@@ -66,10 +66,10 @@
     private var SLEEP_AWAKE = "SLEEP_AWAKE"
     private var SLEEP_IN_BED = "SLEEP_IN_BED"
 
-    private fun _runOnUiThread(predicate: () -> Unit) = handler.post(predicate);
+    private fun _runOnUiThread(predicate: () -> Unit) = handler.post(predicate)
 
     override fun onAttachedToEngine(@NonNull flutterPluginBinding: FlutterPlugin.FlutterPluginBinding) {
-        channel = MethodChannel(flutterPluginBinding.binaryMessenger, CHANNEL_NAME);
+        channel = MethodChannel(flutterPluginBinding.binaryMessenger, CHANNEL_NAME)
         context = flutterPluginBinding.applicationContext
         channel?.setMethodCallHandler(this)
     }
@@ -130,7 +130,7 @@
                 }
             } else if (requestCode == GOOGLE_SIGN_IN_REQUEST_CODE) {
                 try {
-                    _requestAuthorization(mCall!!, mResult!!, GoogleSignIn.getSignedInAccountFromIntent(data).result!!);
+                    _requestAuthorization(mCall!!, mResult!!, GoogleSignIn.getSignedInAccountFromIntent(data).result!!)
                 } catch (e: Exception) {
                     Log.e("FLUTTER_HEALTH::ERROR", e.toString())
                     mResult?.success(null)
@@ -349,7 +349,7 @@
             }
             return
         }
-        _getData(call, result, type, dataType, field, GoogleSignIn.getAccountForExtension(context, fitnessOptions));
+        _getData(call, result, type, dataType, field, GoogleSignIn.getAccountForExtension(context, fitnessOptions))
     }
 
     private fun _getData(call: MethodCall, result: Result, type: String, dataType: DataType, field: Field, googleSignInAccount: GoogleSignInAccount) {
@@ -533,12 +533,8 @@
         return typesBuilder.build()
     }
 
-<<<<<<< HEAD
-    /// Called when the "requestAuthorization" is invoked from Flutter
-=======
     private fun hasPermissions(call: MethodCall, result: Result) {
-
-        if (activity == null) {
+        if (context == null) {
             result.success(false)
             return
         }
@@ -546,13 +542,30 @@
         val optionsToRegister = callToHealthTypes(call)
         mResult = result
 
-        val isGranted = GoogleSignIn.hasPermissions(GoogleSignIn.getLastSignedInAccount(activity), optionsToRegister)
+        val accountName = call.argument<String?>("accountName")
+
+        if (accountName != null) {
+            if (accountName.isEmpty()) {
+                mResult?.success(false)
+                return
+            }
+            _getGoogleSignInAccount(accountName) {
+                val isGranted = if (it != null) {
+                    GoogleSignIn.hasPermissions(it, optionsToRegister)
+                } else {
+                    false
+                }
+                mResult?.success(isGranted)
+            }
+            return
+        }
+
+        val isGranted = GoogleSignIn.hasPermissions(GoogleSignIn.getLastSignedInAccount(context), optionsToRegister)
 
         mResult?.success(isGranted)
     }
 
     /// Called when the "requestAuthorization" is invoked from Flutter 
->>>>>>> d7dd774c
     private fun requestAuthorization(call: MethodCall, result: Result) {
         val optionsToRegister = callToHealthTypes(call)
 
@@ -583,13 +596,13 @@
         if (activity == null) {
             Log.d("FLUTTER_HEALTH", "No Activity!")
             result?.success(null)
-            return false;
-        }
-        return true;
+            return false
+        }
+        return true
     }
 
     private fun _signIn(call: MethodCall, result: Result, optionsToRegister: GoogleSignInOptionsExtension) {
-        if (!_checkActivity(result)) return;
+        if (!_checkActivity(result)) return
 
         mCall = call
         mResult = result
@@ -600,18 +613,14 @@
         }
     }
 
-<<<<<<< HEAD
     private fun _requestAuthorization(call: MethodCall, result: Result, googleSignInAccount: GoogleSignInAccount) {
         val optionsToRegister = callToHealthTypes(call)
 
         val isGranted = GoogleSignIn.hasPermissions(googleSignInAccount, optionsToRegister)
 
-=======
-        val isGranted = GoogleSignIn.hasPermissions(GoogleSignIn.getLastSignedInAccount(activity), optionsToRegister)
->>>>>>> d7dd774c
         /// Not granted? Ask for permission
         if (!isGranted) {
-            if (!_checkActivity(result)) return;
+            if (!_checkActivity(result)) return
 
             mCall = call
             mResult = result
