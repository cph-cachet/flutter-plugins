package cachet.plugins.health

import android.app.Activity
import com.google.android.gms.auth.api.signin.GoogleSignIn
import com.google.android.gms.auth.api.signin.GoogleSignInAccount
import com.google.android.gms.auth.api.signin.GoogleSignInClient
import com.google.android.gms.auth.api.signin.GoogleSignInOptions
import com.google.android.gms.auth.api.signin.GoogleSignInOptionsExtension
import com.google.android.gms.fitness.Fitness
import com.google.android.gms.fitness.FitnessOptions
import com.google.android.gms.fitness.request.DataReadRequest
import com.google.android.gms.fitness.result.DataReadResponse
import io.flutter.plugin.common.MethodCall
import io.flutter.plugin.common.MethodChannel
import io.flutter.plugin.common.MethodChannel.MethodCallHandler
import io.flutter.plugin.common.MethodChannel.Result
import io.flutter.plugin.common.PluginRegistry.Registrar
import android.content.Context
import android.content.Intent
import android.os.Handler
import android.os.Looper
import android.util.Log
import androidx.annotation.NonNull
import io.flutter.plugin.common.PluginRegistry.ActivityResultListener
import com.google.android.gms.fitness.data.*
import com.google.android.gms.fitness.request.SessionReadRequest
import com.google.android.gms.fitness.result.SessionReadResponse
import com.google.android.gms.tasks.OnFailureListener
import com.google.android.gms.tasks.OnSuccessListener
import io.flutter.embedding.engine.plugins.FlutterPlugin
import io.flutter.embedding.engine.plugins.activity.ActivityAware
import io.flutter.embedding.engine.plugins.activity.ActivityPluginBinding
import java.util.concurrent.TimeUnit
import java.util.Date

import java.util.concurrent.*


const val GOOGLE_FIT_PERMISSIONS_REQUEST_CODE = 1111
const val GOOGLE_SIGN_IN_REQUEST_CODE = 2222
const val CHANNEL_NAME = "flutter_health"
const val MMOLL_2_MGDL = 18.0 // 1 mmoll= 18 mgdl

class HealthPlugin() : MethodCallHandler, ActivityResultListener, Result, ActivityAware, FlutterPlugin {
    private lateinit var channel: MethodChannel
    private lateinit var context: Context

    private var result: Result? = null
    private val handler: Handler by lazy { Handler(Looper.getMainLooper()) }

    private var activity: Activity? = null
    private var threadPoolExecutor: ExecutorService? = null

    private var BODY_FAT_PERCENTAGE = "BODY_FAT_PERCENTAGE"
    private var HEIGHT = "HEIGHT"
    private var WEIGHT = "WEIGHT"
    private var STEPS = "STEPS"
    private var AGGREGATE_STEP_COUNT = "AGGREGATE_STEP_COUNT"
    private var ACTIVE_ENERGY_BURNED = "ACTIVE_ENERGY_BURNED"
    private var HEART_RATE = "HEART_RATE"
    private var BODY_TEMPERATURE = "BODY_TEMPERATURE"
    private var BLOOD_PRESSURE_SYSTOLIC = "BLOOD_PRESSURE_SYSTOLIC"
    private var BLOOD_PRESSURE_DIASTOLIC = "BLOOD_PRESSURE_DIASTOLIC"
    private var BLOOD_OXYGEN = "BLOOD_OXYGEN"
    private var BLOOD_GLUCOSE = "BLOOD_GLUCOSE"
    private var MOVE_MINUTES = "MOVE_MINUTES"
    private var DISTANCE_DELTA = "DISTANCE_DELTA"
    private var WATER = "WATER"
    private var SLEEP_ASLEEP = "SLEEP_ASLEEP"
    private var SLEEP_AWAKE = "SLEEP_AWAKE"
    private var SLEEP_IN_BED = "SLEEP_IN_BED"

    private fun _runOnUiThread(predicate: () -> Unit) = handler.post(predicate)

    override fun onAttachedToEngine(@NonNull flutterPluginBinding: FlutterPlugin.FlutterPluginBinding) {
        channel = MethodChannel(flutterPluginBinding.binaryMessenger, CHANNEL_NAME)
        context = flutterPluginBinding.applicationContext
        channel?.setMethodCallHandler(this)
        threadPoolExecutor = Executors.newFixedThreadPool(4)
    }

    override fun onDetachedFromEngine(binding: FlutterPlugin.FlutterPluginBinding) {
        channel.setMethodCallHandler(null)
        activity = null
        threadPoolExecutor!!.shutdown()
        threadPoolExecutor = null
    }

    // This static function is optional and equivalent to onAttachedToEngine. It supports the old
    // pre-Flutter-1.12 Android projects. You are encouraged to continue supporting
    // plugin registration via this function while apps migrate to use the new Android APIs
    // post-flutter-1.12 via https://flutter.dev/go/android-project-migration.
    //
    // It is encouraged to share logic between onAttachedToEngine and registerWith to keep
    // them functionally equivalent. Only one of onAttachedToEngine or registerWith will be called
    // depending on the user's project. onAttachedToEngine or registerWith must both be defined
    // in the same class.
    companion object {
        @Suppress("unused")
        @JvmStatic
        fun registerWith(registrar: Registrar) {
            val plugin = HealthPlugin().apply {
                channel = MethodChannel(registrar.messenger(), CHANNEL_NAME)
                context = registrar.context()
                activity = registrar.activity()
            }
            plugin.channel.setMethodCallHandler(plugin)
            registrar.addActivityResultListener(plugin)
        }
    }

    override fun success(p0: Any?) {
        handler.post(
                Runnable { result?.success(p0) })
    }

    override fun notImplemented() {
        handler.post(
                Runnable { result?.notImplemented() })
    }

    override fun error(
            errorCode: String, errorMessage: String?, errorDetails: Any?) {
        handler.post(
                Runnable { result?.error(errorCode, errorMessage, errorDetails) })
    }

    override fun onActivityResult(requestCode: Int, resultCode: Int, data: Intent?): Boolean {
        try {
            if (requestCode == GOOGLE_FIT_PERMISSIONS_REQUEST_CODE) {
                if (resultCode == Activity.RESULT_OK) {
                    Log.d("FLUTTER_HEALTH", "Access Granted!")
                    mResult?.success(mGoogleSignInAccount?.email)
                } else if (resultCode == Activity.RESULT_CANCELED) {
                    Log.d("FLUTTER_HEALTH", "Access Denied!")
                    mResult?.success(null)
                }
            } else if (requestCode == GOOGLE_SIGN_IN_REQUEST_CODE) {
                try {
                    _requestAuthorization(mCall!!, mResult!!, GoogleSignIn.getSignedInAccountFromIntent(data).result!!)
                } catch (e: Exception) {
                    Log.e("FLUTTER_HEALTH::ERROR", e.toString())
                    mResult?.success(null)
                }
            }
        } finally {
            mCall = null
            mResult = null
            mGoogleSignInAccount = null
        }
        return false
    }

    private var mCall: MethodCall? = null
    private var mResult: Result? = null
    private var mGoogleSignInAccount: GoogleSignInAccount? = null

    private fun keyToHealthDataType(type: String): DataType {
        return when (type) {
            BODY_FAT_PERCENTAGE -> DataType.TYPE_BODY_FAT_PERCENTAGE
            HEIGHT -> DataType.TYPE_HEIGHT
            WEIGHT -> DataType.TYPE_WEIGHT
            STEPS -> DataType.TYPE_STEP_COUNT_DELTA
            AGGREGATE_STEP_COUNT -> DataType.AGGREGATE_STEP_COUNT_DELTA
            ACTIVE_ENERGY_BURNED -> DataType.TYPE_CALORIES_EXPENDED
            HEART_RATE -> DataType.TYPE_HEART_RATE_BPM
            BODY_TEMPERATURE -> HealthDataTypes.TYPE_BODY_TEMPERATURE
            BLOOD_PRESSURE_SYSTOLIC -> HealthDataTypes.TYPE_BLOOD_PRESSURE
            BLOOD_PRESSURE_DIASTOLIC -> HealthDataTypes.TYPE_BLOOD_PRESSURE
            BLOOD_OXYGEN -> HealthDataTypes.TYPE_OXYGEN_SATURATION
            BLOOD_GLUCOSE -> HealthDataTypes.TYPE_BLOOD_GLUCOSE
            MOVE_MINUTES -> DataType.TYPE_MOVE_MINUTES
            DISTANCE_DELTA -> DataType.TYPE_DISTANCE_DELTA
            WATER -> DataType.TYPE_HYDRATION
            SLEEP_ASLEEP -> DataType.TYPE_SLEEP_SEGMENT
            SLEEP_AWAKE -> DataType.TYPE_SLEEP_SEGMENT
            SLEEP_IN_BED -> DataType.TYPE_SLEEP_SEGMENT
            else -> throw IllegalArgumentException("Unsupported dataType: $type")
        }
    }

    private fun getField(type: String): Field {
        return when (type) {
            BODY_FAT_PERCENTAGE -> Field.FIELD_PERCENTAGE
            HEIGHT -> Field.FIELD_HEIGHT
            WEIGHT -> Field.FIELD_WEIGHT
            STEPS -> Field.FIELD_STEPS
            ACTIVE_ENERGY_BURNED -> Field.FIELD_CALORIES
            HEART_RATE -> Field.FIELD_BPM
            BODY_TEMPERATURE -> HealthFields.FIELD_BODY_TEMPERATURE
            BLOOD_PRESSURE_SYSTOLIC -> HealthFields.FIELD_BLOOD_PRESSURE_SYSTOLIC
            BLOOD_PRESSURE_DIASTOLIC -> HealthFields.FIELD_BLOOD_PRESSURE_DIASTOLIC
            BLOOD_OXYGEN -> HealthFields.FIELD_OXYGEN_SATURATION
            BLOOD_GLUCOSE -> HealthFields.FIELD_BLOOD_GLUCOSE_LEVEL
            MOVE_MINUTES -> Field.FIELD_DURATION
            DISTANCE_DELTA -> Field.FIELD_DISTANCE
            WATER -> Field.FIELD_VOLUME
            SLEEP_ASLEEP -> Field.FIELD_SLEEP_SEGMENT_TYPE
            SLEEP_AWAKE -> Field.FIELD_SLEEP_SEGMENT_TYPE
            SLEEP_IN_BED -> Field.FIELD_SLEEP_SEGMENT_TYPE
            else -> throw IllegalArgumentException("Unsupported dataType: $type")
        }
    }

    private fun isIntField(dataSource: DataSource, unit: Field): Boolean {
        val dataPoint =  DataPoint.builder(dataSource).build()
        val value = dataPoint.getValue(unit)
        return value.format == Field.FORMAT_INT32
    }

    /// Extracts the (numeric) value from a Health Data Point
    private fun getHealthDataValue(dataPoint: DataPoint, field: Field): Any {
        val value = dataPoint.getValue(field)
        // Conversion is needed because glucose is stored as mmoll in Google Fit;
        // while mgdl is used for glucose in this plugin.
        val isGlucose = field == HealthFields.FIELD_BLOOD_GLUCOSE_LEVEL
        return when (value.format) {
            Field.FORMAT_FLOAT -> if (!isGlucose)  value.asFloat() else value.asFloat() * MMOLL_2_MGDL
            Field.FORMAT_INT32 -> value.asInt()
            Field.FORMAT_STRING -> value.asString()
            else -> Log.e("Unsupported format:", value.format.toString())
        }
    }

    private fun writeData(call: MethodCall, result: Result) {

        if (activity == null) {
            result.success(false)
            return
        }

        val type = call.argument<String>("dataTypeKey")!!
        val startTime = call.argument<Long>("startTime")!!
        val endTime = call.argument<Long>("endTime")!!
        val value = call.argument<Float>( "value")!!

        // Look up data type and unit for the type key
        val dataType = keyToHealthDataType(type)
        val field = getField(type)

        val typesBuilder = FitnessOptions.builder()
        typesBuilder.addDataType(dataType, FitnessOptions.ACCESS_WRITE)

        val dataSource = DataSource.Builder()
                .setDataType(dataType)
                .setType(DataSource.TYPE_RAW)
                .setDevice(Device.getLocalDevice(activity!!.applicationContext))
                .setAppPackageName(activity!!.applicationContext)
                .build()

        val builder = if (startTime == endTime)
            DataPoint.builder(dataSource)
                    .setTimestamp(startTime, TimeUnit.MILLISECONDS)
        else
            DataPoint.builder(dataSource)
                    .setTimeInterval(startTime, endTime, TimeUnit.MILLISECONDS)

        // Conversion is needed because glucose is stored as mmoll in Google Fit;
        // while mgdl is used for glucose in this plugin.
        val isGlucose = field == HealthFields.FIELD_BLOOD_GLUCOSE_LEVEL
        val dataPoint = if (!isIntField(dataSource, field))
            builder.setField(field, if (!isGlucose) value else (value/ MMOLL_2_MGDL).toFloat()).build() else
                builder.setField(field, value.toInt()).build()

        val dataSet = DataSet.builder(dataSource)
                .add(dataPoint)
                .build()

        if (dataType == DataType.TYPE_SLEEP_SEGMENT) {
            typesBuilder.accessSleepSessions(FitnessOptions.ACCESS_READ)
        }
        val fitnessOptions = typesBuilder.build()
        try {
            val googleSignInAccount = GoogleSignIn.getAccountForExtension(activity!!.applicationContext, fitnessOptions)
            Fitness.getHistoryClient(activity!!.applicationContext, googleSignInAccount)
                    .insertData(dataSet)
                    .addOnSuccessListener {
                        Log.i("FLUTTER_HEALTH::SUCCESS", "DataSet added successfully!")
                        result.success(true)
                    }
                    .addOnFailureListener { e ->
                        Log.w("FLUTTER_HEALTH::ERROR", "There was an error adding the DataSet", e)
                        result.success(false)
                    }
        } catch (e3: Exception) {
             result.success(false)
        }
    }

<<<<<<< HEAD
    private fun _createGoogleSignInOption(
        signInOptions: GoogleSignInOptionsExtension? = null,
        accountName: String? = null
    ) = GoogleSignInOptions.Builder(GoogleSignInOptions.DEFAULT_SIGN_IN).apply {
        requestEmail()
        signInOptions?.let { addExtension(it) }
        accountName?.takeIf { it.isNotEmpty() }?.let { setAccountName(it) }
    }.build()

    private fun _getGoogleSignInClient(
        signInOptions: GoogleSignInOptionsExtension? = null,
        accountName: String? = null,
        handler: (googleSignInClient: GoogleSignInClient) -> Unit
    ) {
        var googleSignInClient = activity?.let {
            GoogleSignIn.getClient(it, _createGoogleSignInOption(signInOptions, accountName))
        } ?: GoogleSignIn.getClient(context, _createGoogleSignInOption(signInOptions, accountName))

        if (accountName.isNullOrEmpty()) {
            googleSignInClient.signOut().addOnCompleteListener {
                _runOnUiThread { handler(googleSignInClient) }
            }
        } else _runOnUiThread { handler(googleSignInClient) }
    }

    private fun _getGoogleSignInAccount(
        accountName: String? = null,
        signInOptions: GoogleSignInOptionsExtension? = null,
        handler: (googleSignInAccount: GoogleSignInAccount?) -> Unit
    ) {
        _getGoogleSignInClient(signInOptions, accountName) {
            it.silentSignIn().addOnCompleteListener {
                handler(try {
                    it.result?.takeUnless { it.email.isNullOrEmpty() }
                } catch (e: Exception) {
                    Log.e("FLUTTER_HEALTH::ERROR", e.toString())
                    null
                })
            }
=======


    private fun getData(call: MethodCall, result: Result) {
        if (activity == null) {
            result.success(null)
            return
>>>>>>> 21695c0f
        }
    }

    /// Called when the "getHealthDataByType" is invoked from Flutter
    private fun getData(call: MethodCall, result: Result) {
        val type = call.argument<String>("dataTypeKey")!!

        // Look up data type and unit for the type key
        val dataType = keyToHealthDataType(type)
        val field = getField(type)
        val typesBuilder = FitnessOptions.builder()
        typesBuilder.addDataType(dataType)
        if (dataType == DataType.TYPE_SLEEP_SEGMENT) {
            typesBuilder.accessSleepSessions(FitnessOptions.ACCESS_READ)
        }
        val fitnessOptions = typesBuilder.build()
        val googleSignInAccount = GoogleSignIn.getAccountForExtension(activity!!.applicationContext, fitnessOptions)

<<<<<<< HEAD
        val typesBuilder = FitnessOptions.builder()
        typesBuilder.addDataType(dataType)
        if (dataType == DataType.TYPE_SLEEP_SEGMENT) {
            typesBuilder.accessSleepSessions(FitnessOptions.ACCESS_READ)
        }
        val fitnessOptions = typesBuilder.build()

        call.argument<String?>("accountName")?.let {
            _getGoogleSignInAccount(it, fitnessOptions) {
                if (it != null) {
                    _getData(call, result, type, dataType, field, it)
                } else {
                    result.success(null)
                }
            }
            return
        }
        _getData(call, result, type, dataType, field, GoogleSignIn.getAccountForExtension(context, fitnessOptions))
    }

    private fun _getData(call: MethodCall, result: Result, type: String, dataType: DataType, field: Field, googleSignInAccount: GoogleSignInAccount) {
        val startTime = call.argument<Long>("startDate")!!
        val endTime = call.argument<Long>("endDate")!!

        /// Start a new thread for doing a GoogleFit data lookup
        thread {
            try {
                if (dataType != DataType.TYPE_SLEEP_SEGMENT) {
                    val historyClient = activity?.let {
                        Fitness.getHistoryClient(it, googleSignInAccount)
                    } ?: Fitness.getHistoryClient(context, googleSignInAccount)

                    val response = historyClient
                        .readData(DataReadRequest.Builder()
                                    .read(dataType)
                                    .setTimeRange(startTime, endTime, TimeUnit.MILLISECONDS)
                                    .build())
=======
        if (dataType != DataType.TYPE_SLEEP_SEGMENT) {
            Fitness.getHistoryClient(activity!!.applicationContext, googleSignInAccount)
                    .readData(DataReadRequest.Builder()
                            .read(dataType)
                            .setTimeRange(startTime, endTime, TimeUnit.MILLISECONDS)
                            .build())
                    .addOnSuccessListener (threadPoolExecutor!!, dataHandler(dataType, field, result))
                    .addOnFailureListener(errHandler(result))
        }  else {
            // request to the sessions for sleep data
            val request = SessionReadRequest.Builder()
                    .setTimeInterval(startTime, endTime, TimeUnit.MILLISECONDS)
                    .enableServerQueries()
                    .readSessionsFromAllApps()
                    .includeSleepSessions()
                    .build()
            Fitness.getSessionsClient(activity!!.applicationContext, googleSignInAccount)
                    .readSession(request)
                    .addOnSuccessListener(threadPoolExecutor!!, sleepDataHandler(type, result))
                    .addOnFailureListener(errHandler(result))
        }

    }

    private fun dataHandler(dataType: DataType, field: Field, result: Result) =
            OnSuccessListener { response: DataReadResponse ->
                /// Fetch all data points for the specified DataType
                val dataSet = response.getDataSet(dataType)
                /// For each data point, extract the contents and send them to Flutter, along with date and unit.
                val healthData = dataSet.dataPoints.mapIndexed { _, dataPoint ->
                    return@mapIndexed hashMapOf(
                            "value" to getHealthDataValue(dataPoint, field),
                            "date_from" to dataPoint.getStartTime(TimeUnit.MILLISECONDS),
                            "date_to" to dataPoint.getEndTime(TimeUnit.MILLISECONDS),
                            "source_name" to (dataPoint.originalDataSource.appPackageName
                                    ?: (dataPoint.originalDataSource.device?.model
                                            ?: "")),
                            "source_id" to dataPoint.originalDataSource.streamIdentifier
                    )
                }
                activity!!.runOnUiThread { result.success(healthData) }
            }
>>>>>>> 21695c0f

    private fun errHandler(result: Result) = OnFailureListener { exception ->
        activity!!.runOnUiThread { result.success(null) }
        Log.i("FLUTTER_HEALTH::ERROR", exception.message ?: "unknown error")
        Log.i("FLUTTER_HEALTH::ERROR", exception.stackTrace.toString())
    }

    private fun sleepDataHandler(type: String, result: Result) =
            OnSuccessListener { response: SessionReadResponse ->
                val healthData: MutableList<Map<String, Any?>> = mutableListOf()
                for (session in response.sessions) {

                    // Return sleep time in Minutes if requested ASLEEP data
                    if (type == SLEEP_ASLEEP) {
                        healthData.add(
                                hashMapOf(
                                        "value" to session.getEndTime(TimeUnit.MINUTES) - session.getStartTime(TimeUnit.MINUTES),
                                        "date_from" to session.getStartTime(TimeUnit.MILLISECONDS),
                                        "date_to" to session.getEndTime(TimeUnit.MILLISECONDS),
                                        "unit" to "MINUTES",
                                        "source_name" to session.appPackageName,
                                        "source_id" to session.identifier
                                )
                        )
                    }

<<<<<<< HEAD
                    _runOnUiThread { result.success(healthData) }
                } else {
                    // request to the sessions for sleep data
                    val request = SessionReadRequest.Builder()
                            .setTimeInterval(startTime, endTime, TimeUnit.MILLISECONDS)
                            .enableServerQueries()
                            .readSessionsFromAllApps()
                            .includeSleepSessions()
                            .build()

                    val sessionsClient = activity?.let {
                        Fitness.getSessionsClient(it, googleSignInAccount)
                    } ?: Fitness.getSessionsClient(context, googleSignInAccount)

                    sessionsClient
                            .readSession(request)
                            .addOnSuccessListener { response ->
                                var healthData: MutableList<Map<String, Any?>> = mutableListOf()
                                for (session in response.sessions) {

                                    // Return sleep time in Minutes if requested ASLEEP data
                                    if (type == SLEEP_ASLEEP) {
=======
                    if (type == SLEEP_IN_BED) {
                        val dataSets = response.getDataSet(session)

                        // If the sleep session has finer granularity sub-components, extract them:
                        if (dataSets.isNotEmpty()) {
                            for (dataSet in dataSets) {
                                for (dataPoint in dataSet.dataPoints) {
                                    // searching OUT OF BED data
                                    if (dataPoint.getValue(Field.FIELD_SLEEP_SEGMENT_TYPE)
                                            .asInt() != 3
                                    ) {
>>>>>>> 21695c0f
                                        healthData.add(
                                            hashMapOf(
                                                "value" to dataPoint.getEndTime(TimeUnit.MINUTES) - dataPoint.getStartTime(
                                                    TimeUnit.MINUTES
                                                ),
                                                "date_from" to dataPoint.getStartTime(TimeUnit.MILLISECONDS),
                                                "date_to" to dataPoint.getEndTime(TimeUnit.MILLISECONDS),
                                                "unit" to "MINUTES",
                                                "source_name" to (dataPoint.originalDataSource.appPackageName
                                                    ?: (dataPoint.originalDataSource.device?.model
                                                        ?: "unknown")),
                                                "source_id" to dataPoint.originalDataSource.streamIdentifier
                                            )
                                        )
                                    }
                                }
<<<<<<< HEAD
                                _runOnUiThread { result.success(healthData) }
                            }
                            .addOnFailureListener { exception ->
                                _runOnUiThread { result.success(null) }
                                Log.i("FLUTTER_HEALTH::ERROR", exception.message ?: "unknown error")
                                Log.i("FLUTTER_HEALTH::ERROR", exception.stackTrace.toString())
=======
                            }
                        } else {
                            healthData.add(
                                hashMapOf(
                                    "value" to session.getEndTime(TimeUnit.MINUTES) - session.getStartTime(
                                        TimeUnit.MINUTES
                                    ),
                                    "date_from" to session.getStartTime(TimeUnit.MILLISECONDS),
                                    "date_to" to session.getEndTime(TimeUnit.MILLISECONDS),
                                    "unit" to "MINUTES",
                                    "source_name" to session.appPackageName,
                                    "source_id" to session.identifier
                                )
                            )
                        }
                    }

                    if (type == SLEEP_AWAKE) {
                        val dataSets = response.getDataSet(session)
                        for (dataSet in dataSets) {
                            for (dataPoint in dataSet.dataPoints) {
                                // searching SLEEP AWAKE data
                                if (dataPoint.getValue(Field.FIELD_SLEEP_SEGMENT_TYPE).asInt() == 1) {
                                    healthData.add(
                                            hashMapOf(
                                                    "value" to dataPoint.getEndTime(TimeUnit.MINUTES) - dataPoint.getStartTime(TimeUnit.MINUTES),
                                                    "date_from" to dataPoint.getStartTime(TimeUnit.MILLISECONDS),
                                                    "date_to" to dataPoint.getEndTime(TimeUnit.MILLISECONDS),
                                                    "unit" to "MINUTES",
                                                    "source_name" to (dataPoint.originalDataSource.appPackageName
                                                            ?: (dataPoint.originalDataSource.device?.model
                                                                    ?: "unknown")),
                                                    "source_id" to dataPoint.originalDataSource.streamIdentifier
                                            )
                                    )
                                }
>>>>>>> 21695c0f
                            }
                        }
                    }
                }
<<<<<<< HEAD
            } catch (e3: Exception) {
                _runOnUiThread { result.success(null) }
=======
                activity!!.runOnUiThread { result.success(healthData) }
>>>>>>> 21695c0f
            }




    private fun callToHealthTypes(call: MethodCall): FitnessOptions {
        val typesBuilder = FitnessOptions.builder()
        val args = call.arguments as HashMap<*, *>
        val types = (args["types"] as? ArrayList<*>)?.filterIsInstance<String>()
        val permissions = (args["permissions"] as? ArrayList<*>)?.filterIsInstance<Int>()

        assert(types != null)
        assert(permissions != null)
        assert(types!!.count() == permissions!!.count())

        for ((i, typeKey) in types.withIndex()) {
            val access = permissions[i]
            val dataType = keyToHealthDataType(typeKey)
            when (access) {
                0 -> typesBuilder.addDataType(dataType, FitnessOptions.ACCESS_READ)
                1 -> typesBuilder.addDataType(dataType, FitnessOptions.ACCESS_WRITE)
                2 -> {
                    typesBuilder.addDataType(dataType, FitnessOptions.ACCESS_READ)
                    typesBuilder.addDataType(dataType, FitnessOptions.ACCESS_WRITE)
                }
                else -> throw IllegalArgumentException("Unknown access type $access")
            }
            if (typeKey == SLEEP_ASLEEP || typeKey == SLEEP_AWAKE || typeKey == SLEEP_IN_BED) {
                typesBuilder.accessSleepSessions(FitnessOptions.ACCESS_READ)
                when (access) {
                    0 -> typesBuilder.accessSleepSessions(FitnessOptions.ACCESS_READ)
                    1 -> typesBuilder.accessSleepSessions(FitnessOptions.ACCESS_WRITE)
                    2 -> {
                        typesBuilder.accessSleepSessions(FitnessOptions.ACCESS_READ)
                        typesBuilder.accessSleepSessions(FitnessOptions.ACCESS_WRITE)
                    }
                    else -> throw IllegalArgumentException("Unknown access type $access")
                }
            }

        }
        return typesBuilder.build()
    }

    private fun hasPermissions(call: MethodCall, result: Result) {
        if (context == null) {
            result.success(false)
            return
        }

        val optionsToRegister = callToHealthTypes(call)
        mResult = result

        val accountName = call.argument<String?>("accountName")

        if (accountName != null) {
            if (accountName.isEmpty()) {
                mResult?.success(false)
                return
            }
            _getGoogleSignInAccount(accountName) {
                val isGranted = if (it != null) {
                    GoogleSignIn.hasPermissions(it, optionsToRegister)
                } else {
                    false
                }
                mResult?.success(isGranted)
            }
            return
        }

        val isGranted = GoogleSignIn.hasPermissions(GoogleSignIn.getLastSignedInAccount(context), optionsToRegister)

        mResult?.success(isGranted)
    }

    /// Called when the "requestAuthorization" is invoked from Flutter 
    private fun requestAuthorization(call: MethodCall, result: Result) {
        val optionsToRegister = callToHealthTypes(call)

        val accountName = call.argument<String?>("accountName")

        val googleSignInAccount = if (accountName != null) {
            if (accountName == "") null
            else {
                _getGoogleSignInAccount(accountName) {
                    if (it != null) {
                        _requestAuthorization(call, result, it)
                    } else {
                        _signIn(call, result, optionsToRegister)
                    }
                }
                return
            }
        } else GoogleSignIn.getLastSignedInAccount(context)

        if ((googleSignInAccount == null) || googleSignInAccount.email.isNullOrEmpty()) {
            _signIn(call, result, optionsToRegister)
        } else {
            _requestAuthorization(call, result, googleSignInAccount)
        }
    }

    private fun _checkActivity(result: Result): Boolean {
        if (activity == null) {
            Log.d("FLUTTER_HEALTH", "No Activity!")
            result?.success(null)
            return false
        }
        return true
    }

    private fun _signIn(call: MethodCall, result: Result, optionsToRegister: GoogleSignInOptionsExtension) {
        if (!_checkActivity(result)) return

        mCall = call
        mResult = result
        _getGoogleSignInClient(optionsToRegister) {
            activity!!.startActivityForResult(
                    it.signInIntent, GOOGLE_SIGN_IN_REQUEST_CODE
            )
        }
    }

    private fun _requestAuthorization(call: MethodCall, result: Result, googleSignInAccount: GoogleSignInAccount) {
        val optionsToRegister = callToHealthTypes(call)

        val isGranted = GoogleSignIn.hasPermissions(googleSignInAccount, optionsToRegister)

        /// Not granted? Ask for permission
        if (!isGranted) {
            if (!_checkActivity(result)) return

            mCall = call
            mResult = result
            mGoogleSignInAccount = googleSignInAccount
            GoogleSignIn.requestPermissions(
                    activity!!,
                    GOOGLE_FIT_PERMISSIONS_REQUEST_CODE,
                    googleSignInAccount,
                    optionsToRegister)
        }
        /// Permission already granted
        else {
            result?.success(googleSignInAccount.email)
        }
    }

    private fun getTotalStepsInInterval(call: MethodCall, result: Result) {
        val start = call.argument<Long>("startDate")!!
        val end = call.argument<Long>("endDate")!!

        val activity = activity ?: return

        val stepsDataType = keyToHealthDataType(STEPS)
        val aggregatedDataType = keyToHealthDataType(AGGREGATE_STEP_COUNT)

        val fitnessOptions = FitnessOptions.builder()
            .addDataType(stepsDataType)
            .addDataType(aggregatedDataType)
            .build()
        val gsa = GoogleSignIn.getAccountForExtension(activity, fitnessOptions)

        val ds = DataSource.Builder()
            .setAppPackageName("com.google.android.gms")
            .setDataType(stepsDataType)
            .setType(DataSource.TYPE_DERIVED)
            .setStreamName("estimated_steps")
            .build()

        val duration = (end - start).toInt()

        val request = DataReadRequest.Builder()
            .aggregate(ds)
            .bucketByTime(duration, TimeUnit.MILLISECONDS)
            .setTimeRange(start, end, TimeUnit.MILLISECONDS)
            .build()

        Fitness.getHistoryClient(activity, gsa).readData(request)
            .addOnFailureListener(errHandler(result))
            .addOnSuccessListener(threadPoolExecutor!!, getStepsInRange(start, end, aggregatedDataType, result))

    }


    private fun getStepsInRange(start: Long, end: Long, aggregatedDataType: DataType , result: Result) =
        OnSuccessListener { response: DataReadResponse ->

            val map = HashMap<Long, Int>() // need to return to Dart so can't use sparse array
            for (bucket in response.buckets) {
                val dp = bucket.dataSets.firstOrNull()?.dataPoints?.firstOrNull()
                if (dp != null) {
                    print(dp)

                    val count = dp.getValue(aggregatedDataType.fields[0])

                    val startTime = dp.getStartTime(TimeUnit.MILLISECONDS)
                    val startDate = Date(startTime)
                    val endDate = Date(dp.getEndTime(TimeUnit.MILLISECONDS))
                    Log.i("FLUTTER_HEALTH::SUCCESS", "returning $count steps for $startDate - $endDate")
                    map[startTime] = count.asInt()
                } else {
                    val startDay = Date(start)
                    val endDay = Date(end)
                    Log.i("FLUTTER_HEALTH::ERROR", "no steps for $startDay - $endDay")
                }
            }

            assert(map.size <= 1) { "getTotalStepsInInterval should return only one interval. Found: ${map.size}" }
            activity!!.runOnUiThread {
                result.success(map.values.firstOrNull())
            }
        }

    /// Handle calls from the MethodChannel
    override fun onMethodCall(call: MethodCall, result: Result) {
        when (call.method) {
            "requestAuthorization" -> requestAuthorization(call, result)
            "getData" -> getData(call, result)
            "writeData" -> writeData(call, result)
            "getTotalStepsInInterval" -> getTotalStepsInInterval(call, result)
            "hasPermissions" -> hasPermissions(call, result)
            else -> result.notImplemented()
        }
    }

    override fun onAttachedToActivity(binding: ActivityPluginBinding) {
        if (channel == null) {
            return
        }
        binding.addActivityResultListener(this)
        activity = binding.activity
    }

    override fun onDetachedFromActivityForConfigChanges() {
        onDetachedFromActivity()
    }

    override fun onReattachedToActivityForConfigChanges(binding: ActivityPluginBinding) {
        onAttachedToActivity(binding)
    }

    override fun onDetachedFromActivity() {
        if (channel == null) {
            return
        }
        activity = null
    }
}<|MERGE_RESOLUTION|>--- conflicted
+++ resolved
@@ -287,7 +287,6 @@
         }
     }
 
-<<<<<<< HEAD
     private fun _createGoogleSignInOption(
         signInOptions: GoogleSignInOptionsExtension? = null,
         accountName: String? = null
@@ -327,14 +326,6 @@
                     null
                 })
             }
-=======
-
-
-    private fun getData(call: MethodCall, result: Result) {
-        if (activity == null) {
-            result.success(null)
-            return
->>>>>>> 21695c0f
         }
     }
 
@@ -351,15 +342,6 @@
             typesBuilder.accessSleepSessions(FitnessOptions.ACCESS_READ)
         }
         val fitnessOptions = typesBuilder.build()
-        val googleSignInAccount = GoogleSignIn.getAccountForExtension(activity!!.applicationContext, fitnessOptions)
-
-<<<<<<< HEAD
-        val typesBuilder = FitnessOptions.builder()
-        typesBuilder.addDataType(dataType)
-        if (dataType == DataType.TYPE_SLEEP_SEGMENT) {
-            typesBuilder.accessSleepSessions(FitnessOptions.ACCESS_READ)
-        }
-        val fitnessOptions = typesBuilder.build()
 
         call.argument<String?>("accountName")?.let {
             _getGoogleSignInAccount(it, fitnessOptions) {
@@ -378,42 +360,40 @@
         val startTime = call.argument<Long>("startDate")!!
         val endTime = call.argument<Long>("endDate")!!
 
-        /// Start a new thread for doing a GoogleFit data lookup
-        thread {
-            try {
-                if (dataType != DataType.TYPE_SLEEP_SEGMENT) {
-                    val historyClient = activity?.let {
-                        Fitness.getHistoryClient(it, googleSignInAccount)
-                    } ?: Fitness.getHistoryClient(context, googleSignInAccount)
-
-                    val response = historyClient
+        try {
+            if (dataType != DataType.TYPE_SLEEP_SEGMENT) {
+                val historyClient = activity?.let {
+                    Fitness.getHistoryClient(it, googleSignInAccount)
+                } ?: Fitness.getHistoryClient(context, googleSignInAccount)
+
+                historyClient
                         .readData(DataReadRequest.Builder()
-                                    .read(dataType)
-                                    .setTimeRange(startTime, endTime, TimeUnit.MILLISECONDS)
-                                    .build())
-=======
-        if (dataType != DataType.TYPE_SLEEP_SEGMENT) {
-            Fitness.getHistoryClient(activity!!.applicationContext, googleSignInAccount)
-                    .readData(DataReadRequest.Builder()
-                            .read(dataType)
-                            .setTimeRange(startTime, endTime, TimeUnit.MILLISECONDS)
-                            .build())
-                    .addOnSuccessListener (threadPoolExecutor!!, dataHandler(dataType, field, result))
-                    .addOnFailureListener(errHandler(result))
-        }  else {
-            // request to the sessions for sleep data
-            val request = SessionReadRequest.Builder()
-                    .setTimeInterval(startTime, endTime, TimeUnit.MILLISECONDS)
-                    .enableServerQueries()
-                    .readSessionsFromAllApps()
-                    .includeSleepSessions()
-                    .build()
-            Fitness.getSessionsClient(activity!!.applicationContext, googleSignInAccount)
-                    .readSession(request)
-                    .addOnSuccessListener(threadPoolExecutor!!, sleepDataHandler(type, result))
-                    .addOnFailureListener(errHandler(result))
-        }
-
+                                .read(dataType)
+                                .setTimeRange(startTime, endTime, TimeUnit.MILLISECONDS)
+                                .build())
+                        .addOnSuccessListener (threadPoolExecutor!!, dataHandler(dataType, field, result))
+                        .addOnFailureListener(errHandler(result))
+            }  else {
+                // request to the sessions for sleep data
+                val request = SessionReadRequest.Builder()
+                        .setTimeInterval(startTime, endTime, TimeUnit.MILLISECONDS)
+                        .enableServerQueries()
+                        .readSessionsFromAllApps()
+                        .includeSleepSessions()
+                        .build()
+
+                val sessionsClient = activity?.let {
+                    Fitness.getSessionsClient(it, googleSignInAccount)
+                } ?: Fitness.getSessionsClient(context, googleSignInAccount)
+
+                sessionsClient
+                        .readSession(request)
+                        .addOnSuccessListener(threadPoolExecutor!!, sleepDataHandler(type, result))
+                        .addOnFailureListener(errHandler(result))
+            }
+        } catch (e3: Exception) {
+            _runOnUiThread { result.success(null) }
+        }
     }
 
     private fun dataHandler(dataType: DataType, field: Field, result: Result) =
@@ -432,18 +412,17 @@
                             "source_id" to dataPoint.originalDataSource.streamIdentifier
                     )
                 }
-                activity!!.runOnUiThread { result.success(healthData) }
-            }
->>>>>>> 21695c0f
+                _runOnUiThread { result.success(healthData) }
+            }
 
     private fun errHandler(result: Result) = OnFailureListener { exception ->
-        activity!!.runOnUiThread { result.success(null) }
+        _runOnUiThread { result.success(null) }
         Log.i("FLUTTER_HEALTH::ERROR", exception.message ?: "unknown error")
         Log.i("FLUTTER_HEALTH::ERROR", exception.stackTrace.toString())
     }
 
     private fun sleepDataHandler(type: String, result: Result) =
-            OnSuccessListener { response: SessionReadResponse ->
+        OnSuccessListener { response: SessionReadResponse ->
                 val healthData: MutableList<Map<String, Any?>> = mutableListOf()
                 for (session in response.sessions) {
 
@@ -461,30 +440,6 @@
                         )
                     }
 
-<<<<<<< HEAD
-                    _runOnUiThread { result.success(healthData) }
-                } else {
-                    // request to the sessions for sleep data
-                    val request = SessionReadRequest.Builder()
-                            .setTimeInterval(startTime, endTime, TimeUnit.MILLISECONDS)
-                            .enableServerQueries()
-                            .readSessionsFromAllApps()
-                            .includeSleepSessions()
-                            .build()
-
-                    val sessionsClient = activity?.let {
-                        Fitness.getSessionsClient(it, googleSignInAccount)
-                    } ?: Fitness.getSessionsClient(context, googleSignInAccount)
-
-                    sessionsClient
-                            .readSession(request)
-                            .addOnSuccessListener { response ->
-                                var healthData: MutableList<Map<String, Any?>> = mutableListOf()
-                                for (session in response.sessions) {
-
-                                    // Return sleep time in Minutes if requested ASLEEP data
-                                    if (type == SLEEP_ASLEEP) {
-=======
                     if (type == SLEEP_IN_BED) {
                         val dataSets = response.getDataSet(session)
 
@@ -496,7 +451,6 @@
                                     if (dataPoint.getValue(Field.FIELD_SLEEP_SEGMENT_TYPE)
                                             .asInt() != 3
                                     ) {
->>>>>>> 21695c0f
                                         healthData.add(
                                             hashMapOf(
                                                 "value" to dataPoint.getEndTime(TimeUnit.MINUTES) - dataPoint.getStartTime(
@@ -513,14 +467,6 @@
                                         )
                                     }
                                 }
-<<<<<<< HEAD
-                                _runOnUiThread { result.success(healthData) }
-                            }
-                            .addOnFailureListener { exception ->
-                                _runOnUiThread { result.success(null) }
-                                Log.i("FLUTTER_HEALTH::ERROR", exception.message ?: "unknown error")
-                                Log.i("FLUTTER_HEALTH::ERROR", exception.stackTrace.toString())
-=======
                             }
                         } else {
                             healthData.add(
@@ -557,17 +503,11 @@
                                             )
                                     )
                                 }
->>>>>>> 21695c0f
                             }
                         }
                     }
                 }
-<<<<<<< HEAD
-            } catch (e3: Exception) {
-                _runOnUiThread { result.success(null) }
-=======
-                activity!!.runOnUiThread { result.success(healthData) }
->>>>>>> 21695c0f
+                _runOnUiThread { result.success(healthData) }
             }
 
 
@@ -777,7 +717,7 @@
             }
 
             assert(map.size <= 1) { "getTotalStepsInInterval should return only one interval. Found: ${map.size}" }
-            activity!!.runOnUiThread {
+            _runOnUiThread {
                 result.success(map.values.firstOrNull())
             }
         }
