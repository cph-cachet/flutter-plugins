--- conflicted
+++ resolved
@@ -69,20 +69,14 @@
 const val NUTRITION = "NUTRITION"
 const val SLEEP_ASLEEP = "SLEEP_ASLEEP"
 const val SLEEP_AWAKE = "SLEEP_AWAKE"
-<<<<<<< HEAD
 const val SLEEP_AWAKE_IN_BED = "SLEEP_AWAKE_IN_BED"
-=======
->>>>>>> ce4d444d
 const val SLEEP_DEEP = "SLEEP_DEEP"
 const val SLEEP_IN_BED = "SLEEP_IN_BED"
 const val SLEEP_LIGHT = "SLEEP_LIGHT"
 const val SLEEP_OUT_OF_BED = "SLEEP_OUT_OF_BED"
 const val SLEEP_REM = "SLEEP_REM"
 const val SLEEP_SESSION = "SLEEP_SESSION"
-<<<<<<< HEAD
 const val SLEEP_UNKNOWN = "SLEEP_UNKNOWN"
-=======
->>>>>>> ce4d444d
 const val SNACK = "SNACK"
 const val WORKOUT = "WORKOUT"
 
@@ -126,31 +120,6 @@
         threadPoolExecutor = null
     }
 
-<<<<<<< HEAD
-    // This static function is optional and equivalent to onAttachedToEngine. It supports the
-    // old
-    // pre-Flutter-1.12 Android projects. You are encouraged to continue supporting
-    // plugin registration via this function while apps migrate to use the new Android APIs
-    // post-flutter-1.12 via https://flutter.dev/go/android-project-migration.
-    //
-    // It is encouraged to share logic between onAttachedToEngine and registerWith to keep
-    // them functionally equivalent. Only one of onAttachedToEngine or registerWith will be
-    // called
-    // depending on the user's project. onAttachedToEngine or registerWith must both be defined
-    // in the same class.
-    companion object {
-        @Suppress("unused")
-        @JvmStatic
-        fun registerWith(registrar: Registrar) {
-            val channel = MethodChannel(registrar.messenger(), CHANNEL_NAME)
-            val plugin = HealthPlugin(channel)
-            registrar.addActivityResultListener(plugin)
-            channel.setMethodCallHandler(plugin)
-        }
-    }
-
-=======
->>>>>>> ce4d444d
     override fun success(p0: Any?) {
         handler?.post { mResult?.success(p0) }
     }
@@ -425,13 +394,6 @@
     private fun getTotalStepsInInterval(call: MethodCall, result: Result) {
         val start = call.argument<Long>("startTime")!!
         val end = call.argument<Long>("endTime")!!
-<<<<<<< HEAD
-
-        scope.launch {
-            try {
-                val startInstant = Instant.ofEpochMilli(start)
-                val endInstant = Instant.ofEpochMilli(end)
-=======
         val recordingMethodsToFilter = call.argument<List<Int>>("recordingMethodsToFilter")!!
 
         if (recordingMethodsToFilter.isEmpty()) {
@@ -446,17 +408,12 @@
         val endInstant = Instant.ofEpochMilli(end)
         scope.launch {
             try {
->>>>>>> ce4d444d
                 val response =
                     healthConnectClient.aggregate(
                         AggregateRequest(
                             metrics =
                             setOf(
-<<<<<<< HEAD
-                                StepsRecord.COUNT_TOTAL
-=======
                                 StepsRecord.COUNT_TOTAL,
->>>>>>> ce4d444d
                             ),
                             timeRangeFilter =
                             TimeRangeFilter.between(
@@ -469,10 +426,7 @@
                 // time range.
                 val stepsInInterval =
                     response[StepsRecord.COUNT_TOTAL] ?: 0L
-<<<<<<< HEAD
-=======
-
->>>>>>> ce4d444d
+
                 Log.i(
                     "FLUTTER_HEALTH::SUCCESS",
                     "returning $stepsInInterval steps"
@@ -489,8 +443,6 @@
         }
     }
 
-<<<<<<< HEAD
-=======
     /** get the step records manually and filter out manual entries **/
     private fun getStepCountFiltered(start: Long, end: Long, recordingMethodsToFilter: List<Int>, result: Result) {
         scope.launch {
@@ -525,7 +477,6 @@
             }
         }
     }
->>>>>>> ce4d444d
 
     private fun getHealthConnectSdkStatus(call: MethodCall, result: Result) {
         checkAvailability()
@@ -537,8 +488,6 @@
         }
         result.success(healthConnectStatus)
     }
-<<<<<<< HEAD
-=======
     
     /** Filter records by recording methods */
     private fun filterRecordsByRecordingMethods(
@@ -557,7 +506,6 @@
             return@filter !recordingMethodsToFilter.contains(record.metadata.recordingMethod)
         }
     }
->>>>>>> ce4d444d
 
     private fun hasPermissions(call: MethodCall, result: Result) {
         val args = call.arguments as HashMap<*, *>
@@ -655,1401 +603,6 @@
                 Log.w(
                     "FLUTTER_HEALTH::ERROR",
                     "Datatype $typeKey not found in HC"
-<<<<<<< HEAD
-                )
-                result.success(false)
-                return
-            }
-            val access = permissions[i]!!
-            val dataType = mapToType[typeKey]!!
-            if (access == 0) {
-                permList.add(
-                    HealthPermission.getReadPermission(dataType),
-                )
-            } else {
-                permList.addAll(
-                    listOf(
-                        HealthPermission.getReadPermission(
-                            dataType
-                        ),
-                        HealthPermission.getWritePermission(
-                            dataType
-                        ),
-                    ),
-                )
-            }
-            // Workout also needs distance and total energy burned too
-            if (typeKey == WORKOUT) {
-                if (access == 0) {
-                    permList.addAll(
-                        listOf(
-                            HealthPermission.getReadPermission(
-                                DistanceRecord::class
-                            ),
-                            HealthPermission.getReadPermission(
-                                TotalCaloriesBurnedRecord::class
-                            ),
-                        ),
-                    )
-                } else {
-                    permList.addAll(
-                        listOf(
-                            HealthPermission.getReadPermission(
-                                DistanceRecord::class
-                            ),
-                            HealthPermission.getReadPermission(
-                                TotalCaloriesBurnedRecord::class
-                            ),
-                            HealthPermission.getWritePermission(
-                                DistanceRecord::class
-                            ),
-                            HealthPermission.getWritePermission(
-                                TotalCaloriesBurnedRecord::class
-                            ),
-                        ),
-                    )
-                }
-            }
-        }
-        if (healthConnectRequestPermissionsLauncher == null) {
-            result.success(false)
-            Log.i("FLUTTER_HEALTH", "Permission launcher not found")
-            return
-        }
-
-        // Store the result to be called in [onHealthConnectPermissionCallback]
-        mResult = result
-        healthConnectRequestPermissionsLauncher!!.launch(permList.toSet())
-    }
-
-    /** Get all datapoints of the DataType within the given time range */
-    private fun getData(call: MethodCall, result: Result) {
-        val dataType = call.argument<String>("dataTypeKey")!!
-        val startTime = Instant.ofEpochMilli(call.argument<Long>("startTime")!!)
-        val endTime = Instant.ofEpochMilli(call.argument<Long>("endTime")!!)
-        val healthConnectData = mutableListOf<Map<String, Any?>>()
-        scope.launch {
-            try {
-                mapToType[dataType]?.let { classType ->
-                    val records = mutableListOf<Record>()
-
-                    // Set up the initial request to read health records with specified
-                    // parameters
-                    var request =
-                        ReadRecordsRequest(
-                            recordType = classType,
-                            // Define the maximum amount of data
-                            // that HealthConnect can return
-                            // in a single request
-                            timeRangeFilter =
-                            TimeRangeFilter.between(
-                                startTime,
-                                endTime
-                            ),
-                        )
-
-                    var response = healthConnectClient.readRecords(request)
-                    var pageToken = response.pageToken
-
-                    // Add the records from the initial response to the records list
-                    records.addAll(response.records)
-
-                    // Continue making requests and fetching records while there is a
-                    // page token
-                    while (!pageToken.isNullOrEmpty()) {
-                        request =
-                            ReadRecordsRequest(
-                                recordType = classType,
-                                timeRangeFilter =
-                                TimeRangeFilter.between(
-                                    startTime,
-                                    endTime
-                                ),
-                                pageToken = pageToken
-                            )
-                        response = healthConnectClient.readRecords(request)
-
-                        pageToken = response.pageToken
-                        records.addAll(response.records)
-                    }
-
-                    // Workout needs distance and total calories burned too
-                    if (dataType == WORKOUT) {
-                        for (rec in records) {
-                            val record = rec as ExerciseSessionRecord
-                            val distanceRequest =
-                                healthConnectClient.readRecords(
-                                    ReadRecordsRequest(
-                                        recordType =
-                                        DistanceRecord::class,
-                                        timeRangeFilter =
-                                        TimeRangeFilter.between(
-                                            record.startTime,
-                                            record.endTime,
-                                        ),
-                                    ),
-                                )
-                            var totalDistance = 0.0
-                            for (distanceRec in distanceRequest.records) {
-                                totalDistance +=
-                                    distanceRec.distance
-                                        .inMeters
-                            }
-
-                            val energyBurnedRequest =
-                                healthConnectClient.readRecords(
-                                    ReadRecordsRequest(
-                                        recordType =
-                                        TotalCaloriesBurnedRecord::class,
-                                        timeRangeFilter =
-                                        TimeRangeFilter.between(
-                                            record.startTime,
-                                            record.endTime,
-                                        ),
-                                    ),
-                                )
-                            var totalEnergyBurned = 0.0
-                            for (energyBurnedRec in
-                            energyBurnedRequest.records) {
-                                totalEnergyBurned +=
-                                    energyBurnedRec.energy
-                                        .inKilocalories
-                            }
-
-                            val stepRequest =
-                                healthConnectClient.readRecords(
-                                    ReadRecordsRequest(
-                                        recordType =
-                                        StepsRecord::class,
-                                        timeRangeFilter =
-                                        TimeRangeFilter.between(
-                                            record.startTime,
-                                            record.endTime
-                                        ),
-                                    ),
-                                )
-                            var totalSteps = 0.0
-                            for (stepRec in stepRequest.records) {
-                                totalSteps += stepRec.count
-                            }
-
-                            // val metadata = (rec as Record).metadata
-                            // Add final datapoint
-                            healthConnectData.add(
-                                // mapOf(
-                                mapOf<String, Any?>(
-                                    "workoutActivityType" to
-                                            (workoutTypeMap
-                                                .filterValues {
-                                                    it ==
-                                                            record.exerciseType
-                                                }
-                                                .keys
-                                                .firstOrNull()
-                                                ?: "OTHER"),
-                                    "totalDistance" to
-                                            if (totalDistance ==
-                                                0.0
-                                            )
-                                                null
-                                            else
-                                                totalDistance,
-                                    "totalDistanceUnit" to
-                                            "METER",
-                                    "totalEnergyBurned" to
-                                            if (totalEnergyBurned ==
-                                                0.0
-                                            )
-                                                null
-                                            else
-                                                totalEnergyBurned,
-                                    "totalEnergyBurnedUnit" to
-                                            "KILOCALORIE",
-                                    "totalSteps" to
-                                            if (totalSteps ==
-                                                0.0
-                                            )
-                                                null
-                                            else
-                                                totalSteps,
-                                    "totalStepsUnit" to
-                                            "COUNT",
-                                    "unit" to "MINUTES",
-                                    "date_from" to
-                                            rec.startTime
-                                                .toEpochMilli(),
-                                    "date_to" to
-                                            rec.endTime.toEpochMilli(),
-                                    "source_id" to "",
-                                    "source_name" to
-                                            record.metadata
-                                                .dataOrigin
-                                                .packageName,
-                                ),
-                            )
-                        }
-                        // Filter sleep stages for requested stage
-                    } else if (classType == SleepSessionRecord::class) {
-                        for (rec in response.records) {
-                            if (rec is SleepSessionRecord) {
-                                if (dataType == SLEEP_SESSION) {
-                                    healthConnectData.addAll(
-                                        convertRecord(
-                                            rec,
-                                            dataType
-                                        )
-                                    )
-                                } else {
-                                    for (recStage in rec.stages) {
-                                        if (dataType ==
-                                            mapSleepStageToType[
-                                                recStage.stage]
-                                        ) {
-                                            healthConnectData
-                                                .addAll(
-                                                    convertRecordStage(
-                                                        recStage,
-                                                        dataType,
-                                                        rec.metadata.dataOrigin
-                                                            .packageName
-                                                    )
-                                                )
-                                        }
-                                    }
-                                }
-                            }
-                        }
-                    } else {
-                        for (rec in records) {
-                            healthConnectData.addAll(
-                                convertRecord(rec, dataType)
-                            )
-                        }
-                    }
-                }
-                Handler(context!!.mainLooper).run { result.success(healthConnectData) }
-            } catch (e: Exception) {
-                Log.i(
-                    "FLUTTER_HEALTH::ERROR",
-                    "Unable to return $dataType due to the following exception:"
-                )
-                Log.e("FLUTTER_HEALTH::ERROR", Log.getStackTraceString(e))
-                result.success(null)
-            }
-        }
-    }
-
-    private fun convertRecordStage(
-        stage: SleepSessionRecord.Stage,
-        dataType: String,
-        sourceName: String
-    ): List<Map<String, Any>> {
-        return listOf(
-            mapOf<String, Any>(
-                "stage" to stage.stage,
-                "value" to
-                        ChronoUnit.MINUTES.between(
-                            stage.startTime,
-                            stage.endTime
-                        ),
-                "date_from" to stage.startTime.toEpochMilli(),
-                "date_to" to stage.endTime.toEpochMilli(),
-                "source_id" to "",
-                "source_name" to sourceName,
-            ),
-        )
-    }
-
-    private fun getAggregateData(call: MethodCall, result: Result) {
-        val dataType = call.argument<String>("dataTypeKey")!!
-        val interval = call.argument<Long>("interval")!!
-        val startTime = Instant.ofEpochMilli(call.argument<Long>("startTime")!!)
-        val endTime = Instant.ofEpochMilli(call.argument<Long>("endTime")!!)
-        val healthConnectData = mutableListOf<Map<String, Any?>>()
-        scope.launch {
-            try {
-                mapToAggregateMetric[dataType]?.let { metricClassType ->
-                    val request =
-                        AggregateGroupByDurationRequest(
-                            metrics = setOf(metricClassType),
-                            timeRangeFilter =
-                            TimeRangeFilter.between(
-                                startTime,
-                                endTime
-                            ),
-                            timeRangeSlicer =
-                            Duration.ofSeconds(
-                                interval
-                            )
-                        )
-                    val response = healthConnectClient.aggregateGroupByDuration(request)
-
-                    for (durationResult in response) {
-                        // The result may be null if no data is available in the
-                        // time range
-                        var totalValue = durationResult.result[metricClassType]
-                        if (totalValue is Length) {
-                            totalValue = totalValue.inMeters
-                        } else if (totalValue is Energy) {
-                            totalValue = totalValue.inKilocalories
-                        }
-
-                        val packageNames =
-                            durationResult.result.dataOrigins
-                                .joinToString { origin ->
-                                    origin.packageName
-                                }
-
-                        val data =
-                            mapOf<String, Any>(
-                                "value" to
-                                        (totalValue
-                                            ?: 0),
-                                "date_from" to
-                                        durationResult.startTime
-                                            .toEpochMilli(),
-                                "date_to" to
-                                        durationResult.endTime
-                                            .toEpochMilli(),
-                                "source_name" to
-                                        packageNames,
-                                "source_id" to "",
-                                "is_manual_entry" to
-                                        packageNames.contains(
-                                            "user_input"
-                                        )
-                            )
-                        healthConnectData.add(data)
-                    }
-                }
-                Handler(context!!.mainLooper).run { result.success(healthConnectData) }
-            } catch (e: Exception) {
-                Log.i(
-                    "FLUTTER_HEALTH::ERROR",
-                    "Unable to return $dataType due to the following exception:"
-                )
-                Log.e("FLUTTER_HEALTH::ERROR", Log.getStackTraceString(e))
-                result.success(null)
-            }
-        }
-    }
-
-    // TODO: Find alternative to SOURCE_ID or make it nullable?
-    private fun convertRecord(record: Any, dataType: String): List<Map<String, Any?>> {
-        val metadata = (record as Record).metadata
-        when (record) {
-            is WeightRecord ->
-                return listOf(
-                    mapOf<String, Any>(
-                        "value" to
-                                record.weight
-                                    .inKilograms,
-                        "date_from" to
-                                record.time
-                                    .toEpochMilli(),
-                        "date_to" to
-                                record.time
-                                    .toEpochMilli(),
-                        "source_id" to "",
-                        "source_name" to
-                                metadata.dataOrigin
-                                    .packageName,
-                    ),
-                )
-
-            is HeightRecord ->
-                return listOf(
-                    mapOf<String, Any>(
-                        "value" to
-                                record.height
-                                    .inMeters,
-                        "date_from" to
-                                record.time
-                                    .toEpochMilli(),
-                        "date_to" to
-                                record.time
-                                    .toEpochMilli(),
-                        "source_id" to "",
-                        "source_name" to
-                                metadata.dataOrigin
-                                    .packageName,
-                    ),
-                )
-
-            is BodyFatRecord ->
-                return listOf(
-                    mapOf<String, Any>(
-                        "value" to
-                                record.percentage
-                                    .value,
-                        "date_from" to
-                                record.time
-                                    .toEpochMilli(),
-                        "date_to" to
-                                record.time
-                                    .toEpochMilli(),
-                        "source_id" to "",
-                        "source_name" to
-                                metadata.dataOrigin
-                                    .packageName,
-                    ),
-                )
-
-            is StepsRecord ->
-                return listOf(
-                    mapOf<String, Any>(
-                        "value" to record.count,
-                        "date_from" to
-                                record.startTime
-                                    .toEpochMilli(),
-                        "date_to" to
-                                record.endTime
-                                    .toEpochMilli(),
-                        "source_id" to "",
-                        "source_name" to
-                                metadata.dataOrigin
-                                    .packageName,
-                    ),
-                )
-
-            is ActiveCaloriesBurnedRecord ->
-                return listOf(
-                    mapOf<String, Any>(
-                        "value" to
-                                record.energy
-                                    .inKilocalories,
-                        "date_from" to
-                                record.startTime
-                                    .toEpochMilli(),
-                        "date_to" to
-                                record.endTime
-                                    .toEpochMilli(),
-                        "source_id" to "",
-                        "source_name" to
-                                metadata.dataOrigin
-                                    .packageName,
-                    ),
-                )
-
-            is HeartRateRecord ->
-                return record.samples.map {
-                    mapOf<String, Any>(
-                        "value" to it.beatsPerMinute,
-                        "date_from" to
-                                it.time.toEpochMilli(),
-                        "date_to" to it.time.toEpochMilli(),
-                        "source_id" to "",
-                        "source_name" to
-                                metadata.dataOrigin
-                                    .packageName,
-                    )
-                }
-
-            is HeartRateVariabilityRmssdRecord ->
-                return listOf(
-                    mapOf<String, Any>(
-                        "value" to
-                                record.heartRateVariabilityMillis,
-                        "date_from" to
-                                record.time
-                                    .toEpochMilli(),
-                        "date_to" to
-                                record.time
-                                    .toEpochMilli(),
-                        "source_id" to "",
-                        "source_name" to
-                                metadata.dataOrigin
-                                    .packageName,
-                    ),
-                )
-
-            is BodyTemperatureRecord ->
-                return listOf(
-                    mapOf<String, Any>(
-                        "value" to
-                                record.temperature
-                                    .inCelsius,
-                        "date_from" to
-                                record.time
-                                    .toEpochMilli(),
-                        "date_to" to
-                                record.time
-                                    .toEpochMilli(),
-                        "source_id" to "",
-                        "source_name" to
-                                metadata.dataOrigin
-                                    .packageName,
-                    ),
-                )
-
-            is BodyWaterMassRecord ->
-                return listOf(
-                    mapOf<String, Any>(
-                        "value" to
-                                record.mass
-                                    .inKilograms,
-                        "date_from" to
-                                record.time
-                                    .toEpochMilli(),
-                        "date_to" to
-                                record.time
-                                    .toEpochMilli(),
-                        "source_id" to "",
-                        "source_name" to
-                                metadata.dataOrigin
-                                    .packageName,
-                    ),
-                )
-
-            is BloodPressureRecord ->
-                return listOf(
-                    mapOf<String, Any>(
-                        "value" to
-                                if (dataType ==
-                                    BLOOD_PRESSURE_DIASTOLIC
-                                )
-                                    record.diastolic
-                                        .inMillimetersOfMercury
-                                else
-                                    record.systolic
-                                        .inMillimetersOfMercury,
-                        "date_from" to
-                                record.time
-                                    .toEpochMilli(),
-                        "date_to" to
-                                record.time
-                                    .toEpochMilli(),
-                        "source_id" to "",
-                        "source_name" to
-                                metadata.dataOrigin
-                                    .packageName,
-                    ),
-                )
-
-            is OxygenSaturationRecord ->
-                return listOf(
-                    mapOf<String, Any>(
-                        "value" to
-                                record.percentage
-                                    .value,
-                        "date_from" to
-                                record.time
-                                    .toEpochMilli(),
-                        "date_to" to
-                                record.time
-                                    .toEpochMilli(),
-                        "source_id" to "",
-                        "source_name" to
-                                metadata.dataOrigin
-                                    .packageName,
-                    ),
-                )
-
-            is BloodGlucoseRecord ->
-                return listOf(
-                    mapOf<String, Any>(
-                        "value" to
-                                record.level
-                                    .inMilligramsPerDeciliter,
-                        "date_from" to
-                                record.time
-                                    .toEpochMilli(),
-                        "date_to" to
-                                record.time
-                                    .toEpochMilli(),
-                        "source_id" to "",
-                        "source_name" to
-                                metadata.dataOrigin
-                                    .packageName,
-                    ),
-                )
-
-            is DistanceRecord ->
-                return listOf(
-                    mapOf<String, Any>(
-                        "value" to
-                                record.distance
-                                    .inMeters,
-                        "date_from" to
-                                record.startTime
-                                    .toEpochMilli(),
-                        "date_to" to
-                                record.endTime
-                                    .toEpochMilli(),
-                        "source_id" to "",
-                        "source_name" to
-                                metadata.dataOrigin
-                                    .packageName,
-                    ),
-                )
-
-            is HydrationRecord ->
-                return listOf(
-                    mapOf<String, Any>(
-                        "value" to
-                                record.volume
-                                    .inLiters,
-                        "date_from" to
-                                record.startTime
-                                    .toEpochMilli(),
-                        "date_to" to
-                                record.endTime
-                                    .toEpochMilli(),
-                        "source_id" to "",
-                        "source_name" to
-                                metadata.dataOrigin
-                                    .packageName,
-                    ),
-                )
-
-            is TotalCaloriesBurnedRecord ->
-                return listOf(
-                    mapOf<String, Any>(
-                        "value" to
-                                record.energy
-                                    .inKilocalories,
-                        "date_from" to
-                                record.startTime
-                                    .toEpochMilli(),
-                        "date_to" to
-                                record.endTime
-                                    .toEpochMilli(),
-                        "source_id" to "",
-                        "source_name" to
-                                metadata.dataOrigin
-                                    .packageName,
-                    ),
-                )
-
-            is BasalMetabolicRateRecord ->
-                return listOf(
-                    mapOf<String, Any>(
-                        "value" to
-                                record.basalMetabolicRate
-                                    .inKilocaloriesPerDay,
-                        "date_from" to
-                                record.time
-                                    .toEpochMilli(),
-                        "date_to" to
-                                record.time
-                                    .toEpochMilli(),
-                        "source_id" to "",
-                        "source_name" to
-                                metadata.dataOrigin
-                                    .packageName,
-                    ),
-                )
-
-            is SleepSessionRecord ->
-                return listOf(
-                    mapOf<String, Any>(
-                        "date_from" to
-                                record.startTime
-                                    .toEpochMilli(),
-                        "date_to" to
-                                record.endTime
-                                    .toEpochMilli(),
-                        "value" to
-                                ChronoUnit.MINUTES
-                                    .between(
-                                        record.startTime,
-                                        record.endTime
-                                    ),
-                        "source_id" to "",
-                        "source_name" to
-                                metadata.dataOrigin
-                                    .packageName,
-                    ),
-                )
-
-            is RestingHeartRateRecord ->
-                return listOf(
-                    mapOf<String, Any>(
-                        "value" to
-                                record.beatsPerMinute,
-                        "date_from" to
-                                record.time
-                                    .toEpochMilli(),
-                        "date_to" to
-                                record.time
-                                    .toEpochMilli(),
-                        "source_id" to "",
-                        "source_name" to
-                                metadata.dataOrigin
-                                    .packageName,
-                    )
-                )
-
-            is FloorsClimbedRecord ->
-                return listOf(
-                    mapOf<String, Any>(
-                        "value" to record.floors,
-                        "date_from" to
-                                record.startTime
-                                    .toEpochMilli(),
-                        "date_to" to
-                                record.endTime
-                                    .toEpochMilli(),
-                        "source_id" to "",
-                        "source_name" to
-                                metadata.dataOrigin
-                                    .packageName,
-                    )
-                )
-
-            is RespiratoryRateRecord ->
-                return listOf(
-                    mapOf<String, Any>(
-                        "value" to record.rate,
-                        "date_from" to
-                                record.time
-                                    .toEpochMilli(),
-                        "date_to" to
-                                record.time
-                                    .toEpochMilli(),
-                        "source_id" to "",
-                        "source_name" to
-                                metadata.dataOrigin
-                                    .packageName,
-                    )
-                )
-
-            is NutritionRecord ->
-                return listOf(
-                    mapOf<String, Any?>(
-                        "calories" to record.energy?.inKilocalories,
-                        "protein" to record.protein?.inGrams,
-                        "carbs" to record.totalCarbohydrate?.inGrams,
-                        "fat" to record.totalFat?.inGrams,
-                        "caffeine" to record.caffeine?.inGrams,
-                        "vitamin_a" to record.vitaminA?.inGrams,
-                        "b1_thiamine" to record.thiamin?.inGrams,
-                        "b2_riboflavin" to record.riboflavin?.inGrams,
-                        "b3_niacin" to record.niacin?.inGrams,
-                        "b5_pantothenic_acid" to record.pantothenicAcid?.inGrams,
-                        "b6_pyridoxine" to record.vitaminB6?.inGrams,
-                        "b7_biotin" to record.biotin?.inGrams,
-                        "b9_folate" to record.folate?.inGrams,
-                        "b12_cobalamin" to record.vitaminB12?.inGrams,
-                        "vitamin_c" to record.vitaminC?.inGrams,
-                        "vitamin_d" to record.vitaminD?.inGrams,
-                        "vitamin_e" to record.vitaminE?.inGrams,
-                        "vitamin_k" to record.vitaminK?.inGrams,
-                        "calcium" to record.calcium?.inGrams,
-                        "chloride" to record.chloride?.inGrams,
-                        "cholesterol" to record.cholesterol?.inGrams,
-                        "choline" to null,
-                        "chromium" to record.chromium?.inGrams,
-                        "copper" to record.copper?.inGrams,
-                        "fat_unsaturated" to record.unsaturatedFat?.inGrams,
-                        "fat_monounsaturated" to record.monounsaturatedFat?.inGrams,
-                        "fat_polyunsaturated" to record.polyunsaturatedFat?.inGrams,
-                        "fat_saturated" to record.saturatedFat?.inGrams,
-                        "fat_trans_monoenoic" to record.transFat?.inGrams,
-                        "fiber" to record.dietaryFiber?.inGrams,
-                        "iodine" to record.iodine?.inGrams,
-                        "iron" to record.iron?.inGrams,
-                        "magnesium" to record.magnesium?.inGrams,
-                        "manganese" to record.manganese?.inGrams,
-                        "molybdenum" to record.molybdenum?.inGrams,
-                        "phosphorus" to record.phosphorus?.inGrams,
-                        "potassium" to record.potassium?.inGrams,
-                        "selenium" to record.selenium?.inGrams,
-                        "sodium" to record.sodium?.inGrams,
-                        "sugar" to record.sugar?.inGrams,
-                        "water" to null,
-                        "zinc" to record.zinc?.inGrams,
-                        "name" to record.name!!,
-                        "meal_type" to
-                                (mapTypeToMealType[
-                                    record.mealType]
-                                    ?: MEAL_TYPE_UNKNOWN),
-                        "date_from" to
-                                record.startTime
-                                    .toEpochMilli(),
-                        "date_to" to
-                                record.endTime
-                                    .toEpochMilli(),
-                        "source_id" to "",
-                        "source_name" to
-                                metadata.dataOrigin
-                                    .packageName,
-                    )
-                )
-
-            is MenstruationFlowRecord ->
-                return listOf(
-                    mapOf<String, Any>(
-                        "value" to record.flow,
-                        "date_from" to record.time.toEpochMilli(),
-                        "date_to" to record.time.toEpochMilli(),
-                        "source_id" to "",
-                        "source_name" to
-                                metadata.dataOrigin
-                                    .packageName,
-                    )
-                )
-            // is ExerciseSessionRecord -> return listOf(mapOf<String, Any>("value" to ,
-            //                                             "date_from" to ,
-            //                                             "date_to" to ,
-            //                                             "source_id" to "",
-            //                                             "source_name" to
-            // metadata.dataOrigin.packageName))
-            else ->
-                throw IllegalArgumentException(
-                    "Health data type not supported"
-                ) // TODO: Exception or error?
-        }
-    }
-
-    // TODO rewrite sleep to fit new update better --> compare with Apple and see if we should
-    // not adopt a single type with attached stages approach
-    private fun writeData(call: MethodCall, result: Result) {
-        val type = call.argument<String>("dataTypeKey")!!
-        val startTime = call.argument<Long>("startTime")!!
-        val endTime = call.argument<Long>("endTime")!!
-        val value = call.argument<Double>("value")!!
-        val record =
-            when (type) {
-                BODY_FAT_PERCENTAGE ->
-                    BodyFatRecord(
-                        time =
-                        Instant.ofEpochMilli(
-                            startTime
-                        ),
-                        percentage =
-                        Percentage(
-                            value
-                        ),
-                        zoneOffset = null,
-                    )
-
-                HEIGHT ->
-                    HeightRecord(
-                        time =
-                        Instant.ofEpochMilli(
-                            startTime
-                        ),
-                        height =
-                        Length.meters(
-                            value
-                        ),
-                        zoneOffset = null,
-                    )
-
-                WEIGHT ->
-                    WeightRecord(
-                        time =
-                        Instant.ofEpochMilli(
-                            startTime
-                        ),
-                        weight =
-                        Mass.kilograms(
-                            value
-                        ),
-                        zoneOffset = null,
-                    )
-
-                STEPS ->
-                    StepsRecord(
-                        startTime =
-                        Instant.ofEpochMilli(
-                            startTime
-                        ),
-                        endTime =
-                        Instant.ofEpochMilli(
-                            endTime
-                        ),
-                        count = value.toLong(),
-                        startZoneOffset = null,
-                        endZoneOffset = null,
-                    )
-
-                ACTIVE_ENERGY_BURNED ->
-                    ActiveCaloriesBurnedRecord(
-                        startTime =
-                        Instant.ofEpochMilli(
-                            startTime
-                        ),
-                        endTime =
-                        Instant.ofEpochMilli(
-                            endTime
-                        ),
-                        energy =
-                        Energy.kilocalories(
-                            value
-                        ),
-                        startZoneOffset = null,
-                        endZoneOffset = null,
-                    )
-
-                HEART_RATE ->
-                    HeartRateRecord(
-                        startTime =
-                        Instant.ofEpochMilli(
-                            startTime
-                        ),
-                        endTime =
-                        Instant.ofEpochMilli(
-                            endTime
-                        ),
-                        samples =
-                        listOf(
-                            HeartRateRecord.Sample(
-                                time =
-                                Instant.ofEpochMilli(
-                                    startTime
-                                ),
-                                beatsPerMinute =
-                                value.toLong(),
-                            ),
-                        ),
-                        startZoneOffset = null,
-                        endZoneOffset = null,
-                    )
-
-                BODY_TEMPERATURE ->
-                    BodyTemperatureRecord(
-                        time =
-                        Instant.ofEpochMilli(
-                            startTime
-                        ),
-                        temperature =
-                        Temperature.celsius(
-                            value
-                        ),
-                        zoneOffset = null,
-                    )
-
-                BODY_WATER_MASS ->
-                    BodyWaterMassRecord(
-                        time =
-                        Instant.ofEpochMilli(
-                            startTime
-                        ),
-                        mass =
-                        Mass.kilograms(
-                            value
-                        ),
-                        zoneOffset = null,
-                    )
-
-                BLOOD_OXYGEN ->
-                    OxygenSaturationRecord(
-                        time =
-                        Instant.ofEpochMilli(
-                            startTime
-                        ),
-                        percentage =
-                        Percentage(
-                            value
-                        ),
-                        zoneOffset = null,
-                    )
-
-                BLOOD_GLUCOSE ->
-                    BloodGlucoseRecord(
-                        time =
-                        Instant.ofEpochMilli(
-                            startTime
-                        ),
-                        level =
-                        BloodGlucose.milligramsPerDeciliter(
-                            value
-                        ),
-                        zoneOffset = null,
-                    )
-
-                HEART_RATE_VARIABILITY_RMSSD ->
-                    HeartRateVariabilityRmssdRecord(
-                        time =
-                        Instant.ofEpochMilli(
-                            startTime
-                        ),
-                        heartRateVariabilityMillis =
-                        value,
-
-                        zoneOffset = null,
-                    )
-
-                DISTANCE_DELTA ->
-                    DistanceRecord(
-                        startTime =
-                        Instant.ofEpochMilli(
-                            startTime
-                        ),
-                        endTime =
-                        Instant.ofEpochMilli(
-                            endTime
-                        ),
-                        distance =
-                        Length.meters(
-                            value
-                        ),
-                        startZoneOffset = null,
-                        endZoneOffset = null,
-                    )
-
-                WATER ->
-                    HydrationRecord(
-                        startTime =
-                        Instant.ofEpochMilli(
-                            startTime
-                        ),
-                        endTime =
-                        Instant.ofEpochMilli(
-                            endTime
-                        ),
-                        volume =
-                        Volume.liters(
-                            value
-                        ),
-                        startZoneOffset = null,
-                        endZoneOffset = null,
-                    )
-
-                SLEEP_ASLEEP ->
-                    SleepSessionRecord(
-                        startTime =
-                        Instant.ofEpochMilli(
-                            startTime
-                        ),
-                        endTime =
-                        Instant.ofEpochMilli(
-                            endTime
-                        ),
-                        startZoneOffset = null,
-                        endZoneOffset = null,
-                        stages =
-                        listOf(
-                            SleepSessionRecord
-                                .Stage(
-                                    Instant.ofEpochMilli(
-                                        startTime
-                                    ),
-                                    Instant.ofEpochMilli(
-                                        endTime
-                                    ),
-                                    SleepSessionRecord
-                                        .STAGE_TYPE_SLEEPING
-                                )
-                        ),
-                    )
-
-                SLEEP_LIGHT ->
-                    SleepSessionRecord(
-                        startTime =
-                        Instant.ofEpochMilli(
-                            startTime
-                        ),
-                        endTime =
-                        Instant.ofEpochMilli(
-                            endTime
-                        ),
-                        startZoneOffset = null,
-                        endZoneOffset = null,
-                        stages =
-                        listOf(
-                            SleepSessionRecord
-                                .Stage(
-                                    Instant.ofEpochMilli(
-                                        startTime
-                                    ),
-                                    Instant.ofEpochMilli(
-                                        endTime
-                                    ),
-                                    SleepSessionRecord
-                                        .STAGE_TYPE_LIGHT
-                                )
-                        ),
-                    )
-
-                SLEEP_DEEP ->
-                    SleepSessionRecord(
-                        startTime =
-                        Instant.ofEpochMilli(
-                            startTime
-                        ),
-                        endTime =
-                        Instant.ofEpochMilli(
-                            endTime
-                        ),
-                        startZoneOffset = null,
-                        endZoneOffset = null,
-                        stages =
-                        listOf(
-                            SleepSessionRecord
-                                .Stage(
-                                    Instant.ofEpochMilli(
-                                        startTime
-                                    ),
-                                    Instant.ofEpochMilli(
-                                        endTime
-                                    ),
-                                    SleepSessionRecord
-                                        .STAGE_TYPE_DEEP
-                                )
-                        ),
-                    )
-
-                SLEEP_REM ->
-                    SleepSessionRecord(
-                        startTime =
-                        Instant.ofEpochMilli(
-                            startTime
-                        ),
-                        endTime =
-                        Instant.ofEpochMilli(
-                            endTime
-                        ),
-                        startZoneOffset = null,
-                        endZoneOffset = null,
-                        stages =
-                        listOf(
-                            SleepSessionRecord
-                                .Stage(
-                                    Instant.ofEpochMilli(
-                                        startTime
-                                    ),
-                                    Instant.ofEpochMilli(
-                                        endTime
-                                    ),
-                                    SleepSessionRecord
-                                        .STAGE_TYPE_REM
-                                )
-                        ),
-                    )
-
-                SLEEP_OUT_OF_BED ->
-                    SleepSessionRecord(
-                        startTime =
-                        Instant.ofEpochMilli(
-                            startTime
-                        ),
-                        endTime =
-                        Instant.ofEpochMilli(
-                            endTime
-                        ),
-                        startZoneOffset = null,
-                        endZoneOffset = null,
-                        stages =
-                        listOf(
-                            SleepSessionRecord
-                                .Stage(
-                                    Instant.ofEpochMilli(
-                                        startTime
-                                    ),
-                                    Instant.ofEpochMilli(
-                                        endTime
-                                    ),
-                                    SleepSessionRecord
-                                        .STAGE_TYPE_OUT_OF_BED
-                                )
-                        ),
-                    )
-
-                SLEEP_AWAKE ->
-                    SleepSessionRecord(
-                        startTime =
-                        Instant.ofEpochMilli(
-                            startTime
-                        ),
-                        endTime =
-                        Instant.ofEpochMilli(
-                            endTime
-                        ),
-                        startZoneOffset = null,
-                        endZoneOffset = null,
-                        stages =
-                        listOf(
-                            SleepSessionRecord
-                                .Stage(
-                                    Instant.ofEpochMilli(
-                                        startTime
-                                    ),
-                                    Instant.ofEpochMilli(
-                                        endTime
-                                    ),
-                                    SleepSessionRecord
-                                        .STAGE_TYPE_AWAKE
-                                )
-                        ),
-                    )
-
-                SLEEP_AWAKE_IN_BED ->
-                    SleepSessionRecord(
-                        startTime =
-                        Instant.ofEpochMilli(
-                            startTime
-                        ),
-                        endTime =
-                        Instant.ofEpochMilli(
-                            endTime
-                        ),
-                        startZoneOffset = null,
-                        endZoneOffset = null,
-                        stages =
-                        listOf(
-                            SleepSessionRecord
-                                .Stage(
-                                    Instant.ofEpochMilli(
-                                        startTime
-                                    ),
-                                    Instant.ofEpochMilli(
-                                        endTime
-                                    ),
-                                    SleepSessionRecord
-                                        .STAGE_TYPE_AWAKE_IN_BED
-                                )
-                        ),
-                    )
-                
-                SLEEP_UNKNOWN ->
-                    SleepSessionRecord(
-                        startTime =
-                        Instant.ofEpochMilli(
-                            startTime
-                        ),
-                        endTime =
-                        Instant.ofEpochMilli(
-                            endTime
-                        ),
-                        startZoneOffset = null,
-                        endZoneOffset = null,
-                        stages =
-                        listOf(
-                            SleepSessionRecord
-                                .Stage(
-                                    Instant.ofEpochMilli(
-                                        startTime
-                                    ),
-                                    Instant.ofEpochMilli(
-                                        endTime
-                                    ),
-                                    SleepSessionRecord
-                                        .STAGE_TYPE_UNKNOWN
-                                )
-                        ),
-                    )
-
-                SLEEP_SESSION ->
-                    SleepSessionRecord(
-                        startTime =
-                        Instant.ofEpochMilli(
-                            startTime
-                        ),
-                        endTime =
-                        Instant.ofEpochMilli(
-                            endTime
-                        ),
-                        startZoneOffset = null,
-                        endZoneOffset = null,
-                    )
-
-                RESTING_HEART_RATE ->
-                    RestingHeartRateRecord(
-                        time =
-                        Instant.ofEpochMilli(
-                            startTime
-                        ),
-                        beatsPerMinute =
-                        value.toLong(),
-                        zoneOffset = null,
-                    )
-
-                BASAL_ENERGY_BURNED ->
-                    BasalMetabolicRateRecord(
-                        time =
-                        Instant.ofEpochMilli(
-                            startTime
-                        ),
-                        basalMetabolicRate =
-                        Power.kilocaloriesPerDay(
-                            value
-                        ),
-                        zoneOffset = null,
-                    )
-
-                FLIGHTS_CLIMBED ->
-                    FloorsClimbedRecord(
-                        startTime =
-                        Instant.ofEpochMilli(
-                            startTime
-                        ),
-                        endTime =
-                        Instant.ofEpochMilli(
-                            endTime
-                        ),
-                        floors = value,
-                        startZoneOffset = null,
-                        endZoneOffset = null,
-                    )
-
-                RESPIRATORY_RATE ->
-                    RespiratoryRateRecord(
-                        time =
-                        Instant.ofEpochMilli(
-                            startTime
-                        ),
-                        rate = value,
-                        zoneOffset = null,
-                    )
-                // AGGREGATE_STEP_COUNT -> StepsRecord()
-                TOTAL_CALORIES_BURNED ->
-                    TotalCaloriesBurnedRecord(
-                        startTime =
-                        Instant.ofEpochMilli(
-                            startTime
-                        ),
-                        endTime =
-                        Instant.ofEpochMilli(
-                            endTime
-                        ),
-                        energy =
-                        Energy.kilocalories(
-                            value
-                        ),
-                        startZoneOffset = null,
-                        endZoneOffset = null,
-                    )
-
-                MENSTRUATION_FLOW -> MenstruationFlowRecord(
-                    time = Instant.ofEpochMilli(startTime),
-                    flow = value.toInt(),
-                    zoneOffset = null,
-                )
-
-                BLOOD_PRESSURE_SYSTOLIC ->
-                    throw IllegalArgumentException(
-                        "You must use the [writeBloodPressure] API "
-                    )
-
-                BLOOD_PRESSURE_DIASTOLIC ->
-                    throw IllegalArgumentException(
-                        "You must use the [writeBloodPressure] API "
-                    )
-
-                WORKOUT ->
-                    throw IllegalArgumentException(
-                        "You must use the [writeWorkoutData] API "
-                    )
-
-                NUTRITION ->
-                    throw IllegalArgumentException(
-                        "You must use the [writeMeal] API "
-                    )
-
-                else ->
-                    throw IllegalArgumentException(
-                        "The type $type was not supported by the Health plugin or you must use another API "
-                    )
-            }
-        scope.launch {
-            try {
-                healthConnectClient.insertRecords(listOf(record))
-                result.success(true)
-            } catch (e: Exception) {
-=======
                 )
                 result.success(false)
                 return
@@ -3444,6 +1997,61 @@
                         ),
                     )
 
+                SLEEP_AWAKE_IN_BED ->
+                    SleepSessionRecord(
+                        startTime =
+                        Instant.ofEpochMilli(
+                            startTime
+                        ),
+                        endTime =
+                        Instant.ofEpochMilli(
+                            endTime
+                        ),
+                        startZoneOffset = null,
+                        endZoneOffset = null,
+                        stages =
+                        listOf(
+                            SleepSessionRecord
+                                .Stage(
+                                    Instant.ofEpochMilli(
+                                        startTime
+                                    ),
+                                    Instant.ofEpochMilli(
+                                        endTime
+                                    ),
+                                    SleepSessionRecord
+                                        .STAGE_TYPE_AWAKE_IN_BED
+                                )
+                        ),
+                    )
+
+                SLEEP_UNKNOWN ->
+                    SleepSessionRecord(
+                        startTime =
+                        Instant.ofEpochMilli(
+                            startTime
+                        ),
+                        endTime =
+                        Instant.ofEpochMilli(
+                            endTime
+                        ),
+                        startZoneOffset = null,
+                        endZoneOffset = null,
+                        stages =
+                        listOf(
+                            SleepSessionRecord
+                                .Stage(
+                                    Instant.ofEpochMilli(
+                                        startTime
+                                    ),
+                                    Instant.ofEpochMilli(
+                                        endTime
+                                    ),
+                                    SleepSessionRecord
+                                        .STAGE_TYPE_UNKNOWN
+                                )
+                        ),
+                    )
                 SLEEP_SESSION ->
                     SleepSessionRecord(
                         startTime =
@@ -3717,89 +2325,11 @@
                 )
                 Log.w("FLUTTER_HEALTH::ERROR", e.message ?: "unknown error")
                 Log.w("FLUTTER_HEALTH::ERROR", e.stackTrace.toString())
->>>>>>> ce4d444d
                 result.success(false)
             }
         }
     }
 
-<<<<<<< HEAD
-    /** Save a Workout session with options for distance and calories expended */
-    private fun writeWorkoutData(call: MethodCall, result: Result) {
-        val type = call.argument<String>("activityType")!!
-        val startTime = Instant.ofEpochMilli(call.argument<Long>("startTime")!!)
-        val endTime = Instant.ofEpochMilli(call.argument<Long>("endTime")!!)
-        val totalEnergyBurned = call.argument<Int>("totalEnergyBurned")
-        val totalDistance = call.argument<Int>("totalDistance")
-        if (!workoutTypeMap.containsKey(type)) {
-            result.success(false)
-            Log.w(
-                "FLUTTER_HEALTH::ERROR",
-                "[Health Connect] Workout type not supported"
-            )
-            return
-        }
-        val workoutType = workoutTypeMap[type]!!
-        val title = call.argument<String>("title") ?: type
-
-        scope.launch {
-            try {
-                val list = mutableListOf<Record>()
-                list.add(
-                    ExerciseSessionRecord(
-                        startTime = startTime,
-                        startZoneOffset = null,
-                        endTime = endTime,
-                        endZoneOffset = null,
-                        exerciseType = workoutType,
-                        title = title,
-                    ),
-                )
-                if (totalDistance != null) {
-                    list.add(
-                        DistanceRecord(
-                            startTime = startTime,
-                            startZoneOffset = null,
-                            endTime = endTime,
-                            endZoneOffset = null,
-                            distance =
-                            Length.meters(
-                                totalDistance.toDouble()
-                            ),
-                        ),
-                    )
-                }
-                if (totalEnergyBurned != null) {
-                    list.add(
-                        TotalCaloriesBurnedRecord(
-                            startTime = startTime,
-                            startZoneOffset = null,
-                            endTime = endTime,
-                            endZoneOffset = null,
-                            energy =
-                            Energy.kilocalories(
-                                totalEnergyBurned
-                                    .toDouble()
-                            ),
-                        ),
-                    )
-                }
-                healthConnectClient.insertRecords(
-                    list,
-                )
-                result.success(true)
-                Log.i(
-                    "FLUTTER_HEALTH::SUCCESS",
-                    "[Health Connect] Workout was successfully added!"
-                )
-            } catch (e: Exception) {
-                Log.w(
-                    "FLUTTER_HEALTH::ERROR",
-                    "[Health Connect] There was an error adding the workout",
-                )
-                Log.w("FLUTTER_HEALTH::ERROR", e.message ?: "unknown error")
-                Log.w("FLUTTER_HEALTH::ERROR", e.stackTrace.toString())
-=======
     /** Delete records of the given type in the time range */
     private fun deleteData(call: MethodCall, result: Result) {
         val type = call.argument<String>("dataTypeKey")!!
@@ -3824,100 +2354,21 @@
                 )
                 result.success(true)
             } catch (e: Exception) {
->>>>>>> ce4d444d
                 result.success(false)
             }
         }
     }
 
-<<<<<<< HEAD
-    /** Save a Blood Pressure measurement with systolic and diastolic values */
-    private fun writeBloodPressure(call: MethodCall, result: Result) {
-        val systolic = call.argument<Double>("systolic")!!
-        val diastolic = call.argument<Double>("diastolic")!!
-        val startTime = Instant.ofEpochMilli(call.argument<Long>("startTime")!!)
-
-        scope.launch {
-            try {
-                healthConnectClient.insertRecords(
-                    listOf(
-                        BloodPressureRecord(
-                            time = startTime,
-                            systolic =
-                            Pressure.millimetersOfMercury(
-                                systolic
-                            ),
-                            diastolic =
-                            Pressure.millimetersOfMercury(
-                                diastolic
-                            ),
-                            zoneOffset = null,
-                        ),
-                    ),
-                )
-                result.success(true)
-                Log.i(
-                    "FLUTTER_HEALTH::SUCCESS",
-                    "[Health Connect] Blood pressure was successfully added!",
-                )
-            } catch (e: Exception) {
-                Log.w(
-                    "FLUTTER_HEALTH::ERROR",
-                    "[Health Connect] There was an error adding the blood pressure",
-                )
-                Log.w("FLUTTER_HEALTH::ERROR", e.message ?: "unknown error")
-                Log.w("FLUTTER_HEALTH::ERROR", e.stackTrace.toString())
-                result.success(false)
-            }
-        }
-    }
-
-    /** Delete records of the given type in the time range */
-    private fun deleteData(call: MethodCall, result: Result) {
-        val type = call.argument<String>("dataTypeKey")!!
-        val startTime = Instant.ofEpochMilli(call.argument<Long>("startTime")!!)
-        val endTime = Instant.ofEpochMilli(call.argument<Long>("endTime")!!)
-        if (!mapToType.containsKey(type)) {
-            Log.w("FLUTTER_HEALTH::ERROR", "Datatype $type not found in HC")
-            result.success(false)
-            return
-        }
-        val classType = mapToType[type]!!
-
-        scope.launch {
-            try {
-                healthConnectClient.deleteRecords(
-                    recordType = classType,
-                    timeRangeFilter =
-                    TimeRangeFilter.between(
-                        startTime,
-                        endTime
-                    ),
-                )
-                result.success(true)
-            } catch (e: Exception) {
-                result.success(false)
-            }
-        }
-    }
-
     private val mapSleepStageToType =
         hashMapOf(
             0 to SLEEP_UNKNOWN,
-=======
-    private val mapSleepStageToType =
-        hashMapOf(
->>>>>>> ce4d444d
             1 to SLEEP_AWAKE,
             2 to SLEEP_ASLEEP,
             3 to SLEEP_OUT_OF_BED,
             4 to SLEEP_LIGHT,
             5 to SLEEP_DEEP,
             6 to SLEEP_REM,
-<<<<<<< HEAD
             7 to SLEEP_AWAKE_IN_BED
-=======
->>>>>>> ce4d444d
         )
 
     private val mapMealTypeToType =
@@ -3959,19 +2410,13 @@
             WATER to HydrationRecord::class,
             SLEEP_ASLEEP to SleepSessionRecord::class,
             SLEEP_AWAKE to SleepSessionRecord::class,
-<<<<<<< HEAD
             SLEEP_AWAKE_IN_BED to SleepSessionRecord::class,
-=======
->>>>>>> ce4d444d
             SLEEP_LIGHT to SleepSessionRecord::class,
             SLEEP_DEEP to SleepSessionRecord::class,
             SLEEP_REM to SleepSessionRecord::class,
             SLEEP_OUT_OF_BED to SleepSessionRecord::class,
             SLEEP_SESSION to SleepSessionRecord::class,
-<<<<<<< HEAD
             SLEEP_UNKNOWN to SleepSessionRecord::class,
-=======
->>>>>>> ce4d444d
             WORKOUT to ExerciseSessionRecord::class,
             NUTRITION to NutritionRecord::class,
             RESTING_HEART_RATE to RestingHeartRateRecord::class,
@@ -4068,12 +2513,6 @@
             "CALISTHENICS" to
                     ExerciseSessionRecord
                         .EXERCISE_TYPE_CALISTHENICS,
-<<<<<<< HEAD
-            "CRICKET" to ExerciseSessionRecord.EXERCISE_TYPE_CRICKET,
-            // "CROSS_COUNTRY_SKIING" to ExerciseSessionRecord.EXERCISE_TYPE_SKIING_CROSS_COUNTRY,
-            "DANCING" to ExerciseSessionRecord.EXERCISE_TYPE_DANCING,
-            // "DOWNHILL_SKIING" to ExerciseSessionRecord.EXERCISE_TYPE_SKIING_DOWNHILL,
-=======
             "CARDIO_DANCE" to
                     ExerciseSessionRecord
                         .EXERCISE_TYPE_DANCING,
@@ -4081,7 +2520,6 @@
             "CROSS_COUNTRY_SKIING" to ExerciseSessionRecord.EXERCISE_TYPE_SKIING,
             "DANCING" to ExerciseSessionRecord.EXERCISE_TYPE_DANCING,
             "DOWNHILL_SKIING" to ExerciseSessionRecord.EXERCISE_TYPE_SKIING,
->>>>>>> ce4d444d
             "ELLIPTICAL" to
                     ExerciseSessionRecord
                         .EXERCISE_TYPE_ELLIPTICAL,
@@ -4140,12 +2578,9 @@
                     ExerciseSessionRecord
                         .EXERCISE_TYPE_SNOWSHOEING,
             // "SOCCER" to ExerciseSessionRecord.EXERCISE_TYPE_FOOTBALL_SOCCER,
-<<<<<<< HEAD
-=======
             "SOCIAL_DANCE" to
                     ExerciseSessionRecord
                         .EXERCISE_TYPE_DANCING,
->>>>>>> ce4d444d
             "SOFTBALL" to ExerciseSessionRecord.EXERCISE_TYPE_SOFTBALL,
             "SQUASH" to ExerciseSessionRecord.EXERCISE_TYPE_SQUASH,
             "STAIR_CLIMBING_MACHINE" to
@@ -4181,15 +2616,12 @@
             "WHEELCHAIR" to
                     ExerciseSessionRecord
                         .EXERCISE_TYPE_WHEELCHAIR,
-<<<<<<< HEAD
-=======
             "WHEELCHAIR_RUN_PACE" to
                     ExerciseSessionRecord
                         .EXERCISE_TYPE_WHEELCHAIR,
             "WHEELCHAIR_WALK_PACE" to
                     ExerciseSessionRecord
                         .EXERCISE_TYPE_WHEELCHAIR,
->>>>>>> ce4d444d
             "YOGA" to ExerciseSessionRecord.EXERCISE_TYPE_YOGA,
             "OTHER" to ExerciseSessionRecord.EXERCISE_TYPE_OTHER_WORKOUT,
         )
