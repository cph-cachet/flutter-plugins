import 'dart:async';
import 'dart:math';

import 'package:flutter/material.dart';
import 'package:health/health.dart';
import 'package:shared_preferences/shared_preferences.dart';

void main() => runApp(HealthApp());

class HealthApp extends StatefulWidget {
  @override
  _HealthAppState createState() => _HealthAppState();
}

enum AppState {
  DATA_NOT_FETCHED,
  FETCHING_DATA,
  DATA_READY,
  NO_DATA,
  AUTH_NOT_GRANTED,
  DATA_ADDED,
  DATA_NOT_ADDED,
  STEPS_READY,
}

<<<<<<< HEAD
const _accountNamePreference = 'accountName';

class _MyAppState extends State<MyApp> {
=======
class _HealthAppState extends State<HealthApp> {
>>>>>>> d7dd774c
  List<HealthDataPoint> _healthDataList = [];
  AppState _state = AppState.DATA_NOT_FETCHED;
  int _nofSteps = 10;
  double _mgdl = 10.0;

  // create a HealthFactory for use in the app
  HealthFactory health = HealthFactory();

<<<<<<< HEAD
  /// Fetch data from the health plugin and print it
  Future fetchData([bool mayUseLastAccount = true]) async {
    /// get everything from midnight until now
    DateTime startDate = DateTime(2020, 11, 07, 0, 0, 0);
    DateTime endDate = DateTime(2025, 11, 07, 23, 59, 59);

    HealthFactory health = HealthFactory();
=======
  /// Fetch data points from the health plugin and show them in the app.
  Future fetchData() async {
    setState(() => _state = AppState.FETCHING_DATA);
>>>>>>> d7dd774c

    // define the types to get
    final types = [
      HealthDataType.STEPS,
      HealthDataType.WEIGHT,
      HealthDataType.HEIGHT,
      HealthDataType.BLOOD_GLUCOSE,
      // Uncomment this line on iOS - only available on iOS
      // HealthDataType.DISTANCE_WALKING_RUNNING,
    ];

    // with coresponsing permissions
    final permissions = [
      HealthDataAccess.READ,
      HealthDataAccess.READ,
      HealthDataAccess.READ,
      HealthDataAccess.READ,
    ];

<<<<<<< HEAD
    var prefs = await SharedPreferences.getInstance();
    var accountName;
    if (mayUseLastAccount) {
      accountName = prefs.getString(_accountNamePreference);
    }

    /// You MUST request access to the data types before reading them
    accountName =
      await health.requestAuthorizationWithAccount(types, accountName);
=======
    // get data within the last 24 hours
    final now = DateTime.now();
    final yesterday = now.subtract(Duration(days: 1));
>>>>>>> d7dd774c

    // requesting access to the data types before reading them
    // note that strictly speaking, the [permissions] are not
    // needed, since we only want READ access.
    bool requested =
        await health.requestAuthorization(types, permissions: permissions);

<<<<<<< HEAD
    if (accountName != null) {
      prefs.setString(_accountNamePreference, accountName);

=======
    if (requested) {
>>>>>>> d7dd774c
      try {
        // fetch health data
        List<HealthDataPoint> healthData =
<<<<<<< HEAD
          await health.getHealthDataFromTypes(startDate, endDate, types, accountName);

        /// save all the new data points
        _healthDataList.clear();
        _healthDataList.addAll(healthData);
      } catch (e) {
        print("Caught exception in getHealthDataFromTypes: $e");
=======
            await health.getHealthDataFromTypes(yesterday, now, types);

        // save all the new data points (only the first 100)
        _healthDataList.addAll((healthData.length < 100)
            ? healthData
            : healthData.sublist(0, 100));
      } catch (error) {
        print("Exception in getHealthDataFromTypes: $error");
>>>>>>> d7dd774c
      }

      // filter out duplicates
      _healthDataList = HealthFactory.removeDuplicates(_healthDataList);

      // print the results
      _healthDataList.forEach((x) => print(x));

      // update the UI to display the results
      setState(() {
        _state =
            _healthDataList.isEmpty ? AppState.NO_DATA : AppState.DATA_READY;
      });
    } else {
      print("Authorization not granted");
      setState(() => _state = AppState.DATA_NOT_FETCHED);
    }
  }

  /// Add some random health data.
  Future addData() async {
    final now = DateTime.now();
    final earlier = now.subtract(Duration(minutes: 5));

    _nofSteps = Random().nextInt(10);
    final types = [HealthDataType.STEPS, HealthDataType.BLOOD_GLUCOSE];
    final rights = [HealthDataAccess.WRITE, HealthDataAccess.WRITE];
    final permissions = [
      HealthDataAccess.READ_WRITE,
      HealthDataAccess.READ_WRITE
    ];
    bool? hasPermissions =
        await HealthFactory.hasPermissions(types, permissions: rights);
    if (hasPermissions == false) {
      await health.requestAuthorization(types, permissions: permissions);
    }

    _mgdl = Random().nextInt(10) * 1.0;
    bool success = await health.writeHealthData(
        _nofSteps.toDouble(), HealthDataType.STEPS, earlier, now);

    if (success) {
      success = await health.writeHealthData(
          _mgdl, HealthDataType.BLOOD_GLUCOSE, now, now);
    }

    setState(() {
      _state = success ? AppState.DATA_ADDED : AppState.DATA_NOT_ADDED;
    });
  }

  /// Fetch steps from the health plugin and show them in the app.
  Future fetchStepData() async {
    int? steps;

    // get steps for today (i.e., since midnight)
    final now = DateTime.now();
    final midnight = DateTime(now.year, now.month, now.day);

    bool requested = await health.requestAuthorization([HealthDataType.STEPS]);

    if (requested) {
      try {
        steps = await health.getTotalStepsInInterval(midnight, now);
      } catch (error) {
        print("Caught exception in getTotalStepsInInterval: $error");
      }

      print('Total number of steps: $steps');

      setState(() {
        _nofSteps = (steps == null) ? 0 : steps;
        _state = (steps == null) ? AppState.NO_DATA : AppState.STEPS_READY;
      });
    } else {
      print("Authorization not granted");
      setState(() => _state = AppState.DATA_NOT_FETCHED);
    }
  }

  Widget _contentFetchingData() {
    return Column(
      mainAxisAlignment: MainAxisAlignment.center,
      children: <Widget>[
        Container(
            padding: EdgeInsets.all(20),
            child: CircularProgressIndicator(
              strokeWidth: 10,
            )),
        Text('Fetching data...')
      ],
    );
  }

  Widget _contentDataReady() {
    return ListView.builder(
        itemCount: _healthDataList.length,
        itemBuilder: (_, index) {
          HealthDataPoint p = _healthDataList[index];
          return ListTile(
            title: Text("${p.typeString}: ${p.value}"),
            trailing: Text('${p.unitString}'),
            subtitle: Text('${p.dateFrom} - ${p.dateTo}'),
          );
        });
  }

  Widget _contentNoData() {
    return Text('No Data to show');
  }

  Widget _contentNotFetched() {
    return Column(
      children: [
        Text('Press the download button to fetch data.'),
        Text('Press the plus button to insert some random data.'),
        Text('Press the walking button to get total step count.'),
      ],
      mainAxisAlignment: MainAxisAlignment.center,
    );
  }

  Widget _authorizationNotGranted() {
    return Text('Authorization not given. '
        'For Android please check your OAUTH2 client ID is correct in Google Developer Console. '
        'For iOS check your permissions in Apple Health.');
  }

  Widget _dataAdded() {
    return Text('$_nofSteps steps and $_mgdl mgdl are inserted successfully!');
  }

  Widget _stepsFetched() {
    return Text('Total number of steps: $_nofSteps');
  }

  Widget _dataNotAdded() {
    return Text('Failed to add data');
  }

  Widget _content() {
    if (_state == AppState.DATA_READY)
      return _contentDataReady();
    else if (_state == AppState.NO_DATA)
      return _contentNoData();
    else if (_state == AppState.FETCHING_DATA)
      return _contentFetchingData();
    else if (_state == AppState.AUTH_NOT_GRANTED)
      return _authorizationNotGranted();
    else if (_state == AppState.DATA_ADDED)
      return _dataAdded();
    else if (_state == AppState.STEPS_READY)
      return _stepsFetched();
    else if (_state == AppState.DATA_NOT_ADDED) return _dataNotAdded();

    return _contentNotFetched();
  }

  @override
  Widget build(BuildContext context) {
    return MaterialApp(
      home: Scaffold(
          appBar: AppBar(
            title: const Text('Health Example'),
            actions: <Widget>[
              GestureDetector(
                child: IconButton(
                  icon: Icon(Icons.file_download),
                  onPressed: () {
                    fetchData();
                  },
                ),
                onLongPress: () {
                  fetchData(false);
                },
              ),
              IconButton(
                onPressed: () {
                  addData();
                },
                icon: Icon(Icons.add),
              ),
              IconButton(
                onPressed: () {
                  fetchStepData();
                },
                icon: Icon(Icons.nordic_walking),
              )
            ],
          ),
          body: Center(
            child: _content(),
          )),
    );
  }
}<|MERGE_RESOLUTION|>--- conflicted
+++ resolved
@@ -23,13 +23,32 @@
   STEPS_READY,
 }
 
-<<<<<<< HEAD
 const _accountNamePreference = 'accountName';
 
-class _MyAppState extends State<MyApp> {
-=======
+Future<bool> _requestAuthorization(
+  bool mayUseLastAccount,
+  List<HealthDataType> types, {
+    List<HealthDataAccess> permissions,
+  }
+) async {
+  var prefs = await SharedPreferences.getInstance();
+  var accountName;
+  if (mayUseLastAccount) {
+    accountName = prefs.getString(_accountNamePreference);
+  }
+
+  var requested = await health.requestAuthorizationWithAccount(
+    types, accountName, permissions: permissions,
+  );
+  if (requested == null) return false;
+
+  if (accountName != requested) {
+    await prefs.setString(_accountNamePreference, requested);
+  }
+  returnn true;
+}
+
 class _HealthAppState extends State<HealthApp> {
->>>>>>> d7dd774c
   List<HealthDataPoint> _healthDataList = [];
   AppState _state = AppState.DATA_NOT_FETCHED;
   int _nofSteps = 10;
@@ -38,19 +57,9 @@
   // create a HealthFactory for use in the app
   HealthFactory health = HealthFactory();
 
-<<<<<<< HEAD
-  /// Fetch data from the health plugin and print it
+  /// Fetch data points from the health plugin and show them in the app.
   Future fetchData([bool mayUseLastAccount = true]) async {
-    /// get everything from midnight until now
-    DateTime startDate = DateTime(2020, 11, 07, 0, 0, 0);
-    DateTime endDate = DateTime(2025, 11, 07, 23, 59, 59);
-
-    HealthFactory health = HealthFactory();
-=======
-  /// Fetch data points from the health plugin and show them in the app.
-  Future fetchData() async {
     setState(() => _state = AppState.FETCHING_DATA);
->>>>>>> d7dd774c
 
     // define the types to get
     final types = [
@@ -70,47 +79,21 @@
       HealthDataAccess.READ,
     ];
 
-<<<<<<< HEAD
-    var prefs = await SharedPreferences.getInstance();
-    var accountName;
-    if (mayUseLastAccount) {
-      accountName = prefs.getString(_accountNamePreference);
-    }
-
-    /// You MUST request access to the data types before reading them
-    accountName =
-      await health.requestAuthorizationWithAccount(types, accountName);
-=======
     // get data within the last 24 hours
     final now = DateTime.now();
     final yesterday = now.subtract(Duration(days: 1));
->>>>>>> d7dd774c
 
     // requesting access to the data types before reading them
     // note that strictly speaking, the [permissions] are not
     // needed, since we only want READ access.
-    bool requested =
-        await health.requestAuthorization(types, permissions: permissions);
-
-<<<<<<< HEAD
-    if (accountName != null) {
-      prefs.setString(_accountNamePreference, accountName);
-
-=======
+    bool requested = await requestAuthorization(
+      mayUseLastAccount, types, permissions: permissions,
+    );
+
     if (requested) {
->>>>>>> d7dd774c
       try {
         // fetch health data
         List<HealthDataPoint> healthData =
-<<<<<<< HEAD
-          await health.getHealthDataFromTypes(startDate, endDate, types, accountName);
-
-        /// save all the new data points
-        _healthDataList.clear();
-        _healthDataList.addAll(healthData);
-      } catch (e) {
-        print("Caught exception in getHealthDataFromTypes: $e");
-=======
             await health.getHealthDataFromTypes(yesterday, now, types);
 
         // save all the new data points (only the first 100)
@@ -119,7 +102,6 @@
             : healthData.sublist(0, 100));
       } catch (error) {
         print("Exception in getHealthDataFromTypes: $error");
->>>>>>> d7dd774c
       }
 
       // filter out duplicates
@@ -172,14 +154,16 @@
   }
 
   /// Fetch steps from the health plugin and show them in the app.
-  Future fetchStepData() async {
+  Future fetchStepData([bool mayUseLastAccount = true]) async {
     int? steps;
 
     // get steps for today (i.e., since midnight)
     final now = DateTime.now();
     final midnight = DateTime(now.year, now.month, now.day);
 
-    bool requested = await health.requestAuthorization([HealthDataType.STEPS]);
+    bool requested = await requestAuthorization(
+      mayUseLastAccount, [HealthDataType.STEPS],
+    );
 
     if (requested) {
       try {
@@ -285,13 +269,11 @@
           appBar: AppBar(
             title: const Text('Health Example'),
             actions: <Widget>[
-              GestureDetector(
-                child: IconButton(
-                  icon: Icon(Icons.file_download),
-                  onPressed: () {
-                    fetchData();
-                  },
-                ),
+              IconButton(
+                icon: Icon(Icons.file_download),
+                onPressed: () {
+                  fetchData();
+                },
                 onLongPress: () {
                   fetchData(false);
                 },
@@ -305,6 +287,9 @@
               IconButton(
                 onPressed: () {
                   fetchStepData();
+                },
+                onLongPress: () {
+                  fetchData(false);
                 },
                 icon: Icon(Icons.nordic_walking),
               )
