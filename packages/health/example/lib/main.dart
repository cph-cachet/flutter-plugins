--- conflicted
+++ resolved
@@ -3,11 +3,8 @@
 
 import 'package:flutter/material.dart';
 import 'package:health/health.dart';
-<<<<<<< HEAD
 import 'package:shared_preferences/shared_preferences.dart';
-=======
 import 'package:permission_handler/permission_handler.dart';
->>>>>>> 677b88a2
 
 void main() => runApp(HealthApp());
 
@@ -179,11 +176,7 @@
     bool? hasPermissions =
         await HealthFactory.hasPermissions(types, permissions: rights);
     if (hasPermissions == false) {
-<<<<<<< HEAD
-      perm = await _requestAuthorization(mayUseLastAccount, types, permissions: permissions);
-=======
-      await health.requestAuthorization(types, permissions: permissions);
->>>>>>> 677b88a2
+      await _requestAuthorization(mayUseLastAccount, types, permissions: permissions);
     }
 
     // Store a count of steps taken
@@ -241,7 +234,7 @@
   }
 
   /// Delete some random health data.
-  Future deleteData() async {
+  Future deleteData([bool mayUseLastAccount = true]) async {
     final now = DateTime.now();
     final earlier = now.subtract(Duration(minutes: 30));
 
@@ -273,7 +266,7 @@
     bool? hasPermissions =
         await HealthFactory.hasPermissions(types, permissions: rights);
     if (hasPermissions == false) {
-      await health.requestAuthorization(types, permissions: permissions);
+      await _requestAuthorization(mayUseLastAccount, types, permissions: permissions);
     }
 
     bool success = false;
@@ -450,38 +443,37 @@
               ),
               InkWell(
                 child: IconButton(
-                  icon: Icon(Icons.add),
                   onPressed: () {
                     addData();
                   },
+                  icon: Icon(Icons.add),
                 ),
                 onLongPress: () {
                   addData(false);
                 },
               ),
-<<<<<<< HEAD
               InkWell(
                 child: IconButton(
-                  icon: Icon(Icons.nordic_walking),
+                  onPressed: () {
+                    deleteData();
+                  },
+                  icon: Icon(Icons.delete),
+                ),
+                onLongPress: () {
+                  deleteData(false);
+                },
+              ),
+              InkWell(
+                child: IconButton(
                   onPressed: () {
                     fetchStepData();
                   },
+                  icon: Icon(Icons.nordic_walking),
                 ),
                 onLongPress: () {
-                  fetchData(false);
-=======
-              IconButton(
-                onPressed: () {
-                  deleteData();
+                  fetchStepData(false);
                 },
-                icon: Icon(Icons.delete),
               ),
-              IconButton(
-                onPressed: () {
-                  fetchStepData();
->>>>>>> 677b88a2
-                },
-              )
             ],
           ),
           body: Center(
