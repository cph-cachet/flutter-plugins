--- conflicted
+++ resolved
@@ -443,16 +443,9 @@
 
     if (stepsPermission) {
       try {
-<<<<<<< HEAD
-        steps = await Health().getTotalStepsInInterval(midnight, now, includeManualEntry: false);
-        // steps = await Health().getTotalStepsInInterval(midnight, now,
-        //     includeManualEntry:
-        //         !recordingMethodsToFilter.contains(RecordingMethod.manual));
-=======
         steps = await health.getTotalStepsInInterval(midnight, now,
             includeManualEntry:
                 !recordingMethodsToFilter.contains(RecordingMethod.manual));
->>>>>>> f1f4ee07
       } catch (error) {
         debugPrint("Exception in getTotalStepsInInterval: $error");
       }
