--- conflicted
+++ resolved
@@ -282,11 +282,6 @@
         type: HealthDataType.BLOOD_GLUCOSE,
         startTime: earlier,
         endTime: now);
-<<<<<<< HEAD
-    success &= await health.writeInsulinDelivery(
-        5, InsulinDeliveryReason.BOLUS, earlier, now);
-=======
->>>>>>> 72d2c9d9
     success &= await health.writeHealthData(
         value: 1.8,
         type: HealthDataType.WATER,
@@ -593,14 +588,9 @@
     healthDataResponse.sort((a, b) => b.dateTo.compareTo(a.dateTo));
 
     _healthDataList.clear();
-<<<<<<< HEAD
-    _healthDataList.addAll(
-      (healthDataResponse.length < 100) ? healthDataResponse : healthDataResponse.sublist(0, 100));
-=======
     _healthDataList.addAll((healthDataResponse.length < 100)
         ? healthDataResponse
         : healthDataResponse.sublist(0, 100));
->>>>>>> 72d2c9d9
 
     for (var data in _healthDataList) {
       debugPrint(toJsonString(data));
