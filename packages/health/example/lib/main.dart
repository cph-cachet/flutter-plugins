--- conflicted
+++ resolved
@@ -6,15 +6,12 @@
 import 'package:health/health.dart';
 import 'package:health_example/util.dart';
 import 'package:permission_handler/permission_handler.dart';
-<<<<<<< HEAD
+import 'package:carp_serializable/carp_serializable.dart';
 import 'package:url_launcher/url_launcher.dart';
-=======
-import 'package:carp_serializable/carp_serializable.dart';
 
 // /// A connivent function to convert a Dart object into a formatted JSON string.
 // String toJsonString(Object? object) =>
 //     const JsonEncoder.withIndent(' ').convert(object);
->>>>>>> 293340f5
 
 void main() => runApp(HealthApp());
 
@@ -48,12 +45,8 @@
   // Define the types to get.
 
   // Use the entire list on e.g. Android.
-<<<<<<< HEAD
-  static final types = dataTypesAndroid;
-=======
   static final types = dataTypesIOS;
   // static final types = dataTypesAndroid;
->>>>>>> 293340f5
 
   // // Or specify specific types
   // static final types = [
@@ -292,29 +285,6 @@
 
   // UI building below
 
-  Future<void> checkInstallHC() async {
-    bool isInstalled = await DeviceApps.isAppInstalled(packageIdHealthConnect);
-    if (isInstalled) {
-      // Check and create a connection to Health Connect
-      await health.checkHealthConnectAvailable();
-    }
-    setState(() {
-      isAppInstalledHC = isInstalled;
-    });
-  }
-
-  Future<void> openAppStore({String packageId = ''}) async {
-    final url = 'https://play.google.com/store/apps/details?id=$packageId';
-    final uri = Uri.parse(url);
-    try {
-      if (!await launchUrl(uri)) {
-        throw Exception("Could not launch $uri");
-      }
-    } catch (e) {
-      rethrow;
-    }
-  }
-
   @override
   void initState() {
     super.initState();
@@ -393,13 +363,6 @@
     );
   }
 
-<<<<<<< HEAD
-  @override
-  void dispose() {
-    _subscription?.cancel();
-    super.dispose();
-  }
-=======
   Widget get _contentFetchingData => Column(
         mainAxisAlignment: MainAxisAlignment.center,
         children: <Widget>[
@@ -495,5 +458,10 @@
         AppState.DATA_NOT_DELETED => _dataNotDeleted,
         AppState.STEPS_READY => _stepsFetched,
       };
->>>>>>> 293340f5
+
+  @override
+  void dispose() {
+    _subscription?.cancel();
+    super.dispose();
+  }
 }