--- conflicted
+++ resolved
@@ -30,14 +30,8 @@
     super.initState();
   }
 
-<<<<<<< HEAD
   Future fetchData([bool mayUseLastAccount = true]) async {
-    /// Get everything from midnight until now
-=======
-  /// Fetch data from the healt plugin and print it
-  Future fetchData() async {
-    // get everything from midnight until now
->>>>>>> 9ace05b4
+    /// get everything from midnight until now
     DateTime startDate = DateTime(2020, 11, 07, 0, 0, 0);
     DateTime endDate = DateTime(2025, 11, 07, 23, 59, 59);
 
@@ -55,7 +49,6 @@
 
     setState(() => _state = AppState.FETCHING_DATA);
 
-<<<<<<< HEAD
     var prefs = await SharedPreferences.getInstance();
     var accountName;
     if (mayUseLastAccount) {
@@ -65,10 +58,6 @@
     /// You MUST request access to the data types before reading them
     accountName =
       await health.requestAuthorizationWithAccount(types, accountName);
-=======
-    // you MUST request access to the data types before reading them
-    bool accessWasGranted = await health.requestAuthorization(types);
->>>>>>> 9ace05b4
 
     int steps = 0;
 
@@ -80,12 +69,8 @@
         List<HealthDataPoint> healthData =
           await health.getHealthDataFromTypes(startDate, endDate, types, accountName);
 
-<<<<<<< HEAD
-        /// Save all the new data points
+        /// save all the new data points
         _healthDataList.clear();
-=======
-        // save all the new data points
->>>>>>> 9ace05b4
         _healthDataList.addAll(healthData);
       } catch (e) {
         print("Caught exception in getHealthDataFromTypes: $e");
