name: health_example
description: Demonstrates how to use the health plugin.
publish_to: "none"
version: 4.5.0

environment:
  sdk: ">=2.17.0 <3.0.0"
  flutter: ">=3.0.0"

dependencies:
  flutter:
    sdk: flutter
  cupertino_icons: ^1.0.2
  permission_handler: ^10.2.0

dev_dependencies:
  flutter_test:
    sdk: flutter
  health:
    path: ../

<<<<<<< HEAD
  shared_preferences: ^2.0.11

# For information on the generic Dart part of this file, see the
# following page: https://dart.dev/tools/pub/pubspec

# The following section is specific to Flutter.
=======
>>>>>>> 677b88a2
flutter:
  uses-material-design: true<|MERGE_RESOLUTION|>--- conflicted
+++ resolved
@@ -12,6 +12,7 @@
     sdk: flutter
   cupertino_icons: ^1.0.2
   permission_handler: ^10.2.0
+  shared_preferences: ^2.0.18
 
 dev_dependencies:
   flutter_test:
@@ -19,14 +20,5 @@
   health:
     path: ../
 
-<<<<<<< HEAD
-  shared_preferences: ^2.0.11
-
-# For information on the generic Dart part of this file, see the
-# following page: https://dart.dev/tools/pub/pubspec
-
-# The following section is specific to Flutter.
-=======
->>>>>>> 677b88a2
 flutter:
   uses-material-design: true