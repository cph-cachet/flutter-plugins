// !$*UTF8*$!
{
	archiveVersion = 1;
	classes = {
	};
	objectVersion = 54;
	objects = {

/* Begin PBXBuildFile section */
		0E73C03C9CE12BC96B79C15D /* Pods_Runner.framework in Frameworks */ = {isa = PBXBuildFile; fileRef = 331C3466792E0AE145779DB5 /* Pods_Runner.framework */; };
		1498D2341E8E89220040F4C2 /* GeneratedPluginRegistrant.m in Sources */ = {isa = PBXBuildFile; fileRef = 1498D2331E8E89220040F4C2 /* GeneratedPluginRegistrant.m */; };
<<<<<<< HEAD
		20939D465FC7D9B071A7D0EE /* Pods_RunnerTests.framework in Frameworks */ = {isa = PBXBuildFile; fileRef = 48CB653842D0CA705AA8BA01 /* Pods_RunnerTests.framework */; };
		331C808B294A63AB00263BE5 /* RunnerTests.swift in Sources */ = {isa = PBXBuildFile; fileRef = 331C807B294A618700263BE5 /* RunnerTests.swift */; };
		3B3967161E833CAA004F5970 /* AppFrameworkInfo.plist in Resources */ = {isa = PBXBuildFile; fileRef = 3B3967151E833CAA004F5970 /* AppFrameworkInfo.plist */; };
		5FFE590FDD29C4FD5D6394B5 /* Pods_Runner.framework in Frameworks */ = {isa = PBXBuildFile; fileRef = E129ECD4A5F2D7BF0C7B21A7 /* Pods_Runner.framework */; };
		74858FAF1ED2DC5600515810 /* AppDelegate.swift in Sources */ = {isa = PBXBuildFile; fileRef = 74858FAE1ED2DC5600515810 /* AppDelegate.swift */; };
=======
		1538537FCF3E6B2D5EE731AB /* Pods_RunnerTests.framework in Frameworks */ = {isa = PBXBuildFile; fileRef = 7CF05C63DD5841073CB4E39B /* Pods_RunnerTests.framework */; };
		331C808B294A63AB00263BE5 /* RunnerTests.swift in Sources */ = {isa = PBXBuildFile; fileRef = 331C807B294A618700263BE5 /* RunnerTests.swift */; };
		3B3967161E833CAA004F5970 /* AppFrameworkInfo.plist in Resources */ = {isa = PBXBuildFile; fileRef = 3B3967151E833CAA004F5970 /* AppFrameworkInfo.plist */; };
		74858FAF1ED2DC5600515810 /* AppDelegate.swift in Sources */ = {isa = PBXBuildFile; fileRef = 74858FAE1ED2DC5600515810 /* AppDelegate.swift */; };
		78A318202AECB46A00862997 /* FlutterGeneratedPluginSwiftPackage in Frameworks */ = {isa = PBXBuildFile; productRef = 78A3181F2AECB46A00862997 /* FlutterGeneratedPluginSwiftPackage */; };
>>>>>>> 2d9f6b47
		97C146FC1CF9000F007C117D /* Main.storyboard in Resources */ = {isa = PBXBuildFile; fileRef = 97C146FA1CF9000F007C117D /* Main.storyboard */; };
		97C146FE1CF9000F007C117D /* Assets.xcassets in Resources */ = {isa = PBXBuildFile; fileRef = 97C146FD1CF9000F007C117D /* Assets.xcassets */; };
		97C147011CF9000F007C117D /* LaunchScreen.storyboard in Resources */ = {isa = PBXBuildFile; fileRef = 97C146FF1CF9000F007C117D /* LaunchScreen.storyboard */; };
		ABB05D872D6BB16700FA4740 /* FlutterGeneratedPluginSwiftPackage in Frameworks */ = {isa = PBXBuildFile; productRef = ABB05D862D6BB16700FA4740 /* FlutterGeneratedPluginSwiftPackage */; };
/* End PBXBuildFile section */

/* Begin PBXContainerItemProxy section */
		331C8085294A63A400263BE5 /* PBXContainerItemProxy */ = {
			isa = PBXContainerItemProxy;
			containerPortal = 97C146E61CF9000F007C117D /* Project object */;
			proxyType = 1;
			remoteGlobalIDString = 97C146ED1CF9000F007C117D;
			remoteInfo = Runner;
		};
/* End PBXContainerItemProxy section */

/* Begin PBXCopyFilesBuildPhase section */
		9705A1C41CF9048500538489 /* Embed Frameworks */ = {
			isa = PBXCopyFilesBuildPhase;
			buildActionMask = 2147483647;
			dstPath = "";
			dstSubfolderSpec = 10;
			files = (
			);
			name = "Embed Frameworks";
			runOnlyForDeploymentPostprocessing = 0;
		};
/* End PBXCopyFilesBuildPhase section */

/* Begin PBXFileReference section */
		080FC4BE7B2926E42EFB9EF5 /* Pods-RunnerTests.release.xcconfig */ = {isa = PBXFileReference; includeInIndex = 1; lastKnownFileType = text.xcconfig; name = "Pods-RunnerTests.release.xcconfig"; path = "Target Support Files/Pods-RunnerTests/Pods-RunnerTests.release.xcconfig"; sourceTree = "<group>"; };
		1498D2321E8E86230040F4C2 /* GeneratedPluginRegistrant.h */ = {isa = PBXFileReference; lastKnownFileType = sourcecode.c.h; path = GeneratedPluginRegistrant.h; sourceTree = "<group>"; };
		1498D2331E8E89220040F4C2 /* GeneratedPluginRegistrant.m */ = {isa = PBXFileReference; fileEncoding = 4; lastKnownFileType = sourcecode.c.objc; path = GeneratedPluginRegistrant.m; sourceTree = "<group>"; };
<<<<<<< HEAD
		311CD59E63C33ABB13AB7081 /* Pods-Runner.debug.xcconfig */ = {isa = PBXFileReference; includeInIndex = 1; lastKnownFileType = text.xcconfig; name = "Pods-Runner.debug.xcconfig"; path = "Target Support Files/Pods-Runner/Pods-Runner.debug.xcconfig"; sourceTree = "<group>"; };
		331C807B294A618700263BE5 /* RunnerTests.swift */ = {isa = PBXFileReference; lastKnownFileType = sourcecode.swift; path = RunnerTests.swift; sourceTree = "<group>"; };
		331C8081294A63A400263BE5 /* RunnerTests.xctest */ = {isa = PBXFileReference; explicitFileType = wrapper.cfbundle; includeInIndex = 0; path = RunnerTests.xctest; sourceTree = BUILT_PRODUCTS_DIR; };
		3B3967151E833CAA004F5970 /* AppFrameworkInfo.plist */ = {isa = PBXFileReference; fileEncoding = 4; lastKnownFileType = text.plist.xml; name = AppFrameworkInfo.plist; path = Flutter/AppFrameworkInfo.plist; sourceTree = "<group>"; };
		48CB653842D0CA705AA8BA01 /* Pods_RunnerTests.framework */ = {isa = PBXFileReference; explicitFileType = wrapper.framework; includeInIndex = 0; path = Pods_RunnerTests.framework; sourceTree = BUILT_PRODUCTS_DIR; };
		6ECE2F283BAAC3A051E6C8E7 /* Pods-Runner.release.xcconfig */ = {isa = PBXFileReference; includeInIndex = 1; lastKnownFileType = text.xcconfig; name = "Pods-Runner.release.xcconfig"; path = "Target Support Files/Pods-Runner/Pods-Runner.release.xcconfig"; sourceTree = "<group>"; };
		74858FAD1ED2DC5600515810 /* Runner-Bridging-Header.h */ = {isa = PBXFileReference; lastKnownFileType = sourcecode.c.h; path = "Runner-Bridging-Header.h"; sourceTree = "<group>"; };
		74858FAE1ED2DC5600515810 /* AppDelegate.swift */ = {isa = PBXFileReference; fileEncoding = 4; lastKnownFileType = sourcecode.swift; path = AppDelegate.swift; sourceTree = "<group>"; };
		7AFA3C8E1D35360C0083082E /* Release.xcconfig */ = {isa = PBXFileReference; lastKnownFileType = text.xcconfig; name = Release.xcconfig; path = Flutter/Release.xcconfig; sourceTree = "<group>"; };
		846E37F8BA9FF9D4591F14A9 /* Pods-RunnerTests.profile.xcconfig */ = {isa = PBXFileReference; includeInIndex = 1; lastKnownFileType = text.xcconfig; name = "Pods-RunnerTests.profile.xcconfig"; path = "Target Support Files/Pods-RunnerTests/Pods-RunnerTests.profile.xcconfig"; sourceTree = "<group>"; };
=======
		331C3466792E0AE145779DB5 /* Pods_Runner.framework */ = {isa = PBXFileReference; explicitFileType = wrapper.framework; includeInIndex = 0; path = Pods_Runner.framework; sourceTree = BUILT_PRODUCTS_DIR; };
		331C807B294A618700263BE5 /* RunnerTests.swift */ = {isa = PBXFileReference; lastKnownFileType = sourcecode.swift; path = RunnerTests.swift; sourceTree = "<group>"; };
		331C8081294A63A400263BE5 /* RunnerTests.xctest */ = {isa = PBXFileReference; explicitFileType = wrapper.cfbundle; includeInIndex = 0; path = RunnerTests.xctest; sourceTree = BUILT_PRODUCTS_DIR; };
		3A090B140475A389FCD6B6D8 /* Pods-RunnerTests.profile.xcconfig */ = {isa = PBXFileReference; includeInIndex = 1; lastKnownFileType = text.xcconfig; name = "Pods-RunnerTests.profile.xcconfig"; path = "Target Support Files/Pods-RunnerTests/Pods-RunnerTests.profile.xcconfig"; sourceTree = "<group>"; };
		3B3967151E833CAA004F5970 /* AppFrameworkInfo.plist */ = {isa = PBXFileReference; fileEncoding = 4; lastKnownFileType = text.plist.xml; name = AppFrameworkInfo.plist; path = Flutter/AppFrameworkInfo.plist; sourceTree = "<group>"; };
		53E0CC498F9E1686FE7B71EC /* Pods-RunnerTests.debug.xcconfig */ = {isa = PBXFileReference; includeInIndex = 1; lastKnownFileType = text.xcconfig; name = "Pods-RunnerTests.debug.xcconfig"; path = "Target Support Files/Pods-RunnerTests/Pods-RunnerTests.debug.xcconfig"; sourceTree = "<group>"; };
		66EFA595EFC367CCF62B5486 /* Pods-Runner.profile.xcconfig */ = {isa = PBXFileReference; includeInIndex = 1; lastKnownFileType = text.xcconfig; name = "Pods-Runner.profile.xcconfig"; path = "Target Support Files/Pods-Runner/Pods-Runner.profile.xcconfig"; sourceTree = "<group>"; };
		74858FAD1ED2DC5600515810 /* Runner-Bridging-Header.h */ = {isa = PBXFileReference; lastKnownFileType = sourcecode.c.h; path = "Runner-Bridging-Header.h"; sourceTree = "<group>"; };
		74858FAE1ED2DC5600515810 /* AppDelegate.swift */ = {isa = PBXFileReference; fileEncoding = 4; lastKnownFileType = sourcecode.swift; path = AppDelegate.swift; sourceTree = "<group>"; };
		7AFA3C8E1D35360C0083082E /* Release.xcconfig */ = {isa = PBXFileReference; lastKnownFileType = text.xcconfig; name = Release.xcconfig; path = Flutter/Release.xcconfig; sourceTree = "<group>"; };
		7CF05C63DD5841073CB4E39B /* Pods_RunnerTests.framework */ = {isa = PBXFileReference; explicitFileType = wrapper.framework; includeInIndex = 0; path = Pods_RunnerTests.framework; sourceTree = BUILT_PRODUCTS_DIR; };
>>>>>>> 2d9f6b47
		9740EEB21CF90195004384FC /* Debug.xcconfig */ = {isa = PBXFileReference; fileEncoding = 4; lastKnownFileType = text.xcconfig; name = Debug.xcconfig; path = Flutter/Debug.xcconfig; sourceTree = "<group>"; };
		9740EEB31CF90195004384FC /* Generated.xcconfig */ = {isa = PBXFileReference; fileEncoding = 4; lastKnownFileType = text.xcconfig; name = Generated.xcconfig; path = Flutter/Generated.xcconfig; sourceTree = "<group>"; };
		97C146EE1CF9000F007C117D /* Runner.app */ = {isa = PBXFileReference; explicitFileType = wrapper.application; includeInIndex = 0; path = Runner.app; sourceTree = BUILT_PRODUCTS_DIR; };
		97C146FB1CF9000F007C117D /* Base */ = {isa = PBXFileReference; lastKnownFileType = file.storyboard; name = Base; path = Base.lproj/Main.storyboard; sourceTree = "<group>"; };
		97C146FD1CF9000F007C117D /* Assets.xcassets */ = {isa = PBXFileReference; lastKnownFileType = folder.assetcatalog; path = Assets.xcassets; sourceTree = "<group>"; };
		97C147001CF9000F007C117D /* Base */ = {isa = PBXFileReference; lastKnownFileType = file.storyboard; name = Base; path = Base.lproj/LaunchScreen.storyboard; sourceTree = "<group>"; };
		97C147021CF9000F007C117D /* Info.plist */ = {isa = PBXFileReference; lastKnownFileType = text.plist.xml; path = Info.plist; sourceTree = "<group>"; };
<<<<<<< HEAD
		C3BB7B959F80595D4B969F00 /* Pods-RunnerTests.debug.xcconfig */ = {isa = PBXFileReference; includeInIndex = 1; lastKnownFileType = text.xcconfig; name = "Pods-RunnerTests.debug.xcconfig"; path = "Target Support Files/Pods-RunnerTests/Pods-RunnerTests.debug.xcconfig"; sourceTree = "<group>"; };
		CBFB02E263E2832FB7A41212 /* Pods-Runner.profile.xcconfig */ = {isa = PBXFileReference; includeInIndex = 1; lastKnownFileType = text.xcconfig; name = "Pods-Runner.profile.xcconfig"; path = "Target Support Files/Pods-Runner/Pods-Runner.profile.xcconfig"; sourceTree = "<group>"; };
		E129ECD4A5F2D7BF0C7B21A7 /* Pods_Runner.framework */ = {isa = PBXFileReference; explicitFileType = wrapper.framework; includeInIndex = 0; path = Pods_Runner.framework; sourceTree = BUILT_PRODUCTS_DIR; };
		F661B1B5FF0034259235461C /* Pods-RunnerTests.release.xcconfig */ = {isa = PBXFileReference; includeInIndex = 1; lastKnownFileType = text.xcconfig; name = "Pods-RunnerTests.release.xcconfig"; path = "Target Support Files/Pods-RunnerTests/Pods-RunnerTests.release.xcconfig"; sourceTree = "<group>"; };
/* End PBXFileReference section */

/* Begin PBXFrameworksBuildPhase section */
		92515CC2FB6927D4DD3921DC /* Frameworks */ = {
			isa = PBXFrameworksBuildPhase;
			buildActionMask = 2147483647;
			files = (
				20939D465FC7D9B071A7D0EE /* Pods_RunnerTests.framework in Frameworks */,
=======
		ABEE568C2D6B9E4300551983 /* Runner.entitlements */ = {isa = PBXFileReference; lastKnownFileType = text.plist.entitlements; path = Runner.entitlements; sourceTree = "<group>"; };
		F97011D03CBC7A35D177D127 /* Pods-Runner.debug.xcconfig */ = {isa = PBXFileReference; includeInIndex = 1; lastKnownFileType = text.xcconfig; name = "Pods-Runner.debug.xcconfig"; path = "Target Support Files/Pods-Runner/Pods-Runner.debug.xcconfig"; sourceTree = "<group>"; };
		FCEA0A19EEB97E6889BA5240 /* Pods-Runner.release.xcconfig */ = {isa = PBXFileReference; includeInIndex = 1; lastKnownFileType = text.xcconfig; name = "Pods-Runner.release.xcconfig"; path = "Target Support Files/Pods-Runner/Pods-Runner.release.xcconfig"; sourceTree = "<group>"; };
/* End PBXFileReference section */

/* Begin PBXFrameworksBuildPhase section */
		5F1F7F882329D7A1B0D9F8A5 /* Frameworks */ = {
			isa = PBXFrameworksBuildPhase;
			buildActionMask = 2147483647;
			files = (
				1538537FCF3E6B2D5EE731AB /* Pods_RunnerTests.framework in Frameworks */,
>>>>>>> 2d9f6b47
			);
			runOnlyForDeploymentPostprocessing = 0;
		};
		97C146EB1CF9000F007C117D /* Frameworks */ = {
			isa = PBXFrameworksBuildPhase;
			buildActionMask = 2147483647;
			files = (
<<<<<<< HEAD
				5FFE590FDD29C4FD5D6394B5 /* Pods_Runner.framework in Frameworks */,
=======
				78A318202AECB46A00862997 /* FlutterGeneratedPluginSwiftPackage in Frameworks */,
				ABB05D872D6BB16700FA4740 /* FlutterGeneratedPluginSwiftPackage in Frameworks */,
				0E73C03C9CE12BC96B79C15D /* Pods_Runner.framework in Frameworks */,
>>>>>>> 2d9f6b47
			);
			runOnlyForDeploymentPostprocessing = 0;
		};
/* End PBXFrameworksBuildPhase section */

/* Begin PBXGroup section */
<<<<<<< HEAD
		331C8082294A63A400263BE5 /* RunnerTests */ = {
			isa = PBXGroup;
			children = (
				331C807B294A618700263BE5 /* RunnerTests.swift */,
			);
			path = RunnerTests;
			sourceTree = "<group>";
		};
		5A0C11D934441F0383944A0C /* Pods */ = {
			isa = PBXGroup;
			children = (
				311CD59E63C33ABB13AB7081 /* Pods-Runner.debug.xcconfig */,
				6ECE2F283BAAC3A051E6C8E7 /* Pods-Runner.release.xcconfig */,
				CBFB02E263E2832FB7A41212 /* Pods-Runner.profile.xcconfig */,
				C3BB7B959F80595D4B969F00 /* Pods-RunnerTests.debug.xcconfig */,
				F661B1B5FF0034259235461C /* Pods-RunnerTests.release.xcconfig */,
				846E37F8BA9FF9D4591F14A9 /* Pods-RunnerTests.profile.xcconfig */,
			);
			name = Pods;
			path = Pods;
			sourceTree = "<group>";
		};
		790E7CE3EB69552F02D2723D /* Frameworks */ = {
			isa = PBXGroup;
			children = (
				E129ECD4A5F2D7BF0C7B21A7 /* Pods_Runner.framework */,
				48CB653842D0CA705AA8BA01 /* Pods_RunnerTests.framework */,
=======
		0FF3A715528E9DF113CAF119 /* Frameworks */ = {
			isa = PBXGroup;
			children = (
				331C3466792E0AE145779DB5 /* Pods_Runner.framework */,
				7CF05C63DD5841073CB4E39B /* Pods_RunnerTests.framework */,
>>>>>>> 2d9f6b47
			);
			name = Frameworks;
			sourceTree = "<group>";
		};
		331C8082294A63A400263BE5 /* RunnerTests */ = {
			isa = PBXGroup;
			children = (
				331C807B294A618700263BE5 /* RunnerTests.swift */,
			);
			path = RunnerTests;
			sourceTree = "<group>";
		};
		9740EEB11CF90186004384FC /* Flutter */ = {
			isa = PBXGroup;
			children = (
				3B3967151E833CAA004F5970 /* AppFrameworkInfo.plist */,
				9740EEB21CF90195004384FC /* Debug.xcconfig */,
				7AFA3C8E1D35360C0083082E /* Release.xcconfig */,
				9740EEB31CF90195004384FC /* Generated.xcconfig */,
			);
			name = Flutter;
			sourceTree = "<group>";
		};
		97C146E51CF9000F007C117D = {
			isa = PBXGroup;
			children = (
				9740EEB11CF90186004384FC /* Flutter */,
				97C146F01CF9000F007C117D /* Runner */,
				97C146EF1CF9000F007C117D /* Products */,
				331C8082294A63A400263BE5 /* RunnerTests */,
<<<<<<< HEAD
				5A0C11D934441F0383944A0C /* Pods */,
				790E7CE3EB69552F02D2723D /* Frameworks */,
=======
				F5F8E5994A43423CF6FC3663 /* Pods */,
				0FF3A715528E9DF113CAF119 /* Frameworks */,
>>>>>>> 2d9f6b47
			);
			sourceTree = "<group>";
		};
		97C146EF1CF9000F007C117D /* Products */ = {
			isa = PBXGroup;
			children = (
				97C146EE1CF9000F007C117D /* Runner.app */,
				331C8081294A63A400263BE5 /* RunnerTests.xctest */,
			);
			name = Products;
			sourceTree = "<group>";
		};
		97C146F01CF9000F007C117D /* Runner */ = {
			isa = PBXGroup;
			children = (
<<<<<<< HEAD
=======
				ABEE568C2D6B9E4300551983 /* Runner.entitlements */,
>>>>>>> 2d9f6b47
				97C146FA1CF9000F007C117D /* Main.storyboard */,
				97C146FD1CF9000F007C117D /* Assets.xcassets */,
				97C146FF1CF9000F007C117D /* LaunchScreen.storyboard */,
				97C147021CF9000F007C117D /* Info.plist */,
				1498D2321E8E86230040F4C2 /* GeneratedPluginRegistrant.h */,
				1498D2331E8E89220040F4C2 /* GeneratedPluginRegistrant.m */,
				74858FAE1ED2DC5600515810 /* AppDelegate.swift */,
				74858FAD1ED2DC5600515810 /* Runner-Bridging-Header.h */,
			);
			path = Runner;
			sourceTree = "<group>";
		};
<<<<<<< HEAD
=======
		F5F8E5994A43423CF6FC3663 /* Pods */ = {
			isa = PBXGroup;
			children = (
				F97011D03CBC7A35D177D127 /* Pods-Runner.debug.xcconfig */,
				FCEA0A19EEB97E6889BA5240 /* Pods-Runner.release.xcconfig */,
				66EFA595EFC367CCF62B5486 /* Pods-Runner.profile.xcconfig */,
				53E0CC498F9E1686FE7B71EC /* Pods-RunnerTests.debug.xcconfig */,
				080FC4BE7B2926E42EFB9EF5 /* Pods-RunnerTests.release.xcconfig */,
				3A090B140475A389FCD6B6D8 /* Pods-RunnerTests.profile.xcconfig */,
			);
			path = Pods;
			sourceTree = "<group>";
		};
>>>>>>> 2d9f6b47
/* End PBXGroup section */

/* Begin PBXNativeTarget section */
		331C8080294A63A400263BE5 /* RunnerTests */ = {
			isa = PBXNativeTarget;
			buildConfigurationList = 331C8087294A63A400263BE5 /* Build configuration list for PBXNativeTarget "RunnerTests" */;
			buildPhases = (
<<<<<<< HEAD
				CF9A537E347C1C3E9A947F1C /* [CP] Check Pods Manifest.lock */,
				331C807D294A63A400263BE5 /* Sources */,
				331C807F294A63A400263BE5 /* Resources */,
				92515CC2FB6927D4DD3921DC /* Frameworks */,
=======
				F39DD7443B254A13543A9E9D /* [CP] Check Pods Manifest.lock */,
				331C807D294A63A400263BE5 /* Sources */,
				331C807F294A63A400263BE5 /* Resources */,
				5F1F7F882329D7A1B0D9F8A5 /* Frameworks */,
>>>>>>> 2d9f6b47
			);
			buildRules = (
			);
			dependencies = (
				331C8086294A63A400263BE5 /* PBXTargetDependency */,
			);
			name = RunnerTests;
			productName = RunnerTests;
			productReference = 331C8081294A63A400263BE5 /* RunnerTests.xctest */;
			productType = "com.apple.product-type.bundle.unit-test";
		};
		97C146ED1CF9000F007C117D /* Runner */ = {
			isa = PBXNativeTarget;
			buildConfigurationList = 97C147051CF9000F007C117D /* Build configuration list for PBXNativeTarget "Runner" */;
			buildPhases = (
<<<<<<< HEAD
				27344022B9BCC96D033AEDE6 /* [CP] Check Pods Manifest.lock */,
=======
				53B344462328A747F09FF208 /* [CP] Check Pods Manifest.lock */,
>>>>>>> 2d9f6b47
				9740EEB61CF901F6004384FC /* Run Script */,
				97C146EA1CF9000F007C117D /* Sources */,
				97C146EB1CF9000F007C117D /* Frameworks */,
				97C146EC1CF9000F007C117D /* Resources */,
				9705A1C41CF9048500538489 /* Embed Frameworks */,
				3B06AD1E1E4923F5004D2608 /* Thin Binary */,
<<<<<<< HEAD
				C5B1177E499C542655C8E54F /* [CP] Embed Pods Frameworks */,
				14A158005174031405FFC08C /* [CP] Copy Pods Resources */,
=======
				6FEBDBC7D4FF675303904EA3 /* [CP] Embed Pods Frameworks */,
				BC3ECE390F66D6EA0F9FC9C4 /* [CP] Copy Pods Resources */,
>>>>>>> 2d9f6b47
			);
			buildRules = (
			);
			dependencies = (
			);
			name = Runner;
			packageProductDependencies = (
				78A3181F2AECB46A00862997 /* FlutterGeneratedPluginSwiftPackage */,
				ABB05D862D6BB16700FA4740 /* FlutterGeneratedPluginSwiftPackage */,
			);
			productName = Runner;
			productReference = 97C146EE1CF9000F007C117D /* Runner.app */;
			productType = "com.apple.product-type.application";
		};
/* End PBXNativeTarget section */

/* Begin PBXProject section */
		97C146E61CF9000F007C117D /* Project object */ = {
			isa = PBXProject;
			attributes = {
				BuildIndependentTargetsInParallel = YES;
				LastUpgradeCheck = 1510;
				ORGANIZATIONNAME = "";
				TargetAttributes = {
					331C8080294A63A400263BE5 = {
						CreatedOnToolsVersion = 14.0;
						TestTargetID = 97C146ED1CF9000F007C117D;
					};
					97C146ED1CF9000F007C117D = {
						CreatedOnToolsVersion = 7.3.1;
						LastSwiftMigration = 1100;
					};
				};
			};
			buildConfigurationList = 97C146E91CF9000F007C117D /* Build configuration list for PBXProject "Runner" */;
			compatibilityVersion = "Xcode 9.3";
			developmentRegion = en;
			hasScannedForEncodings = 0;
			knownRegions = (
				en,
				Base,
			);
			mainGroup = 97C146E51CF9000F007C117D;
			packageReferences = (
				ABB05D852D6BB16700FA4740 /* XCLocalSwiftPackageReference "Flutter/ephemeral/Packages/FlutterGeneratedPluginSwiftPackage" */,
			);
			productRefGroup = 97C146EF1CF9000F007C117D /* Products */;
			projectDirPath = "";
			projectRoot = "";
			targets = (
				97C146ED1CF9000F007C117D /* Runner */,
				331C8080294A63A400263BE5 /* RunnerTests */,
			);
		};
/* End PBXProject section */

/* Begin PBXResourcesBuildPhase section */
		331C807F294A63A400263BE5 /* Resources */ = {
			isa = PBXResourcesBuildPhase;
			buildActionMask = 2147483647;
			files = (
			);
			runOnlyForDeploymentPostprocessing = 0;
		};
		97C146EC1CF9000F007C117D /* Resources */ = {
			isa = PBXResourcesBuildPhase;
			buildActionMask = 2147483647;
			files = (
				97C147011CF9000F007C117D /* LaunchScreen.storyboard in Resources */,
				3B3967161E833CAA004F5970 /* AppFrameworkInfo.plist in Resources */,
				97C146FE1CF9000F007C117D /* Assets.xcassets in Resources */,
				97C146FC1CF9000F007C117D /* Main.storyboard in Resources */,
			);
			runOnlyForDeploymentPostprocessing = 0;
		};
/* End PBXResourcesBuildPhase section */

/* Begin PBXShellScriptBuildPhase section */
		14A158005174031405FFC08C /* [CP] Copy Pods Resources */ = {
			isa = PBXShellScriptBuildPhase;
			buildActionMask = 2147483647;
			files = (
			);
			inputFileListPaths = (
				"${PODS_ROOT}/Target Support Files/Pods-Runner/Pods-Runner-resources-${CONFIGURATION}-input-files.xcfilelist",
			);
			name = "[CP] Copy Pods Resources";
			outputFileListPaths = (
				"${PODS_ROOT}/Target Support Files/Pods-Runner/Pods-Runner-resources-${CONFIGURATION}-output-files.xcfilelist",
			);
			runOnlyForDeploymentPostprocessing = 0;
			shellPath = /bin/sh;
			shellScript = "\"${PODS_ROOT}/Target Support Files/Pods-Runner/Pods-Runner-resources.sh\"\n";
			showEnvVarsInLog = 0;
		};
		27344022B9BCC96D033AEDE6 /* [CP] Check Pods Manifest.lock */ = {
			isa = PBXShellScriptBuildPhase;
			buildActionMask = 2147483647;
			files = (
			);
			inputFileListPaths = (
			);
			inputPaths = (
				"${PODS_PODFILE_DIR_PATH}/Podfile.lock",
				"${PODS_ROOT}/Manifest.lock",
			);
			name = "[CP] Check Pods Manifest.lock";
			outputFileListPaths = (
			);
			outputPaths = (
				"$(DERIVED_FILE_DIR)/Pods-Runner-checkManifestLockResult.txt",
			);
			runOnlyForDeploymentPostprocessing = 0;
			shellPath = /bin/sh;
			shellScript = "diff \"${PODS_PODFILE_DIR_PATH}/Podfile.lock\" \"${PODS_ROOT}/Manifest.lock\" > /dev/null\nif [ $? != 0 ] ; then\n    # print error to STDERR\n    echo \"error: The sandbox is not in sync with the Podfile.lock. Run 'pod install' or update your CocoaPods installation.\" >&2\n    exit 1\nfi\n# This output is used by Xcode 'outputs' to avoid re-running this script phase.\necho \"SUCCESS\" > \"${SCRIPT_OUTPUT_FILE_0}\"\n";
			showEnvVarsInLog = 0;
		};
<<<<<<< HEAD
		3B06AD1E1E4923F5004D2608 /* Thin Binary */ = {
=======
		53B344462328A747F09FF208 /* [CP] Check Pods Manifest.lock */ = {
>>>>>>> 2d9f6b47
			isa = PBXShellScriptBuildPhase;
			alwaysOutOfDate = 1;
			buildActionMask = 2147483647;
			files = (
			);
			inputFileListPaths = (
			);
			inputPaths = (
<<<<<<< HEAD
				"${TARGET_BUILD_DIR}/${INFOPLIST_PATH}",
			);
			name = "Thin Binary";
			outputPaths = (
=======
				"${PODS_PODFILE_DIR_PATH}/Podfile.lock",
				"${PODS_ROOT}/Manifest.lock",
			);
			name = "[CP] Check Pods Manifest.lock";
			outputFileListPaths = (
			);
			outputPaths = (
				"$(DERIVED_FILE_DIR)/Pods-Runner-checkManifestLockResult.txt",
			);
			runOnlyForDeploymentPostprocessing = 0;
			shellPath = /bin/sh;
			shellScript = "diff \"${PODS_PODFILE_DIR_PATH}/Podfile.lock\" \"${PODS_ROOT}/Manifest.lock\" > /dev/null\nif [ $? != 0 ] ; then\n    # print error to STDERR\n    echo \"error: The sandbox is not in sync with the Podfile.lock. Run 'pod install' or update your CocoaPods installation.\" >&2\n    exit 1\nfi\n# This output is used by Xcode 'outputs' to avoid re-running this script phase.\necho \"SUCCESS\" > \"${SCRIPT_OUTPUT_FILE_0}\"\n";
			showEnvVarsInLog = 0;
		};
		6FEBDBC7D4FF675303904EA3 /* [CP] Embed Pods Frameworks */ = {
			isa = PBXShellScriptBuildPhase;
			buildActionMask = 2147483647;
			files = (
			);
			inputFileListPaths = (
				"${PODS_ROOT}/Target Support Files/Pods-Runner/Pods-Runner-frameworks-${CONFIGURATION}-input-files.xcfilelist",
			);
			name = "[CP] Embed Pods Frameworks";
			outputFileListPaths = (
				"${PODS_ROOT}/Target Support Files/Pods-Runner/Pods-Runner-frameworks-${CONFIGURATION}-output-files.xcfilelist",
>>>>>>> 2d9f6b47
			);
			runOnlyForDeploymentPostprocessing = 0;
			shellPath = /bin/sh;
			shellScript = "/bin/sh \"$FLUTTER_ROOT/packages/flutter_tools/bin/xcode_backend.sh\" embed_and_thin";
		};
		9740EEB61CF901F6004384FC /* Run Script */ = {
			isa = PBXShellScriptBuildPhase;
			alwaysOutOfDate = 1;
			buildActionMask = 2147483647;
			files = (
			);
			inputPaths = (
			);
			name = "Run Script";
			outputPaths = (
			);
			runOnlyForDeploymentPostprocessing = 0;
			shellPath = /bin/sh;
			shellScript = "/bin/sh \"$FLUTTER_ROOT/packages/flutter_tools/bin/xcode_backend.sh\" build";
		};
<<<<<<< HEAD
		C5B1177E499C542655C8E54F /* [CP] Embed Pods Frameworks */ = {
=======
		BC3ECE390F66D6EA0F9FC9C4 /* [CP] Copy Pods Resources */ = {
>>>>>>> 2d9f6b47
			isa = PBXShellScriptBuildPhase;
			buildActionMask = 2147483647;
			files = (
			);
			inputFileListPaths = (
<<<<<<< HEAD
				"${PODS_ROOT}/Target Support Files/Pods-Runner/Pods-Runner-frameworks-${CONFIGURATION}-input-files.xcfilelist",
			);
			name = "[CP] Embed Pods Frameworks";
			outputFileListPaths = (
				"${PODS_ROOT}/Target Support Files/Pods-Runner/Pods-Runner-frameworks-${CONFIGURATION}-output-files.xcfilelist",
=======
				"${PODS_ROOT}/Target Support Files/Pods-Runner/Pods-Runner-resources-${CONFIGURATION}-input-files.xcfilelist",
			);
			name = "[CP] Copy Pods Resources";
			outputFileListPaths = (
				"${PODS_ROOT}/Target Support Files/Pods-Runner/Pods-Runner-resources-${CONFIGURATION}-output-files.xcfilelist",
>>>>>>> 2d9f6b47
			);
			runOnlyForDeploymentPostprocessing = 0;
			shellPath = /bin/sh;
			shellScript = "\"${PODS_ROOT}/Target Support Files/Pods-Runner/Pods-Runner-frameworks.sh\"\n";
			showEnvVarsInLog = 0;
		};
<<<<<<< HEAD
		CF9A537E347C1C3E9A947F1C /* [CP] Check Pods Manifest.lock */ = {
=======
		F39DD7443B254A13543A9E9D /* [CP] Check Pods Manifest.lock */ = {
>>>>>>> 2d9f6b47
			isa = PBXShellScriptBuildPhase;
			buildActionMask = 2147483647;
			files = (
			);
			inputFileListPaths = (
			);
			inputPaths = (
				"${PODS_PODFILE_DIR_PATH}/Podfile.lock",
				"${PODS_ROOT}/Manifest.lock",
			);
			name = "[CP] Check Pods Manifest.lock";
			outputFileListPaths = (
			);
			outputPaths = (
				"$(DERIVED_FILE_DIR)/Pods-RunnerTests-checkManifestLockResult.txt",
			);
			runOnlyForDeploymentPostprocessing = 0;
			shellPath = /bin/sh;
			shellScript = "diff \"${PODS_PODFILE_DIR_PATH}/Podfile.lock\" \"${PODS_ROOT}/Manifest.lock\" > /dev/null\nif [ $? != 0 ] ; then\n    # print error to STDERR\n    echo \"error: The sandbox is not in sync with the Podfile.lock. Run 'pod install' or update your CocoaPods installation.\" >&2\n    exit 1\nfi\n# This output is used by Xcode 'outputs' to avoid re-running this script phase.\necho \"SUCCESS\" > \"${SCRIPT_OUTPUT_FILE_0}\"\n";
			showEnvVarsInLog = 0;
		};
/* End PBXShellScriptBuildPhase section */

/* Begin PBXSourcesBuildPhase section */
		331C807D294A63A400263BE5 /* Sources */ = {
			isa = PBXSourcesBuildPhase;
			buildActionMask = 2147483647;
			files = (
				331C808B294A63AB00263BE5 /* RunnerTests.swift in Sources */,
			);
			runOnlyForDeploymentPostprocessing = 0;
		};
		97C146EA1CF9000F007C117D /* Sources */ = {
			isa = PBXSourcesBuildPhase;
			buildActionMask = 2147483647;
			files = (
				74858FAF1ED2DC5600515810 /* AppDelegate.swift in Sources */,
				1498D2341E8E89220040F4C2 /* GeneratedPluginRegistrant.m in Sources */,
			);
			runOnlyForDeploymentPostprocessing = 0;
		};
/* End PBXSourcesBuildPhase section */

/* Begin PBXTargetDependency section */
		331C8086294A63A400263BE5 /* PBXTargetDependency */ = {
			isa = PBXTargetDependency;
			target = 97C146ED1CF9000F007C117D /* Runner */;
			targetProxy = 331C8085294A63A400263BE5 /* PBXContainerItemProxy */;
		};
/* End PBXTargetDependency section */

/* Begin PBXVariantGroup section */
		97C146FA1CF9000F007C117D /* Main.storyboard */ = {
			isa = PBXVariantGroup;
			children = (
				97C146FB1CF9000F007C117D /* Base */,
			);
			name = Main.storyboard;
			sourceTree = "<group>";
		};
		97C146FF1CF9000F007C117D /* LaunchScreen.storyboard */ = {
			isa = PBXVariantGroup;
			children = (
				97C147001CF9000F007C117D /* Base */,
			);
			name = LaunchScreen.storyboard;
			sourceTree = "<group>";
		};
/* End PBXVariantGroup section */

/* Begin XCBuildConfiguration section */
		249021D3217E4FDB00AE95B9 /* Profile */ = {
			isa = XCBuildConfiguration;
			buildSettings = {
				ALWAYS_SEARCH_USER_PATHS = NO;
				ASSETCATALOG_COMPILER_GENERATE_SWIFT_ASSET_SYMBOL_EXTENSIONS = YES;
				CLANG_ANALYZER_NONNULL = YES;
				CLANG_CXX_LANGUAGE_STANDARD = "gnu++0x";
				CLANG_CXX_LIBRARY = "libc++";
				CLANG_ENABLE_MODULES = YES;
				CLANG_ENABLE_OBJC_ARC = YES;
				CLANG_WARN_BLOCK_CAPTURE_AUTORELEASING = YES;
				CLANG_WARN_BOOL_CONVERSION = YES;
				CLANG_WARN_COMMA = YES;
				CLANG_WARN_CONSTANT_CONVERSION = YES;
				CLANG_WARN_DEPRECATED_OBJC_IMPLEMENTATIONS = YES;
				CLANG_WARN_DIRECT_OBJC_ISA_USAGE = YES_ERROR;
				CLANG_WARN_EMPTY_BODY = YES;
				CLANG_WARN_ENUM_CONVERSION = YES;
				CLANG_WARN_INFINITE_RECURSION = YES;
				CLANG_WARN_INT_CONVERSION = YES;
				CLANG_WARN_NON_LITERAL_NULL_CONVERSION = YES;
				CLANG_WARN_OBJC_IMPLICIT_RETAIN_SELF = YES;
				CLANG_WARN_OBJC_LITERAL_CONVERSION = YES;
				CLANG_WARN_OBJC_ROOT_CLASS = YES_ERROR;
				CLANG_WARN_RANGE_LOOP_ANALYSIS = YES;
				CLANG_WARN_STRICT_PROTOTYPES = YES;
				CLANG_WARN_SUSPICIOUS_MOVE = YES;
				CLANG_WARN_UNREACHABLE_CODE = YES;
				CLANG_WARN__DUPLICATE_METHOD_MATCH = YES;
				"CODE_SIGN_IDENTITY[sdk=iphoneos*]" = "iPhone Developer";
				COPY_PHASE_STRIP = NO;
				DEBUG_INFORMATION_FORMAT = "dwarf-with-dsym";
				ENABLE_NS_ASSERTIONS = NO;
				ENABLE_STRICT_OBJC_MSGSEND = YES;
				ENABLE_USER_SCRIPT_SANDBOXING = NO;
				GCC_C_LANGUAGE_STANDARD = gnu99;
				GCC_NO_COMMON_BLOCKS = YES;
				GCC_WARN_64_TO_32_BIT_CONVERSION = YES;
				GCC_WARN_ABOUT_RETURN_TYPE = YES_ERROR;
				GCC_WARN_UNDECLARED_SELECTOR = YES;
				GCC_WARN_UNINITIALIZED_AUTOS = YES_AGGRESSIVE;
				GCC_WARN_UNUSED_FUNCTION = YES;
				GCC_WARN_UNUSED_VARIABLE = YES;
				IPHONEOS_DEPLOYMENT_TARGET = 12.0;
				MTL_ENABLE_DEBUG_INFO = NO;
				SDKROOT = iphoneos;
				SUPPORTED_PLATFORMS = iphoneos;
				TARGETED_DEVICE_FAMILY = "1,2";
				VALIDATE_PRODUCT = YES;
			};
			name = Profile;
		};
		249021D4217E4FDB00AE95B9 /* Profile */ = {
			isa = XCBuildConfiguration;
			baseConfigurationReference = 7AFA3C8E1D35360C0083082E /* Release.xcconfig */;
			buildSettings = {
				ASSETCATALOG_COMPILER_APPICON_NAME = AppIcon;
				CLANG_ENABLE_MODULES = YES;
<<<<<<< HEAD
=======
				CODE_SIGN_ENTITLEMENTS = Runner/Runner.entitlements;
>>>>>>> 2d9f6b47
				CURRENT_PROJECT_VERSION = "$(FLUTTER_BUILD_NUMBER)";
				DEVELOPMENT_TEAM = 4A2HNSB52U;
				ENABLE_BITCODE = NO;
				INFOPLIST_FILE = Runner/Info.plist;
				LD_RUNPATH_SEARCH_PATHS = (
					"$(inherited)",
					"@executable_path/Frameworks",
				);
<<<<<<< HEAD
				PRODUCT_BUNDLE_IDENTIFIER = com.example.exampleNew;
=======
				PRODUCT_BUNDLE_IDENTIFIER = cachet.plugins.health.example;
>>>>>>> 2d9f6b47
				PRODUCT_NAME = "$(TARGET_NAME)";
				SWIFT_OBJC_BRIDGING_HEADER = "Runner/Runner-Bridging-Header.h";
				SWIFT_VERSION = 5.0;
				VERSIONING_SYSTEM = "apple-generic";
			};
			name = Profile;
		};
		331C8088294A63A400263BE5 /* Debug */ = {
			isa = XCBuildConfiguration;
<<<<<<< HEAD
			baseConfigurationReference = C3BB7B959F80595D4B969F00 /* Pods-RunnerTests.debug.xcconfig */;
=======
			baseConfigurationReference = 53E0CC498F9E1686FE7B71EC /* Pods-RunnerTests.debug.xcconfig */;
>>>>>>> 2d9f6b47
			buildSettings = {
				BUNDLE_LOADER = "$(TEST_HOST)";
				CODE_SIGN_STYLE = Automatic;
				CURRENT_PROJECT_VERSION = 1;
				GENERATE_INFOPLIST_FILE = YES;
				MARKETING_VERSION = 1.0;
<<<<<<< HEAD
				PRODUCT_BUNDLE_IDENTIFIER = com.example.exampleNew.RunnerTests;
=======
				PRODUCT_BUNDLE_IDENTIFIER = cachet.plugins.health.healthExample.RunnerTests;
>>>>>>> 2d9f6b47
				PRODUCT_NAME = "$(TARGET_NAME)";
				SWIFT_ACTIVE_COMPILATION_CONDITIONS = DEBUG;
				SWIFT_OPTIMIZATION_LEVEL = "-Onone";
				SWIFT_VERSION = 5.0;
				TEST_HOST = "$(BUILT_PRODUCTS_DIR)/Runner.app/$(BUNDLE_EXECUTABLE_FOLDER_PATH)/Runner";
			};
			name = Debug;
		};
		331C8089294A63A400263BE5 /* Release */ = {
			isa = XCBuildConfiguration;
<<<<<<< HEAD
			baseConfigurationReference = F661B1B5FF0034259235461C /* Pods-RunnerTests.release.xcconfig */;
=======
			baseConfigurationReference = 080FC4BE7B2926E42EFB9EF5 /* Pods-RunnerTests.release.xcconfig */;
>>>>>>> 2d9f6b47
			buildSettings = {
				BUNDLE_LOADER = "$(TEST_HOST)";
				CODE_SIGN_STYLE = Automatic;
				CURRENT_PROJECT_VERSION = 1;
				GENERATE_INFOPLIST_FILE = YES;
				MARKETING_VERSION = 1.0;
<<<<<<< HEAD
				PRODUCT_BUNDLE_IDENTIFIER = com.example.exampleNew.RunnerTests;
=======
				PRODUCT_BUNDLE_IDENTIFIER = cachet.plugins.health.healthExample.RunnerTests;
>>>>>>> 2d9f6b47
				PRODUCT_NAME = "$(TARGET_NAME)";
				SWIFT_VERSION = 5.0;
				TEST_HOST = "$(BUILT_PRODUCTS_DIR)/Runner.app/$(BUNDLE_EXECUTABLE_FOLDER_PATH)/Runner";
			};
			name = Release;
		};
		331C808A294A63A400263BE5 /* Profile */ = {
			isa = XCBuildConfiguration;
<<<<<<< HEAD
			baseConfigurationReference = 846E37F8BA9FF9D4591F14A9 /* Pods-RunnerTests.profile.xcconfig */;
=======
			baseConfigurationReference = 3A090B140475A389FCD6B6D8 /* Pods-RunnerTests.profile.xcconfig */;
>>>>>>> 2d9f6b47
			buildSettings = {
				BUNDLE_LOADER = "$(TEST_HOST)";
				CODE_SIGN_STYLE = Automatic;
				CURRENT_PROJECT_VERSION = 1;
				GENERATE_INFOPLIST_FILE = YES;
				MARKETING_VERSION = 1.0;
<<<<<<< HEAD
				PRODUCT_BUNDLE_IDENTIFIER = com.example.exampleNew.RunnerTests;
=======
				PRODUCT_BUNDLE_IDENTIFIER = cachet.plugins.health.healthExample.RunnerTests;
>>>>>>> 2d9f6b47
				PRODUCT_NAME = "$(TARGET_NAME)";
				SWIFT_VERSION = 5.0;
				TEST_HOST = "$(BUILT_PRODUCTS_DIR)/Runner.app/$(BUNDLE_EXECUTABLE_FOLDER_PATH)/Runner";
			};
			name = Profile;
		};
		97C147031CF9000F007C117D /* Debug */ = {
			isa = XCBuildConfiguration;
			buildSettings = {
				ALWAYS_SEARCH_USER_PATHS = NO;
				ASSETCATALOG_COMPILER_GENERATE_SWIFT_ASSET_SYMBOL_EXTENSIONS = YES;
				CLANG_ANALYZER_NONNULL = YES;
				CLANG_CXX_LANGUAGE_STANDARD = "gnu++0x";
				CLANG_CXX_LIBRARY = "libc++";
				CLANG_ENABLE_MODULES = YES;
				CLANG_ENABLE_OBJC_ARC = YES;
				CLANG_WARN_BLOCK_CAPTURE_AUTORELEASING = YES;
				CLANG_WARN_BOOL_CONVERSION = YES;
				CLANG_WARN_COMMA = YES;
				CLANG_WARN_CONSTANT_CONVERSION = YES;
				CLANG_WARN_DEPRECATED_OBJC_IMPLEMENTATIONS = YES;
				CLANG_WARN_DIRECT_OBJC_ISA_USAGE = YES_ERROR;
				CLANG_WARN_EMPTY_BODY = YES;
				CLANG_WARN_ENUM_CONVERSION = YES;
				CLANG_WARN_INFINITE_RECURSION = YES;
				CLANG_WARN_INT_CONVERSION = YES;
				CLANG_WARN_NON_LITERAL_NULL_CONVERSION = YES;
				CLANG_WARN_OBJC_IMPLICIT_RETAIN_SELF = YES;
				CLANG_WARN_OBJC_LITERAL_CONVERSION = YES;
				CLANG_WARN_OBJC_ROOT_CLASS = YES_ERROR;
				CLANG_WARN_RANGE_LOOP_ANALYSIS = YES;
				CLANG_WARN_STRICT_PROTOTYPES = YES;
				CLANG_WARN_SUSPICIOUS_MOVE = YES;
				CLANG_WARN_UNREACHABLE_CODE = YES;
				CLANG_WARN__DUPLICATE_METHOD_MATCH = YES;
				"CODE_SIGN_IDENTITY[sdk=iphoneos*]" = "iPhone Developer";
				COPY_PHASE_STRIP = NO;
				DEBUG_INFORMATION_FORMAT = dwarf;
				ENABLE_STRICT_OBJC_MSGSEND = YES;
				ENABLE_TESTABILITY = YES;
				ENABLE_USER_SCRIPT_SANDBOXING = NO;
				GCC_C_LANGUAGE_STANDARD = gnu99;
				GCC_DYNAMIC_NO_PIC = NO;
				GCC_NO_COMMON_BLOCKS = YES;
				GCC_OPTIMIZATION_LEVEL = 0;
				GCC_PREPROCESSOR_DEFINITIONS = (
					"DEBUG=1",
					"$(inherited)",
				);
				GCC_WARN_64_TO_32_BIT_CONVERSION = YES;
				GCC_WARN_ABOUT_RETURN_TYPE = YES_ERROR;
				GCC_WARN_UNDECLARED_SELECTOR = YES;
				GCC_WARN_UNINITIALIZED_AUTOS = YES_AGGRESSIVE;
				GCC_WARN_UNUSED_FUNCTION = YES;
				GCC_WARN_UNUSED_VARIABLE = YES;
				IPHONEOS_DEPLOYMENT_TARGET = 12.0;
				MTL_ENABLE_DEBUG_INFO = YES;
				ONLY_ACTIVE_ARCH = YES;
				SDKROOT = iphoneos;
				TARGETED_DEVICE_FAMILY = "1,2";
			};
			name = Debug;
		};
		97C147041CF9000F007C117D /* Release */ = {
			isa = XCBuildConfiguration;
			buildSettings = {
				ALWAYS_SEARCH_USER_PATHS = NO;
				ASSETCATALOG_COMPILER_GENERATE_SWIFT_ASSET_SYMBOL_EXTENSIONS = YES;
				CLANG_ANALYZER_NONNULL = YES;
				CLANG_CXX_LANGUAGE_STANDARD = "gnu++0x";
				CLANG_CXX_LIBRARY = "libc++";
				CLANG_ENABLE_MODULES = YES;
				CLANG_ENABLE_OBJC_ARC = YES;
				CLANG_WARN_BLOCK_CAPTURE_AUTORELEASING = YES;
				CLANG_WARN_BOOL_CONVERSION = YES;
				CLANG_WARN_COMMA = YES;
				CLANG_WARN_CONSTANT_CONVERSION = YES;
				CLANG_WARN_DEPRECATED_OBJC_IMPLEMENTATIONS = YES;
				CLANG_WARN_DIRECT_OBJC_ISA_USAGE = YES_ERROR;
				CLANG_WARN_EMPTY_BODY = YES;
				CLANG_WARN_ENUM_CONVERSION = YES;
				CLANG_WARN_INFINITE_RECURSION = YES;
				CLANG_WARN_INT_CONVERSION = YES;
				CLANG_WARN_NON_LITERAL_NULL_CONVERSION = YES;
				CLANG_WARN_OBJC_IMPLICIT_RETAIN_SELF = YES;
				CLANG_WARN_OBJC_LITERAL_CONVERSION = YES;
				CLANG_WARN_OBJC_ROOT_CLASS = YES_ERROR;
				CLANG_WARN_RANGE_LOOP_ANALYSIS = YES;
				CLANG_WARN_STRICT_PROTOTYPES = YES;
				CLANG_WARN_SUSPICIOUS_MOVE = YES;
				CLANG_WARN_UNREACHABLE_CODE = YES;
				CLANG_WARN__DUPLICATE_METHOD_MATCH = YES;
				"CODE_SIGN_IDENTITY[sdk=iphoneos*]" = "iPhone Developer";
				COPY_PHASE_STRIP = NO;
				DEBUG_INFORMATION_FORMAT = "dwarf-with-dsym";
				ENABLE_NS_ASSERTIONS = NO;
				ENABLE_STRICT_OBJC_MSGSEND = YES;
				ENABLE_USER_SCRIPT_SANDBOXING = NO;
				GCC_C_LANGUAGE_STANDARD = gnu99;
				GCC_NO_COMMON_BLOCKS = YES;
				GCC_WARN_64_TO_32_BIT_CONVERSION = YES;
				GCC_WARN_ABOUT_RETURN_TYPE = YES_ERROR;
				GCC_WARN_UNDECLARED_SELECTOR = YES;
				GCC_WARN_UNINITIALIZED_AUTOS = YES_AGGRESSIVE;
				GCC_WARN_UNUSED_FUNCTION = YES;
				GCC_WARN_UNUSED_VARIABLE = YES;
				IPHONEOS_DEPLOYMENT_TARGET = 12.0;
				MTL_ENABLE_DEBUG_INFO = NO;
				SDKROOT = iphoneos;
				SUPPORTED_PLATFORMS = iphoneos;
				SWIFT_COMPILATION_MODE = wholemodule;
				SWIFT_OPTIMIZATION_LEVEL = "-O";
				TARGETED_DEVICE_FAMILY = "1,2";
				VALIDATE_PRODUCT = YES;
			};
			name = Release;
		};
		97C147061CF9000F007C117D /* Debug */ = {
			isa = XCBuildConfiguration;
			baseConfigurationReference = 9740EEB21CF90195004384FC /* Debug.xcconfig */;
			buildSettings = {
				ASSETCATALOG_COMPILER_APPICON_NAME = AppIcon;
				CLANG_ENABLE_MODULES = YES;
<<<<<<< HEAD
=======
				CODE_SIGN_ENTITLEMENTS = Runner/Runner.entitlements;
>>>>>>> 2d9f6b47
				CURRENT_PROJECT_VERSION = "$(FLUTTER_BUILD_NUMBER)";
				DEVELOPMENT_TEAM = 4A2HNSB52U;
				ENABLE_BITCODE = NO;
				INFOPLIST_FILE = Runner/Info.plist;
				LD_RUNPATH_SEARCH_PATHS = (
					"$(inherited)",
					"@executable_path/Frameworks",
				);
<<<<<<< HEAD
				PRODUCT_BUNDLE_IDENTIFIER = com.example.exampleNew;
=======
				PRODUCT_BUNDLE_IDENTIFIER = cachet.plugins.health.example;
>>>>>>> 2d9f6b47
				PRODUCT_NAME = "$(TARGET_NAME)";
				SWIFT_OBJC_BRIDGING_HEADER = "Runner/Runner-Bridging-Header.h";
				SWIFT_OPTIMIZATION_LEVEL = "-Onone";
				SWIFT_VERSION = 5.0;
				VERSIONING_SYSTEM = "apple-generic";
			};
			name = Debug;
		};
		97C147071CF9000F007C117D /* Release */ = {
			isa = XCBuildConfiguration;
			baseConfigurationReference = 7AFA3C8E1D35360C0083082E /* Release.xcconfig */;
			buildSettings = {
				ASSETCATALOG_COMPILER_APPICON_NAME = AppIcon;
				CLANG_ENABLE_MODULES = YES;
<<<<<<< HEAD
=======
				CODE_SIGN_ENTITLEMENTS = Runner/Runner.entitlements;
>>>>>>> 2d9f6b47
				CURRENT_PROJECT_VERSION = "$(FLUTTER_BUILD_NUMBER)";
				DEVELOPMENT_TEAM = 4A2HNSB52U;
				ENABLE_BITCODE = NO;
				INFOPLIST_FILE = Runner/Info.plist;
				LD_RUNPATH_SEARCH_PATHS = (
					"$(inherited)",
					"@executable_path/Frameworks",
				);
<<<<<<< HEAD
				PRODUCT_BUNDLE_IDENTIFIER = com.example.exampleNew;
=======
				PRODUCT_BUNDLE_IDENTIFIER = cachet.plugins.health.example;
>>>>>>> 2d9f6b47
				PRODUCT_NAME = "$(TARGET_NAME)";
				SWIFT_OBJC_BRIDGING_HEADER = "Runner/Runner-Bridging-Header.h";
				SWIFT_VERSION = 5.0;
				VERSIONING_SYSTEM = "apple-generic";
			};
			name = Release;
		};
/* End XCBuildConfiguration section */

/* Begin XCConfigurationList section */
		331C8087294A63A400263BE5 /* Build configuration list for PBXNativeTarget "RunnerTests" */ = {
			isa = XCConfigurationList;
			buildConfigurations = (
				331C8088294A63A400263BE5 /* Debug */,
				331C8089294A63A400263BE5 /* Release */,
				331C808A294A63A400263BE5 /* Profile */,
			);
			defaultConfigurationIsVisible = 0;
			defaultConfigurationName = Release;
		};
		97C146E91CF9000F007C117D /* Build configuration list for PBXProject "Runner" */ = {
			isa = XCConfigurationList;
			buildConfigurations = (
				97C147031CF9000F007C117D /* Debug */,
				97C147041CF9000F007C117D /* Release */,
				249021D3217E4FDB00AE95B9 /* Profile */,
			);
			defaultConfigurationIsVisible = 0;
			defaultConfigurationName = Release;
		};
		97C147051CF9000F007C117D /* Build configuration list for PBXNativeTarget "Runner" */ = {
			isa = XCConfigurationList;
			buildConfigurations = (
				97C147061CF9000F007C117D /* Debug */,
				97C147071CF9000F007C117D /* Release */,
				249021D4217E4FDB00AE95B9 /* Profile */,
			);
			defaultConfigurationIsVisible = 0;
			defaultConfigurationName = Release;
		};
/* End XCConfigurationList section */

/* Begin XCLocalSwiftPackageReference section */
		ABB05D852D6BB16700FA4740 /* XCLocalSwiftPackageReference "Flutter/ephemeral/Packages/FlutterGeneratedPluginSwiftPackage" */ = {
			isa = XCLocalSwiftPackageReference;
			relativePath = Flutter/ephemeral/Packages/FlutterGeneratedPluginSwiftPackage;
		};
/* End XCLocalSwiftPackageReference section */

/* Begin XCSwiftPackageProductDependency section */
		78A3181F2AECB46A00862997 /* FlutterGeneratedPluginSwiftPackage */ = {
			isa = XCSwiftPackageProductDependency;
			productName = FlutterGeneratedPluginSwiftPackage;
		};
		ABB05D862D6BB16700FA4740 /* FlutterGeneratedPluginSwiftPackage */ = {
			isa = XCSwiftPackageProductDependency;
			productName = FlutterGeneratedPluginSwiftPackage;
		};
/* End XCSwiftPackageProductDependency section */
	};
	rootObject = 97C146E61CF9000F007C117D /* Project object */;
}<|MERGE_RESOLUTION|>--- conflicted
+++ resolved
@@ -9,19 +9,11 @@
 /* Begin PBXBuildFile section */
 		0E73C03C9CE12BC96B79C15D /* Pods_Runner.framework in Frameworks */ = {isa = PBXBuildFile; fileRef = 331C3466792E0AE145779DB5 /* Pods_Runner.framework */; };
 		1498D2341E8E89220040F4C2 /* GeneratedPluginRegistrant.m in Sources */ = {isa = PBXBuildFile; fileRef = 1498D2331E8E89220040F4C2 /* GeneratedPluginRegistrant.m */; };
-<<<<<<< HEAD
-		20939D465FC7D9B071A7D0EE /* Pods_RunnerTests.framework in Frameworks */ = {isa = PBXBuildFile; fileRef = 48CB653842D0CA705AA8BA01 /* Pods_RunnerTests.framework */; };
-		331C808B294A63AB00263BE5 /* RunnerTests.swift in Sources */ = {isa = PBXBuildFile; fileRef = 331C807B294A618700263BE5 /* RunnerTests.swift */; };
-		3B3967161E833CAA004F5970 /* AppFrameworkInfo.plist in Resources */ = {isa = PBXBuildFile; fileRef = 3B3967151E833CAA004F5970 /* AppFrameworkInfo.plist */; };
-		5FFE590FDD29C4FD5D6394B5 /* Pods_Runner.framework in Frameworks */ = {isa = PBXBuildFile; fileRef = E129ECD4A5F2D7BF0C7B21A7 /* Pods_Runner.framework */; };
-		74858FAF1ED2DC5600515810 /* AppDelegate.swift in Sources */ = {isa = PBXBuildFile; fileRef = 74858FAE1ED2DC5600515810 /* AppDelegate.swift */; };
-=======
 		1538537FCF3E6B2D5EE731AB /* Pods_RunnerTests.framework in Frameworks */ = {isa = PBXBuildFile; fileRef = 7CF05C63DD5841073CB4E39B /* Pods_RunnerTests.framework */; };
 		331C808B294A63AB00263BE5 /* RunnerTests.swift in Sources */ = {isa = PBXBuildFile; fileRef = 331C807B294A618700263BE5 /* RunnerTests.swift */; };
 		3B3967161E833CAA004F5970 /* AppFrameworkInfo.plist in Resources */ = {isa = PBXBuildFile; fileRef = 3B3967151E833CAA004F5970 /* AppFrameworkInfo.plist */; };
 		74858FAF1ED2DC5600515810 /* AppDelegate.swift in Sources */ = {isa = PBXBuildFile; fileRef = 74858FAE1ED2DC5600515810 /* AppDelegate.swift */; };
 		78A318202AECB46A00862997 /* FlutterGeneratedPluginSwiftPackage in Frameworks */ = {isa = PBXBuildFile; productRef = 78A3181F2AECB46A00862997 /* FlutterGeneratedPluginSwiftPackage */; };
->>>>>>> 2d9f6b47
 		97C146FC1CF9000F007C117D /* Main.storyboard in Resources */ = {isa = PBXBuildFile; fileRef = 97C146FA1CF9000F007C117D /* Main.storyboard */; };
 		97C146FE1CF9000F007C117D /* Assets.xcassets in Resources */ = {isa = PBXBuildFile; fileRef = 97C146FD1CF9000F007C117D /* Assets.xcassets */; };
 		97C147011CF9000F007C117D /* LaunchScreen.storyboard in Resources */ = {isa = PBXBuildFile; fileRef = 97C146FF1CF9000F007C117D /* LaunchScreen.storyboard */; };
@@ -55,18 +47,6 @@
 		080FC4BE7B2926E42EFB9EF5 /* Pods-RunnerTests.release.xcconfig */ = {isa = PBXFileReference; includeInIndex = 1; lastKnownFileType = text.xcconfig; name = "Pods-RunnerTests.release.xcconfig"; path = "Target Support Files/Pods-RunnerTests/Pods-RunnerTests.release.xcconfig"; sourceTree = "<group>"; };
 		1498D2321E8E86230040F4C2 /* GeneratedPluginRegistrant.h */ = {isa = PBXFileReference; lastKnownFileType = sourcecode.c.h; path = GeneratedPluginRegistrant.h; sourceTree = "<group>"; };
 		1498D2331E8E89220040F4C2 /* GeneratedPluginRegistrant.m */ = {isa = PBXFileReference; fileEncoding = 4; lastKnownFileType = sourcecode.c.objc; path = GeneratedPluginRegistrant.m; sourceTree = "<group>"; };
-<<<<<<< HEAD
-		311CD59E63C33ABB13AB7081 /* Pods-Runner.debug.xcconfig */ = {isa = PBXFileReference; includeInIndex = 1; lastKnownFileType = text.xcconfig; name = "Pods-Runner.debug.xcconfig"; path = "Target Support Files/Pods-Runner/Pods-Runner.debug.xcconfig"; sourceTree = "<group>"; };
-		331C807B294A618700263BE5 /* RunnerTests.swift */ = {isa = PBXFileReference; lastKnownFileType = sourcecode.swift; path = RunnerTests.swift; sourceTree = "<group>"; };
-		331C8081294A63A400263BE5 /* RunnerTests.xctest */ = {isa = PBXFileReference; explicitFileType = wrapper.cfbundle; includeInIndex = 0; path = RunnerTests.xctest; sourceTree = BUILT_PRODUCTS_DIR; };
-		3B3967151E833CAA004F5970 /* AppFrameworkInfo.plist */ = {isa = PBXFileReference; fileEncoding = 4; lastKnownFileType = text.plist.xml; name = AppFrameworkInfo.plist; path = Flutter/AppFrameworkInfo.plist; sourceTree = "<group>"; };
-		48CB653842D0CA705AA8BA01 /* Pods_RunnerTests.framework */ = {isa = PBXFileReference; explicitFileType = wrapper.framework; includeInIndex = 0; path = Pods_RunnerTests.framework; sourceTree = BUILT_PRODUCTS_DIR; };
-		6ECE2F283BAAC3A051E6C8E7 /* Pods-Runner.release.xcconfig */ = {isa = PBXFileReference; includeInIndex = 1; lastKnownFileType = text.xcconfig; name = "Pods-Runner.release.xcconfig"; path = "Target Support Files/Pods-Runner/Pods-Runner.release.xcconfig"; sourceTree = "<group>"; };
-		74858FAD1ED2DC5600515810 /* Runner-Bridging-Header.h */ = {isa = PBXFileReference; lastKnownFileType = sourcecode.c.h; path = "Runner-Bridging-Header.h"; sourceTree = "<group>"; };
-		74858FAE1ED2DC5600515810 /* AppDelegate.swift */ = {isa = PBXFileReference; fileEncoding = 4; lastKnownFileType = sourcecode.swift; path = AppDelegate.swift; sourceTree = "<group>"; };
-		7AFA3C8E1D35360C0083082E /* Release.xcconfig */ = {isa = PBXFileReference; lastKnownFileType = text.xcconfig; name = Release.xcconfig; path = Flutter/Release.xcconfig; sourceTree = "<group>"; };
-		846E37F8BA9FF9D4591F14A9 /* Pods-RunnerTests.profile.xcconfig */ = {isa = PBXFileReference; includeInIndex = 1; lastKnownFileType = text.xcconfig; name = "Pods-RunnerTests.profile.xcconfig"; path = "Target Support Files/Pods-RunnerTests/Pods-RunnerTests.profile.xcconfig"; sourceTree = "<group>"; };
-=======
 		331C3466792E0AE145779DB5 /* Pods_Runner.framework */ = {isa = PBXFileReference; explicitFileType = wrapper.framework; includeInIndex = 0; path = Pods_Runner.framework; sourceTree = BUILT_PRODUCTS_DIR; };
 		331C807B294A618700263BE5 /* RunnerTests.swift */ = {isa = PBXFileReference; lastKnownFileType = sourcecode.swift; path = RunnerTests.swift; sourceTree = "<group>"; };
 		331C8081294A63A400263BE5 /* RunnerTests.xctest */ = {isa = PBXFileReference; explicitFileType = wrapper.cfbundle; includeInIndex = 0; path = RunnerTests.xctest; sourceTree = BUILT_PRODUCTS_DIR; };
@@ -78,7 +58,6 @@
 		74858FAE1ED2DC5600515810 /* AppDelegate.swift */ = {isa = PBXFileReference; fileEncoding = 4; lastKnownFileType = sourcecode.swift; path = AppDelegate.swift; sourceTree = "<group>"; };
 		7AFA3C8E1D35360C0083082E /* Release.xcconfig */ = {isa = PBXFileReference; lastKnownFileType = text.xcconfig; name = Release.xcconfig; path = Flutter/Release.xcconfig; sourceTree = "<group>"; };
 		7CF05C63DD5841073CB4E39B /* Pods_RunnerTests.framework */ = {isa = PBXFileReference; explicitFileType = wrapper.framework; includeInIndex = 0; path = Pods_RunnerTests.framework; sourceTree = BUILT_PRODUCTS_DIR; };
->>>>>>> 2d9f6b47
 		9740EEB21CF90195004384FC /* Debug.xcconfig */ = {isa = PBXFileReference; fileEncoding = 4; lastKnownFileType = text.xcconfig; name = Debug.xcconfig; path = Flutter/Debug.xcconfig; sourceTree = "<group>"; };
 		9740EEB31CF90195004384FC /* Generated.xcconfig */ = {isa = PBXFileReference; fileEncoding = 4; lastKnownFileType = text.xcconfig; name = Generated.xcconfig; path = Flutter/Generated.xcconfig; sourceTree = "<group>"; };
 		97C146EE1CF9000F007C117D /* Runner.app */ = {isa = PBXFileReference; explicitFileType = wrapper.application; includeInIndex = 0; path = Runner.app; sourceTree = BUILT_PRODUCTS_DIR; };
@@ -86,20 +65,6 @@
 		97C146FD1CF9000F007C117D /* Assets.xcassets */ = {isa = PBXFileReference; lastKnownFileType = folder.assetcatalog; path = Assets.xcassets; sourceTree = "<group>"; };
 		97C147001CF9000F007C117D /* Base */ = {isa = PBXFileReference; lastKnownFileType = file.storyboard; name = Base; path = Base.lproj/LaunchScreen.storyboard; sourceTree = "<group>"; };
 		97C147021CF9000F007C117D /* Info.plist */ = {isa = PBXFileReference; lastKnownFileType = text.plist.xml; path = Info.plist; sourceTree = "<group>"; };
-<<<<<<< HEAD
-		C3BB7B959F80595D4B969F00 /* Pods-RunnerTests.debug.xcconfig */ = {isa = PBXFileReference; includeInIndex = 1; lastKnownFileType = text.xcconfig; name = "Pods-RunnerTests.debug.xcconfig"; path = "Target Support Files/Pods-RunnerTests/Pods-RunnerTests.debug.xcconfig"; sourceTree = "<group>"; };
-		CBFB02E263E2832FB7A41212 /* Pods-Runner.profile.xcconfig */ = {isa = PBXFileReference; includeInIndex = 1; lastKnownFileType = text.xcconfig; name = "Pods-Runner.profile.xcconfig"; path = "Target Support Files/Pods-Runner/Pods-Runner.profile.xcconfig"; sourceTree = "<group>"; };
-		E129ECD4A5F2D7BF0C7B21A7 /* Pods_Runner.framework */ = {isa = PBXFileReference; explicitFileType = wrapper.framework; includeInIndex = 0; path = Pods_Runner.framework; sourceTree = BUILT_PRODUCTS_DIR; };
-		F661B1B5FF0034259235461C /* Pods-RunnerTests.release.xcconfig */ = {isa = PBXFileReference; includeInIndex = 1; lastKnownFileType = text.xcconfig; name = "Pods-RunnerTests.release.xcconfig"; path = "Target Support Files/Pods-RunnerTests/Pods-RunnerTests.release.xcconfig"; sourceTree = "<group>"; };
-/* End PBXFileReference section */
-
-/* Begin PBXFrameworksBuildPhase section */
-		92515CC2FB6927D4DD3921DC /* Frameworks */ = {
-			isa = PBXFrameworksBuildPhase;
-			buildActionMask = 2147483647;
-			files = (
-				20939D465FC7D9B071A7D0EE /* Pods_RunnerTests.framework in Frameworks */,
-=======
 		ABEE568C2D6B9E4300551983 /* Runner.entitlements */ = {isa = PBXFileReference; lastKnownFileType = text.plist.entitlements; path = Runner.entitlements; sourceTree = "<group>"; };
 		F97011D03CBC7A35D177D127 /* Pods-Runner.debug.xcconfig */ = {isa = PBXFileReference; includeInIndex = 1; lastKnownFileType = text.xcconfig; name = "Pods-Runner.debug.xcconfig"; path = "Target Support Files/Pods-Runner/Pods-Runner.debug.xcconfig"; sourceTree = "<group>"; };
 		FCEA0A19EEB97E6889BA5240 /* Pods-Runner.release.xcconfig */ = {isa = PBXFileReference; includeInIndex = 1; lastKnownFileType = text.xcconfig; name = "Pods-Runner.release.xcconfig"; path = "Target Support Files/Pods-Runner/Pods-Runner.release.xcconfig"; sourceTree = "<group>"; };
@@ -111,7 +76,6 @@
 			buildActionMask = 2147483647;
 			files = (
 				1538537FCF3E6B2D5EE731AB /* Pods_RunnerTests.framework in Frameworks */,
->>>>>>> 2d9f6b47
 			);
 			runOnlyForDeploymentPostprocessing = 0;
 		};
@@ -119,54 +83,20 @@
 			isa = PBXFrameworksBuildPhase;
 			buildActionMask = 2147483647;
 			files = (
-<<<<<<< HEAD
-				5FFE590FDD29C4FD5D6394B5 /* Pods_Runner.framework in Frameworks */,
-=======
 				78A318202AECB46A00862997 /* FlutterGeneratedPluginSwiftPackage in Frameworks */,
 				ABB05D872D6BB16700FA4740 /* FlutterGeneratedPluginSwiftPackage in Frameworks */,
 				0E73C03C9CE12BC96B79C15D /* Pods_Runner.framework in Frameworks */,
->>>>>>> 2d9f6b47
 			);
 			runOnlyForDeploymentPostprocessing = 0;
 		};
 /* End PBXFrameworksBuildPhase section */
 
 /* Begin PBXGroup section */
-<<<<<<< HEAD
-		331C8082294A63A400263BE5 /* RunnerTests */ = {
-			isa = PBXGroup;
-			children = (
-				331C807B294A618700263BE5 /* RunnerTests.swift */,
-			);
-			path = RunnerTests;
-			sourceTree = "<group>";
-		};
-		5A0C11D934441F0383944A0C /* Pods */ = {
-			isa = PBXGroup;
-			children = (
-				311CD59E63C33ABB13AB7081 /* Pods-Runner.debug.xcconfig */,
-				6ECE2F283BAAC3A051E6C8E7 /* Pods-Runner.release.xcconfig */,
-				CBFB02E263E2832FB7A41212 /* Pods-Runner.profile.xcconfig */,
-				C3BB7B959F80595D4B969F00 /* Pods-RunnerTests.debug.xcconfig */,
-				F661B1B5FF0034259235461C /* Pods-RunnerTests.release.xcconfig */,
-				846E37F8BA9FF9D4591F14A9 /* Pods-RunnerTests.profile.xcconfig */,
-			);
-			name = Pods;
-			path = Pods;
-			sourceTree = "<group>";
-		};
-		790E7CE3EB69552F02D2723D /* Frameworks */ = {
-			isa = PBXGroup;
-			children = (
-				E129ECD4A5F2D7BF0C7B21A7 /* Pods_Runner.framework */,
-				48CB653842D0CA705AA8BA01 /* Pods_RunnerTests.framework */,
-=======
 		0FF3A715528E9DF113CAF119 /* Frameworks */ = {
 			isa = PBXGroup;
 			children = (
 				331C3466792E0AE145779DB5 /* Pods_Runner.framework */,
 				7CF05C63DD5841073CB4E39B /* Pods_RunnerTests.framework */,
->>>>>>> 2d9f6b47
 			);
 			name = Frameworks;
 			sourceTree = "<group>";
@@ -197,13 +127,8 @@
 				97C146F01CF9000F007C117D /* Runner */,
 				97C146EF1CF9000F007C117D /* Products */,
 				331C8082294A63A400263BE5 /* RunnerTests */,
-<<<<<<< HEAD
-				5A0C11D934441F0383944A0C /* Pods */,
-				790E7CE3EB69552F02D2723D /* Frameworks */,
-=======
 				F5F8E5994A43423CF6FC3663 /* Pods */,
 				0FF3A715528E9DF113CAF119 /* Frameworks */,
->>>>>>> 2d9f6b47
 			);
 			sourceTree = "<group>";
 		};
@@ -219,10 +144,7 @@
 		97C146F01CF9000F007C117D /* Runner */ = {
 			isa = PBXGroup;
 			children = (
-<<<<<<< HEAD
-=======
 				ABEE568C2D6B9E4300551983 /* Runner.entitlements */,
->>>>>>> 2d9f6b47
 				97C146FA1CF9000F007C117D /* Main.storyboard */,
 				97C146FD1CF9000F007C117D /* Assets.xcassets */,
 				97C146FF1CF9000F007C117D /* LaunchScreen.storyboard */,
@@ -235,8 +157,6 @@
 			path = Runner;
 			sourceTree = "<group>";
 		};
-<<<<<<< HEAD
-=======
 		F5F8E5994A43423CF6FC3663 /* Pods */ = {
 			isa = PBXGroup;
 			children = (
@@ -250,7 +170,6 @@
 			path = Pods;
 			sourceTree = "<group>";
 		};
->>>>>>> 2d9f6b47
 /* End PBXGroup section */
 
 /* Begin PBXNativeTarget section */
@@ -258,17 +177,10 @@
 			isa = PBXNativeTarget;
 			buildConfigurationList = 331C8087294A63A400263BE5 /* Build configuration list for PBXNativeTarget "RunnerTests" */;
 			buildPhases = (
-<<<<<<< HEAD
-				CF9A537E347C1C3E9A947F1C /* [CP] Check Pods Manifest.lock */,
-				331C807D294A63A400263BE5 /* Sources */,
-				331C807F294A63A400263BE5 /* Resources */,
-				92515CC2FB6927D4DD3921DC /* Frameworks */,
-=======
 				F39DD7443B254A13543A9E9D /* [CP] Check Pods Manifest.lock */,
 				331C807D294A63A400263BE5 /* Sources */,
 				331C807F294A63A400263BE5 /* Resources */,
 				5F1F7F882329D7A1B0D9F8A5 /* Frameworks */,
->>>>>>> 2d9f6b47
 			);
 			buildRules = (
 			);
@@ -284,24 +196,15 @@
 			isa = PBXNativeTarget;
 			buildConfigurationList = 97C147051CF9000F007C117D /* Build configuration list for PBXNativeTarget "Runner" */;
 			buildPhases = (
-<<<<<<< HEAD
-				27344022B9BCC96D033AEDE6 /* [CP] Check Pods Manifest.lock */,
-=======
 				53B344462328A747F09FF208 /* [CP] Check Pods Manifest.lock */,
->>>>>>> 2d9f6b47
 				9740EEB61CF901F6004384FC /* Run Script */,
 				97C146EA1CF9000F007C117D /* Sources */,
 				97C146EB1CF9000F007C117D /* Frameworks */,
 				97C146EC1CF9000F007C117D /* Resources */,
 				9705A1C41CF9048500538489 /* Embed Frameworks */,
 				3B06AD1E1E4923F5004D2608 /* Thin Binary */,
-<<<<<<< HEAD
-				C5B1177E499C542655C8E54F /* [CP] Embed Pods Frameworks */,
-				14A158005174031405FFC08C /* [CP] Copy Pods Resources */,
-=======
 				6FEBDBC7D4FF675303904EA3 /* [CP] Embed Pods Frameworks */,
 				BC3ECE390F66D6EA0F9FC9C4 /* [CP] Copy Pods Resources */,
->>>>>>> 2d9f6b47
 			);
 			buildRules = (
 			);
@@ -380,7 +283,78 @@
 /* End PBXResourcesBuildPhase section */
 
 /* Begin PBXShellScriptBuildPhase section */
-		14A158005174031405FFC08C /* [CP] Copy Pods Resources */ = {
+		3B06AD1E1E4923F5004D2608 /* Thin Binary */ = {
+			isa = PBXShellScriptBuildPhase;
+			alwaysOutOfDate = 1;
+			buildActionMask = 2147483647;
+			files = (
+			);
+			inputPaths = (
+				"${TARGET_BUILD_DIR}/${INFOPLIST_PATH}",
+			);
+			name = "Thin Binary";
+			outputPaths = (
+			);
+			runOnlyForDeploymentPostprocessing = 0;
+			shellPath = /bin/sh;
+			shellScript = "/bin/sh \"$FLUTTER_ROOT/packages/flutter_tools/bin/xcode_backend.sh\" embed_and_thin";
+		};
+		53B344462328A747F09FF208 /* [CP] Check Pods Manifest.lock */ = {
+			isa = PBXShellScriptBuildPhase;
+			buildActionMask = 2147483647;
+			files = (
+			);
+			inputFileListPaths = (
+			);
+			inputPaths = (
+				"${PODS_PODFILE_DIR_PATH}/Podfile.lock",
+				"${PODS_ROOT}/Manifest.lock",
+			);
+			name = "[CP] Check Pods Manifest.lock";
+			outputFileListPaths = (
+			);
+			outputPaths = (
+				"$(DERIVED_FILE_DIR)/Pods-Runner-checkManifestLockResult.txt",
+			);
+			runOnlyForDeploymentPostprocessing = 0;
+			shellPath = /bin/sh;
+			shellScript = "diff \"${PODS_PODFILE_DIR_PATH}/Podfile.lock\" \"${PODS_ROOT}/Manifest.lock\" > /dev/null\nif [ $? != 0 ] ; then\n    # print error to STDERR\n    echo \"error: The sandbox is not in sync with the Podfile.lock. Run 'pod install' or update your CocoaPods installation.\" >&2\n    exit 1\nfi\n# This output is used by Xcode 'outputs' to avoid re-running this script phase.\necho \"SUCCESS\" > \"${SCRIPT_OUTPUT_FILE_0}\"\n";
+			showEnvVarsInLog = 0;
+		};
+		6FEBDBC7D4FF675303904EA3 /* [CP] Embed Pods Frameworks */ = {
+			isa = PBXShellScriptBuildPhase;
+			alwaysOutOfDate = 1;
+			buildActionMask = 2147483647;
+			files = (
+			);
+			inputFileListPaths = (
+				"${PODS_ROOT}/Target Support Files/Pods-Runner/Pods-Runner-frameworks-${CONFIGURATION}-input-files.xcfilelist",
+			);
+			name = "[CP] Embed Pods Frameworks";
+			outputFileListPaths = (
+				"${PODS_ROOT}/Target Support Files/Pods-Runner/Pods-Runner-frameworks-${CONFIGURATION}-output-files.xcfilelist",
+			);
+			runOnlyForDeploymentPostprocessing = 0;
+			shellPath = /bin/sh;
+			shellScript = "\"${PODS_ROOT}/Target Support Files/Pods-Runner/Pods-Runner-frameworks.sh\"\n";
+			showEnvVarsInLog = 0;
+		};
+		9740EEB61CF901F6004384FC /* Run Script */ = {
+			isa = PBXShellScriptBuildPhase;
+			alwaysOutOfDate = 1;
+			buildActionMask = 2147483647;
+			files = (
+			);
+			inputPaths = (
+			);
+			name = "Run Script";
+			outputPaths = (
+			);
+			runOnlyForDeploymentPostprocessing = 0;
+			shellPath = /bin/sh;
+			shellScript = "/bin/sh \"$FLUTTER_ROOT/packages/flutter_tools/bin/xcode_backend.sh\" build";
+		};
+		BC3ECE390F66D6EA0F9FC9C4 /* [CP] Copy Pods Resources */ = {
 			isa = PBXShellScriptBuildPhase;
 			buildActionMask = 2147483647;
 			files = (
@@ -394,10 +368,41 @@
 			);
 			runOnlyForDeploymentPostprocessing = 0;
 			shellPath = /bin/sh;
-			shellScript = "\"${PODS_ROOT}/Target Support Files/Pods-Runner/Pods-Runner-resources.sh\"\n";
+			shellScript = "/bin/sh \"$FLUTTER_ROOT/packages/flutter_tools/bin/xcode_backend.sh\" embed_and_thin";
+		};
+		9740EEB61CF901F6004384FC /* Run Script */ = {
+			isa = PBXShellScriptBuildPhase;
+			alwaysOutOfDate = 1;
+			buildActionMask = 2147483647;
+			files = (
+			);
+			inputPaths = (
+			);
+			name = "Run Script";
+			outputPaths = (
+			);
+			runOnlyForDeploymentPostprocessing = 0;
+			shellPath = /bin/sh;
+			shellScript = "/bin/sh \"$FLUTTER_ROOT/packages/flutter_tools/bin/xcode_backend.sh\" build";
+		};
+		C5B1177E499C542655C8E54F /* [CP] Embed Pods Frameworks */ = {
+			isa = PBXShellScriptBuildPhase;
+			buildActionMask = 2147483647;
+			files = (
+			);
+			inputFileListPaths = (
+				"${PODS_ROOT}/Target Support Files/Pods-Runner/Pods-Runner-frameworks-${CONFIGURATION}-input-files.xcfilelist",
+			);
+			name = "[CP] Embed Pods Frameworks";
+			outputFileListPaths = (
+				"${PODS_ROOT}/Target Support Files/Pods-Runner/Pods-Runner-frameworks-${CONFIGURATION}-output-files.xcfilelist",
+			);
+			runOnlyForDeploymentPostprocessing = 0;
+			shellPath = /bin/sh;
+			shellScript = "\"${PODS_ROOT}/Target Support Files/Pods-Runner/Pods-Runner-frameworks.sh\"\n";
 			showEnvVarsInLog = 0;
 		};
-		27344022B9BCC96D033AEDE6 /* [CP] Check Pods Manifest.lock */ = {
+		CF9A537E347C1C3E9A947F1C /* [CP] Check Pods Manifest.lock */ = {
 			isa = PBXShellScriptBuildPhase;
 			buildActionMask = 2147483647;
 			files = (
@@ -412,112 +417,14 @@
 			outputFileListPaths = (
 			);
 			outputPaths = (
-				"$(DERIVED_FILE_DIR)/Pods-Runner-checkManifestLockResult.txt",
+				"$(DERIVED_FILE_DIR)/Pods-RunnerTests-checkManifestLockResult.txt",
 			);
 			runOnlyForDeploymentPostprocessing = 0;
 			shellPath = /bin/sh;
 			shellScript = "diff \"${PODS_PODFILE_DIR_PATH}/Podfile.lock\" \"${PODS_ROOT}/Manifest.lock\" > /dev/null\nif [ $? != 0 ] ; then\n    # print error to STDERR\n    echo \"error: The sandbox is not in sync with the Podfile.lock. Run 'pod install' or update your CocoaPods installation.\" >&2\n    exit 1\nfi\n# This output is used by Xcode 'outputs' to avoid re-running this script phase.\necho \"SUCCESS\" > \"${SCRIPT_OUTPUT_FILE_0}\"\n";
 			showEnvVarsInLog = 0;
 		};
-<<<<<<< HEAD
-		3B06AD1E1E4923F5004D2608 /* Thin Binary */ = {
-=======
-		53B344462328A747F09FF208 /* [CP] Check Pods Manifest.lock */ = {
->>>>>>> 2d9f6b47
-			isa = PBXShellScriptBuildPhase;
-			alwaysOutOfDate = 1;
-			buildActionMask = 2147483647;
-			files = (
-			);
-			inputFileListPaths = (
-			);
-			inputPaths = (
-<<<<<<< HEAD
-				"${TARGET_BUILD_DIR}/${INFOPLIST_PATH}",
-			);
-			name = "Thin Binary";
-			outputPaths = (
-=======
-				"${PODS_PODFILE_DIR_PATH}/Podfile.lock",
-				"${PODS_ROOT}/Manifest.lock",
-			);
-			name = "[CP] Check Pods Manifest.lock";
-			outputFileListPaths = (
-			);
-			outputPaths = (
-				"$(DERIVED_FILE_DIR)/Pods-Runner-checkManifestLockResult.txt",
-			);
-			runOnlyForDeploymentPostprocessing = 0;
-			shellPath = /bin/sh;
-			shellScript = "diff \"${PODS_PODFILE_DIR_PATH}/Podfile.lock\" \"${PODS_ROOT}/Manifest.lock\" > /dev/null\nif [ $? != 0 ] ; then\n    # print error to STDERR\n    echo \"error: The sandbox is not in sync with the Podfile.lock. Run 'pod install' or update your CocoaPods installation.\" >&2\n    exit 1\nfi\n# This output is used by Xcode 'outputs' to avoid re-running this script phase.\necho \"SUCCESS\" > \"${SCRIPT_OUTPUT_FILE_0}\"\n";
-			showEnvVarsInLog = 0;
-		};
-		6FEBDBC7D4FF675303904EA3 /* [CP] Embed Pods Frameworks */ = {
-			isa = PBXShellScriptBuildPhase;
-			buildActionMask = 2147483647;
-			files = (
-			);
-			inputFileListPaths = (
-				"${PODS_ROOT}/Target Support Files/Pods-Runner/Pods-Runner-frameworks-${CONFIGURATION}-input-files.xcfilelist",
-			);
-			name = "[CP] Embed Pods Frameworks";
-			outputFileListPaths = (
-				"${PODS_ROOT}/Target Support Files/Pods-Runner/Pods-Runner-frameworks-${CONFIGURATION}-output-files.xcfilelist",
->>>>>>> 2d9f6b47
-			);
-			runOnlyForDeploymentPostprocessing = 0;
-			shellPath = /bin/sh;
-			shellScript = "/bin/sh \"$FLUTTER_ROOT/packages/flutter_tools/bin/xcode_backend.sh\" embed_and_thin";
-		};
-		9740EEB61CF901F6004384FC /* Run Script */ = {
-			isa = PBXShellScriptBuildPhase;
-			alwaysOutOfDate = 1;
-			buildActionMask = 2147483647;
-			files = (
-			);
-			inputPaths = (
-			);
-			name = "Run Script";
-			outputPaths = (
-			);
-			runOnlyForDeploymentPostprocessing = 0;
-			shellPath = /bin/sh;
-			shellScript = "/bin/sh \"$FLUTTER_ROOT/packages/flutter_tools/bin/xcode_backend.sh\" build";
-		};
-<<<<<<< HEAD
-		C5B1177E499C542655C8E54F /* [CP] Embed Pods Frameworks */ = {
-=======
-		BC3ECE390F66D6EA0F9FC9C4 /* [CP] Copy Pods Resources */ = {
->>>>>>> 2d9f6b47
-			isa = PBXShellScriptBuildPhase;
-			buildActionMask = 2147483647;
-			files = (
-			);
-			inputFileListPaths = (
-<<<<<<< HEAD
-				"${PODS_ROOT}/Target Support Files/Pods-Runner/Pods-Runner-frameworks-${CONFIGURATION}-input-files.xcfilelist",
-			);
-			name = "[CP] Embed Pods Frameworks";
-			outputFileListPaths = (
-				"${PODS_ROOT}/Target Support Files/Pods-Runner/Pods-Runner-frameworks-${CONFIGURATION}-output-files.xcfilelist",
-=======
-				"${PODS_ROOT}/Target Support Files/Pods-Runner/Pods-Runner-resources-${CONFIGURATION}-input-files.xcfilelist",
-			);
-			name = "[CP] Copy Pods Resources";
-			outputFileListPaths = (
-				"${PODS_ROOT}/Target Support Files/Pods-Runner/Pods-Runner-resources-${CONFIGURATION}-output-files.xcfilelist",
->>>>>>> 2d9f6b47
-			);
-			runOnlyForDeploymentPostprocessing = 0;
-			shellPath = /bin/sh;
-			shellScript = "\"${PODS_ROOT}/Target Support Files/Pods-Runner/Pods-Runner-frameworks.sh\"\n";
-			showEnvVarsInLog = 0;
-		};
-<<<<<<< HEAD
-		CF9A537E347C1C3E9A947F1C /* [CP] Check Pods Manifest.lock */ = {
-=======
 		F39DD7443B254A13543A9E9D /* [CP] Check Pods Manifest.lock */ = {
->>>>>>> 2d9f6b47
 			isa = PBXShellScriptBuildPhase;
 			buildActionMask = 2147483647;
 			files = (
@@ -647,10 +554,7 @@
 			buildSettings = {
 				ASSETCATALOG_COMPILER_APPICON_NAME = AppIcon;
 				CLANG_ENABLE_MODULES = YES;
-<<<<<<< HEAD
-=======
 				CODE_SIGN_ENTITLEMENTS = Runner/Runner.entitlements;
->>>>>>> 2d9f6b47
 				CURRENT_PROJECT_VERSION = "$(FLUTTER_BUILD_NUMBER)";
 				DEVELOPMENT_TEAM = 4A2HNSB52U;
 				ENABLE_BITCODE = NO;
@@ -659,11 +563,7 @@
 					"$(inherited)",
 					"@executable_path/Frameworks",
 				);
-<<<<<<< HEAD
-				PRODUCT_BUNDLE_IDENTIFIER = com.example.exampleNew;
-=======
 				PRODUCT_BUNDLE_IDENTIFIER = cachet.plugins.health.example;
->>>>>>> 2d9f6b47
 				PRODUCT_NAME = "$(TARGET_NAME)";
 				SWIFT_OBJC_BRIDGING_HEADER = "Runner/Runner-Bridging-Header.h";
 				SWIFT_VERSION = 5.0;
@@ -673,22 +573,14 @@
 		};
 		331C8088294A63A400263BE5 /* Debug */ = {
 			isa = XCBuildConfiguration;
-<<<<<<< HEAD
-			baseConfigurationReference = C3BB7B959F80595D4B969F00 /* Pods-RunnerTests.debug.xcconfig */;
-=======
 			baseConfigurationReference = 53E0CC498F9E1686FE7B71EC /* Pods-RunnerTests.debug.xcconfig */;
->>>>>>> 2d9f6b47
 			buildSettings = {
 				BUNDLE_LOADER = "$(TEST_HOST)";
 				CODE_SIGN_STYLE = Automatic;
 				CURRENT_PROJECT_VERSION = 1;
 				GENERATE_INFOPLIST_FILE = YES;
 				MARKETING_VERSION = 1.0;
-<<<<<<< HEAD
-				PRODUCT_BUNDLE_IDENTIFIER = com.example.exampleNew.RunnerTests;
-=======
 				PRODUCT_BUNDLE_IDENTIFIER = cachet.plugins.health.healthExample.RunnerTests;
->>>>>>> 2d9f6b47
 				PRODUCT_NAME = "$(TARGET_NAME)";
 				SWIFT_ACTIVE_COMPILATION_CONDITIONS = DEBUG;
 				SWIFT_OPTIMIZATION_LEVEL = "-Onone";
@@ -699,22 +591,14 @@
 		};
 		331C8089294A63A400263BE5 /* Release */ = {
 			isa = XCBuildConfiguration;
-<<<<<<< HEAD
-			baseConfigurationReference = F661B1B5FF0034259235461C /* Pods-RunnerTests.release.xcconfig */;
-=======
 			baseConfigurationReference = 080FC4BE7B2926E42EFB9EF5 /* Pods-RunnerTests.release.xcconfig */;
->>>>>>> 2d9f6b47
 			buildSettings = {
 				BUNDLE_LOADER = "$(TEST_HOST)";
 				CODE_SIGN_STYLE = Automatic;
 				CURRENT_PROJECT_VERSION = 1;
 				GENERATE_INFOPLIST_FILE = YES;
 				MARKETING_VERSION = 1.0;
-<<<<<<< HEAD
-				PRODUCT_BUNDLE_IDENTIFIER = com.example.exampleNew.RunnerTests;
-=======
 				PRODUCT_BUNDLE_IDENTIFIER = cachet.plugins.health.healthExample.RunnerTests;
->>>>>>> 2d9f6b47
 				PRODUCT_NAME = "$(TARGET_NAME)";
 				SWIFT_VERSION = 5.0;
 				TEST_HOST = "$(BUILT_PRODUCTS_DIR)/Runner.app/$(BUNDLE_EXECUTABLE_FOLDER_PATH)/Runner";
@@ -723,22 +607,14 @@
 		};
 		331C808A294A63A400263BE5 /* Profile */ = {
 			isa = XCBuildConfiguration;
-<<<<<<< HEAD
-			baseConfigurationReference = 846E37F8BA9FF9D4591F14A9 /* Pods-RunnerTests.profile.xcconfig */;
-=======
 			baseConfigurationReference = 3A090B140475A389FCD6B6D8 /* Pods-RunnerTests.profile.xcconfig */;
->>>>>>> 2d9f6b47
 			buildSettings = {
 				BUNDLE_LOADER = "$(TEST_HOST)";
 				CODE_SIGN_STYLE = Automatic;
 				CURRENT_PROJECT_VERSION = 1;
 				GENERATE_INFOPLIST_FILE = YES;
 				MARKETING_VERSION = 1.0;
-<<<<<<< HEAD
-				PRODUCT_BUNDLE_IDENTIFIER = com.example.exampleNew.RunnerTests;
-=======
 				PRODUCT_BUNDLE_IDENTIFIER = cachet.plugins.health.healthExample.RunnerTests;
->>>>>>> 2d9f6b47
 				PRODUCT_NAME = "$(TARGET_NAME)";
 				SWIFT_VERSION = 5.0;
 				TEST_HOST = "$(BUILT_PRODUCTS_DIR)/Runner.app/$(BUNDLE_EXECUTABLE_FOLDER_PATH)/Runner";
@@ -862,10 +738,7 @@
 			buildSettings = {
 				ASSETCATALOG_COMPILER_APPICON_NAME = AppIcon;
 				CLANG_ENABLE_MODULES = YES;
-<<<<<<< HEAD
-=======
 				CODE_SIGN_ENTITLEMENTS = Runner/Runner.entitlements;
->>>>>>> 2d9f6b47
 				CURRENT_PROJECT_VERSION = "$(FLUTTER_BUILD_NUMBER)";
 				DEVELOPMENT_TEAM = 4A2HNSB52U;
 				ENABLE_BITCODE = NO;
@@ -874,11 +747,7 @@
 					"$(inherited)",
 					"@executable_path/Frameworks",
 				);
-<<<<<<< HEAD
-				PRODUCT_BUNDLE_IDENTIFIER = com.example.exampleNew;
-=======
 				PRODUCT_BUNDLE_IDENTIFIER = cachet.plugins.health.example;
->>>>>>> 2d9f6b47
 				PRODUCT_NAME = "$(TARGET_NAME)";
 				SWIFT_OBJC_BRIDGING_HEADER = "Runner/Runner-Bridging-Header.h";
 				SWIFT_OPTIMIZATION_LEVEL = "-Onone";
@@ -893,10 +762,7 @@
 			buildSettings = {
 				ASSETCATALOG_COMPILER_APPICON_NAME = AppIcon;
 				CLANG_ENABLE_MODULES = YES;
-<<<<<<< HEAD
-=======
 				CODE_SIGN_ENTITLEMENTS = Runner/Runner.entitlements;
->>>>>>> 2d9f6b47
 				CURRENT_PROJECT_VERSION = "$(FLUTTER_BUILD_NUMBER)";
 				DEVELOPMENT_TEAM = 4A2HNSB52U;
 				ENABLE_BITCODE = NO;
@@ -905,11 +771,7 @@
 					"$(inherited)",
 					"@executable_path/Frameworks",
 				);
-<<<<<<< HEAD
-				PRODUCT_BUNDLE_IDENTIFIER = com.example.exampleNew;
-=======
 				PRODUCT_BUNDLE_IDENTIFIER = cachet.plugins.health.example;
->>>>>>> 2d9f6b47
 				PRODUCT_NAME = "$(TARGET_NAME)";
 				SWIFT_OBJC_BRIDGING_HEADER = "Runner/Runner-Bridging-Header.h";
 				SWIFT_VERSION = 5.0;
