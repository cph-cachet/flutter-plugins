--- conflicted
+++ resolved
@@ -155,11 +155,7 @@
 				9705A1C41CF9048500538489 /* Embed Frameworks */,
 				3B06AD1E1E4923F5004D2608 /* Thin Binary */,
 				8AB8966E9F27B6C816D51EA9 /* [CP] Embed Pods Frameworks */,
-<<<<<<< HEAD
-				FEE6262278064D703A8D8D21 /* [CP] Copy Pods Resources */,
-=======
 				99FD4B47838A33EC942FDC35 /* [CP] Copy Pods Resources */,
->>>>>>> 4017e037
 			);
 			buildRules = (
 			);
