--- conflicted
+++ resolved
@@ -19,62 +19,7 @@
 
 Note that for Android, the target phone **needs** to have [Google Fit](https://www.google.com/fit/) or [Health Connect](https://health.google/health-connect-android/) (which is currently in beta) installed and have access to the internet, otherwise this plugin will not work.
 
-<<<<<<< HEAD
-## Data Types
-
-| **Data Type**               | **Unit**                | **iOS** | **Android (Google Fit)** | **Android (Health Connect)** | **Comments**                           |
-| --------------------------- | ----------------------- | ------- | ------------------------ |------------------------------| -------------------------------------- |
-| ACTIVE_ENERGY_BURNED        | CALORIES                | yes     | yes                      | yes                          |                                        |
-| BASAL_ENERGY_BURNED         | CALORIES                | yes     |                          | yes                          |                                        |
-| BLOOD_GLUCOSE               | MILLIGRAM_PER_DECILITER | yes     | yes                      | yes                          |                                        |
-| BLOOD_OXYGEN                | PERCENTAGE              | yes     | yes                      | yes                          |                                        |
-| BLOOD_PRESSURE_DIASTOLIC    | MILLIMETER_OF_MERCURY   | yes     | yes                      | yes                          |                                        |
-| BLOOD_PRESSURE_SYSTOLIC     | MILLIMETER_OF_MERCURY   | yes     | yes                      | yes                          |                                        |
-| BODY_FAT_PERCENTAGE         | PERCENTAGE              | yes     | yes                      | yes                          |                                        |
-| BODY_MASS_INDEX             | NO_UNIT                 | yes     | yes                      | yes                          |                                        |
-| BODY_TEMPERATURE            | DEGREE_CELSIUS          | yes     | yes                      | yes                          |                                        |
-| ELECTRODERMAL_ACTIVITY      | SIEMENS                 | yes     |                          |                              |                                        |
-| HEART_RATE                  | BEATS_PER_MINUTE        | yes     | yes                      | yes                          |                                        |
-| HEIGHT                      | METERS                  | yes     | yes                      | yes                          |                                        |
-| RESTING_HEART_RATE          | BEATS_PER_MINUTE        | yes     |                          | yes                          |                                        |
-| RESPIRATORY_RATE            | RESPIRATIONS_PER_MINUTE | yes     |                          | yes                                                                   |
-| PERIPHERAL_PERFUSION_INDEX  | PERCENTAGE              | yes     |                          |                                                             |
-| STEPS                       | COUNT                   | yes     | yes                      | yes                          |                                        |
-| WAIST_CIRCUMFERENCE         | METERS                  | yes     |                          |                              |                                        |
-| WALKING_HEART_RATE          | BEATS_PER_MINUTE        | yes     |                          |                              |                                        |
-| WEIGHT                      | KILOGRAMS               | yes     | yes                      | yes                          |                                        |
-| DISTANCE_WALKING_RUNNING    | METERS                  | yes     |                          |                              |                                        |
-| FLIGHTS_CLIMBED             | COUNT                   | yes     |                          | yes                          |                                        |
-| MOVE_MINUTES                | MINUTES                 |         | yes                      |                              |                                        |
-| DISTANCE_DELTA              | METERS                  |         | yes                      | yes                          |                                        |
-| MINDFULNESS                 | MINUTES                 | yes     |                          |                              |                                        |
-| SLEEP_IN_BED                | MINUTES                 | yes     |                          |                              |                                        |
-| SLEEP_ASLEEP                | MINUTES                 | yes     |                          | yes                          |                                        |
-| SLEEP_AWAKE                 | MINUTES                 | yes     |                          | yes                          |                                        |
-| SLEEP_DEEP                  | MINUTES                 | yes     |                          | yes                          |                                        |
-| SLEEP_LIGHT                 | MINUTES                 |         |                          | yes                          |                                        |
-| SLEEP_REM                   | MINUTES                 | yes     |                          | yes                          |                                        |
-| SLEEP_OUT_OF_BED            | MINUTES                 |         |                          | yes                          |                                        |
-| SLEEP_SESSION               | MINUTES                 |         |                          | yes                          |                                        |
-| WATER                       | LITER                   | yes     | yes                      | yes                          |                                        |
-| EXERCISE_TIME               | MINUTES                 | yes     |                          |                              |                                        |
-| WORKOUT                     | NO_UNIT                 | yes     | yes                      | yes                          | (Has other workout types)              |
-| HIGH_HEART_RATE_EVENT       | NO_UNIT                 | yes     |                          |                              | Requires Apple Watch to write the data |
-| LOW_HEART_RATE_EVENT        | NO_UNIT                 | yes     |                          |                              | Requires Apple Watch to write the data |
-| IRREGULAR_HEART_RATE_EVENT  | NO_UNIT                 | yes     |                          |                              | Requires Apple Watch to write the data |
-| HEART_RATE_VARIABILITY_SDNN | MILLISECONDS            | yes     |                          |                              | Requires Apple Watch to write the data |
-| HEADACHE_NOT_PRESENT        | MINUTES                 | yes     |                          |                              |                                        |
-| HEADACHE_MILD               | MINUTES                 | yes     |                          |                              |                                        |
-| HEADACHE_MODERATE           | MINUTES                 | yes     |                          |                              |                                        |
-| HEADACHE_SEVERE             | MINUTES                 | yes     |                          |                              |                                        |
-| HEADACHE_UNSPECIFIED        | MINUTES                 | yes     |                          |                              |                                        |
-| AUDIOGRAM                   | DECIBEL_HEARING_LEVEL   | yes     |                          |                              |                                        |
-| ELECTROCARDIOGRAM           | VOLT                    | yes     |                          |                              | Requires Apple Watch to write the data |
-| NUTRITION                   | NO_UNIT                 | yes     | yes                      | yes                          |                                        |
-| INSULIN_DELIVERY            | INTERNATIONAL_UNIT      | yes     |                          |                              |                                        |
-=======
 See the tables below for supported health and workout data types.
->>>>>>> 1a09f176
 
 ## Setup
 
@@ -403,6 +348,7 @@
 | AUDIOGRAM                   | DECIBEL_HEARING_LEVEL   | yes     |                         |                           |                                        |
 | ELECTROCARDIOGRAM           | VOLT                    | yes     |                         |                           | Requires Apple Watch to write the data |
 | NUTRITION                   | NO_UNIT                 | yes     | yes                     | yes                       |                                        |
+| INSULIN_DELIVERY            | INTERNATIONAL_UNIT      | yes     |                         |                           |                                        |
 
 ## Workout Types
 
