--- conflicted
+++ resolved
@@ -192,6 +192,7 @@
   // configure the health plugin before use.
   Health().configure(useHealthConnectIfAvailable: true);
 
+
   // define the types to get
   var types = [
     HealthDataType.STEPS,
@@ -261,6 +262,19 @@
   "source_id": "com.apple.health.81AE7156-EC05-47E3-AC93-2D6F65C717DF",
   "source_name": "iPhone12.bardram.net",
   "is_manual_entry": false
+  "value": {
+    "__type": "NumericHealthValue",
+    "numeric_value": 141.0
+  },
+  "type": "STEPS",
+  "unit": "COUNT",
+  "date_from": "2024-04-03T10:06:57.736",
+  "date_to": "2024-04-03T10:12:51.724",
+  "source_platform": "appleHealth",
+  "source_device_id": "F74938B9-C011-4DE4-AA5E-CF41B60B96E7",
+  "source_id": "com.apple.health.81AE7156-EC05-47E3-AC93-2D6F65C717DF",
+  "source_name": "iPhone12.bardram.net",
+  "is_manual_entry": false
 }
 ```
 
@@ -298,7 +312,6 @@
 
 The plugin supports the following [`HealthDataType`](https://pub.dev/documentation/health/latest/health/HealthDataType.html).
 
-<<<<<<< HEAD
 | **Data Type**                | **Unit**                | **Apple Health** | **Google Fit** | **Google Health Connect** | **Comments**                           |
 | ---------------------------- | ----------------------- | ---------------- | -------------- | ------------------------- | -------------------------------------- |
 | ACTIVE_ENERGY_BURNED         | CALORIES                | yes              | yes            | yes                       |                                        |
@@ -351,59 +364,6 @@
 | ELECTROCARDIOGRAM            | VOLT                    | yes              |                |                           | Requires Apple Watch to write the data |
 | NUTRITION                    | NO_UNIT                 | yes              | yes            | yes                       |                                        |
 | INSULIN_DELIVERY             | INTERNATIONAL_UNIT      | yes              |                |                           |                                        |
-=======
-| **Data Type**               | **Unit**                | **Apple Health** | **Google Fit** | **Google Health Connect** | **Comments**                           |
-| --------------------------- | ----------------------- | ---------------- | -------------- | ------------------------- | -------------------------------------- |
-| ACTIVE_ENERGY_BURNED        | CALORIES                | yes              | yes            | yes                       |                                        |
-| BASAL_ENERGY_BURNED         | CALORIES                | yes              |                | yes                       |                                        |
-| BLOOD_GLUCOSE               | MILLIGRAM_PER_DECILITER | yes              | yes            | yes                       |                                        |
-| BLOOD_OXYGEN                | PERCENTAGE              | yes              | yes            | yes                       |                                        |
-| BLOOD_PRESSURE_DIASTOLIC    | MILLIMETER_OF_MERCURY   | yes              | yes            | yes                       |                                        |
-| BLOOD_PRESSURE_SYSTOLIC     | MILLIMETER_OF_MERCURY   | yes              | yes            | yes                       |                                        |
-| BODY_FAT_PERCENTAGE         | PERCENTAGE              | yes              | yes            | yes                       |                                        |
-| BODY_MASS_INDEX             | NO_UNIT                 | yes              | yes            | yes                       |                                        |
-| BODY_TEMPERATURE            | DEGREE_CELSIUS          | yes              | yes            | yes                       |                                        |
-| BODY_WATER_MASS             | KILOGRAMS               |                  |                | yes                       |                                        |
-| ELECTRODERMAL_ACTIVITY      | SIEMENS                 | yes              |                |                           |                                        |
-| HEART_RATE                  | BEATS_PER_MINUTE        | yes              | yes            | yes                       |                                        |
-| HEIGHT                      | METERS                  | yes              | yes            | yes                       |                                        |
-| RESTING_HEART_RATE          | BEATS_PER_MINUTE        | yes              |                | yes                       |                                        |
-| RESPIRATORY_RATE            | RESPIRATIONS_PER_MINUTE | yes              |                | yes                       |                                        |
-| PERIPHERAL_PERFUSION_INDEX  | PERCENTAGE              | yes              |                |                           |                                        |
-| STEPS                       | COUNT                   | yes              | yes            | yes                       |                                        |
-| WAIST_CIRCUMFERENCE         | METERS                  | yes              |                |                           |                                        |
-| WALKING_HEART_RATE          | BEATS_PER_MINUTE        | yes              |                |                           |                                        |
-| WEIGHT                      | KILOGRAMS               | yes              | yes            | yes                       |                                        |
-| DISTANCE_WALKING_RUNNING    | METERS                  | yes              |                |                           |                                        |
-| FLIGHTS_CLIMBED             | COUNT                   | yes              |                | yes                       |                                        |
-| MOVE_MINUTES                | MINUTES                 |                  | yes            |                           |                                        |
-| DISTANCE_DELTA              | METERS                  |                  | yes            | yes                       |                                        |
-| MINDFULNESS                 | MINUTES                 | yes              |                |                           |                                        |
-| SLEEP_IN_BED                | MINUTES                 | yes              |                |                           |                                        |
-| SLEEP_ASLEEP                | MINUTES                 | yes              |                | yes                       |                                        |
-| SLEEP_AWAKE                 | MINUTES                 | yes              |                | yes                       |                                        |
-| SLEEP_DEEP                  | MINUTES                 | yes              |                | yes                       |                                        |
-| SLEEP_LIGHT                 | MINUTES                 |                  |                | yes                       |                                        |
-| SLEEP_REM                   | MINUTES                 | yes              |                | yes                       |                                        |
-| SLEEP_OUT_OF_BED            | MINUTES                 |                  |                | yes                       |                                        |
-| SLEEP_SESSION               | MINUTES                 |                  |                | yes                       |                                        |
-| WATER                       | LITER                   | yes              | yes            | yes                       |                                        |
-| EXERCISE_TIME               | MINUTES                 | yes              |                |                           |                                        |
-| WORKOUT                     | NO_UNIT                 | yes              | yes            | yes                       | See table below                        |
-| HIGH_HEART_RATE_EVENT       | NO_UNIT                 | yes              |                |                           | Requires Apple Watch to write the data |
-| LOW_HEART_RATE_EVENT        | NO_UNIT                 | yes              |                |                           | Requires Apple Watch to write the data |
-| IRREGULAR_HEART_RATE_EVENT  | NO_UNIT                 | yes              |                |                           | Requires Apple Watch to write the data |
-| HEART_RATE_VARIABILITY_SDNN | MILLISECONDS            | yes              |                |                           | Requires Apple Watch to write the data |
-| HEADACHE_NOT_PRESENT        | MINUTES                 | yes              |                |                           |                                        |
-| HEADACHE_MILD               | MINUTES                 | yes              |                |                           |                                        |
-| HEADACHE_MODERATE           | MINUTES                 | yes              |                |                           |                                        |
-| HEADACHE_SEVERE             | MINUTES                 | yes              |                |                           |                                        |
-| HEADACHE_UNSPECIFIED        | MINUTES                 | yes              |                |                           |                                        |
-| AUDIOGRAM                   | DECIBEL_HEARING_LEVEL   | yes              |                |                           |                                        |
-| ELECTROCARDIOGRAM           | VOLT                    | yes              |                |                           | Requires Apple Watch to write the data |
-| NUTRITION                   | NO_UNIT                 | yes              | yes            | yes                       |                                        |
-| INSULIN_DELIVERY            | INTERNATIONAL_UNIT      | yes     |                         |                           |                                        |
->>>>>>> e6b493e1
 
 ## Workout Types
 
@@ -547,4 +507,142 @@
 | WHEELCHAIR                       |                  | yes            | yes                       |                                                                   |
 | WINDSURFING                      |                  | yes            |                           |                                                                   |
 | ZUMBA                            |                  | yes            |                           |                                                                   |
+| OTHER                            | yes              | yes            |                           |                                                                   |
+| -------------------------------- | ---------------- | -------------- | ------------------------- | ----------------------------------------------------------------- |
+| ARCHERY                          | yes              | yes            |                           |                                                                   |
+| BADMINTON                        | yes              | yes            | yes                       |                                                                   |
+| BASEBALL                         | yes              | yes            | yes                       |                                                                   |
+| BASKETBALL                       | yes              | yes            | yes                       |                                                                   |
+| BIKING                           | yes              | yes            | yes                       | on iOS this is CYCLING, but name changed here to fit with Android |
+| BOXING                           | yes              | yes            | yes                       |                                                                   |
+| CRICKET                          | yes              | yes            | yes                       |                                                                   |
+| CURLING                          | yes              | yes            |                           |                                                                   |
+| ELLIPTICAL                       | yes              | yes            | yes                       |                                                                   |
+| FENCING                          | yes              | yes            | yes                       |                                                                   |
+| AMERICAN_FOOTBALL                | yes              | yes            | yes                       |                                                                   |
+| AUSTRALIAN_FOOTBALL              | yes              | yes            | yes                       |                                                                   |
+| SOCCER                           | yes              | yes            |                           |                                                                   |
+| GOLF                             | yes              | yes            | yes                       |                                                                   |
+| GYMNASTICS                       | yes              | yes            | yes                       |                                                                   |
+| HANDBALL                         | yes              | yes            | yes                       |                                                                   |
+| HIGH_INTENSITY_INTERVAL_TRAINING | yes              | yes            | yes                       |                                                                   |
+| HIKING                           | yes              | yes            | yes                       |                                                                   |
+| HOCKEY                           | yes              | yes            |                           |                                                                   |
+| SKATING                          | yes              | yes            | yes                       | On iOS this is skating_sports                                     |
+| JUMP_ROPE                        | yes              | yes            |                           |                                                                   |
+| KICKBOXING                       | yes              | yes            |                           |                                                                   |
+| MARTIAL_ARTS                     | yes              | yes            | yes                       |                                                                   |
+| PILATES                          | yes              | yes            | yes                       |                                                                   |
+| RACQUETBALL                      | yes              | yes            | yes                       |                                                                   |
+| RUGBY                            | yes              | yes            | yes                       |                                                                   |
+| RUNNING                          | yes              | yes            | yes                       |                                                                   |
+| ROWING                           | yes              | yes            | yes                       |                                                                   |
+| SAILING                          | yes              | yes            | yes                       |                                                                   |
+| CROSS_COUNTRY_SKIING             | yes              | yes            |                           |                                                                   |
+| DOWNHILL_SKIING                  | yes              | yes            |                           |                                                                   |
+| SNOWBOARDING                     | yes              | yes            | yes                       |                                                                   |
+| SOFTBALL                         | yes              | yes            | yes                       |                                                                   |
+| SQUASH                           | yes              | yes            | yes                       |                                                                   |
+| STAIR_CLIMBING                   | yes              | yes            | yes                       |                                                                   |
+| SWIMMING                         | yes              | yes            |                           |                                                                   |
+| TABLE_TENNIS                     | yes              | yes            | yes                       |                                                                   |
+| TENNIS                           | yes              | yes            | yes                       |                                                                   |
+| VOLLEYBALL                       | yes              | yes            | yes                       |                                                                   |
+| WALKING                          | yes              | yes            | yes                       |                                                                   |
+| WATER_POLO                       | yes              | yes            | yes                       |                                                                   |
+| YOGA                             | yes              | yes            | yes                       |                                                                   |
+| BOWLING                          | yes              |                |                           |                                                                   |
+| CROSS_TRAINING                   | yes              |                |                           |                                                                   |
+| TRACK_AND_FIELD                  | yes              |                |                           |                                                                   |
+| DISC_SPORTS                      | yes              |                |                           |                                                                   |
+| LACROSSE                         | yes              |                |                           |                                                                   |
+| PREPARATION_AND_RECOVERY         | yes              |                |                           |                                                                   |
+| FLEXIBILITY                      | yes              |                |                           |                                                                   |
+| COOLDOWN                         | yes              |                |                           |                                                                   |
+| WHEELCHAIR_WALK_PACE             | yes              |                |                           |                                                                   |
+| WHEELCHAIR_RUN_PACE              | yes              |                |                           |                                                                   |
+| HAND_CYCLING                     | yes              |                |                           |                                                                   |
+| CORE_TRAINING                    | yes              |                |                           |                                                                   |
+| FUNCTIONAL_STRENGTH_TRAINING     | yes              |                |                           |                                                                   |
+| TRADITIONAL_STRENGTH_TRAINING    | yes              |                |                           |                                                                   |
+| MIXED_CARDIO                     | yes              |                |                           |                                                                   |
+| STAIRS                           | yes              |                |                           |                                                                   |
+| STEP_TRAINING                    | yes              |                |                           |                                                                   |
+| FITNESS_GAMING                   | yes              |                |                           |                                                                   |
+| BARRE                            | yes              |                |                           |                                                                   |
+| CARDIO_DANCE                     | yes              |                |                           |                                                                   |
+| SOCIAL_DANCE                     | yes              |                |                           |                                                                   |
+| MIND_AND_BODY                    | yes              |                |                           |                                                                   |
+| PICKLEBALL                       | yes              |                |                           |                                                                   |
+| CLIMBING                         | yes              |                |                           |                                                                   |
+| EQUESTRIAN_SPORTS                | yes              |                |                           |                                                                   |
+| FISHING                          | yes              |                |                           |                                                                   |
+| HUNTING                          | yes              |                |                           |                                                                   |
+| PLAY                             | yes              |                |                           |                                                                   |
+| SNOW_SPORTS                      | yes              |                |                           |                                                                   |
+| PADDLE_SPORTS                    | yes              |                |                           |                                                                   |
+| SURFING_SPORTS                   | yes              |                |                           |                                                                   |
+| WATER_FITNESS                    | yes              |                |                           |                                                                   |
+| WATER_SPORTS                     | yes              |                |                           |                                                                   |
+| TAI_CHI                          | yes              |                |                           |                                                                   |
+| WRESTLING                        | yes              |                |                           |                                                                   |
+| AEROBICS                         |                  | yes            |                           |                                                                   |
+| BIATHLON                         |                  | yes            |                           |                                                                   |
+| CALISTHENICS                     |                  | yes            | yes                       |                                                                   |
+| CIRCUIT_TRAINING                 |                  | yes            |                           |                                                                   |
+| CROSS_FIT                        |                  | yes            |                           |                                                                   |
+| DANCING                          |                  | yes            | yes                       |                                                                   |
+| DIVING                           |                  | yes            |                           |                                                                   |
+| ELEVATOR                         |                  | yes            |                           |                                                                   |
+| ERGOMETER                        |                  | yes            |                           |                                                                   |
+| ESCALATOR                        |                  | yes            |                           |                                                                   |
+| FRISBEE_DISC                     |                  | yes            | yes                       |                                                                   |
+| GARDENING                        |                  | yes            |                           |                                                                   |
+| GUIDED_BREATHING                 |                  | yes            | yes                       |                                                                   |
+| HORSEBACK_RIDING                 |                  | yes            |                           |                                                                   |
+| HOUSEWORK                        |                  | yes            |                           |                                                                   |
+| INTERVAL_TRAINING                |                  | yes            |                           |                                                                   |
+| IN_VEHICLE                       |                  | yes            |                           |                                                                   |
+| KAYAKING                         |                  | yes            |                           |                                                                   |
+| KETTLEBELL_TRAINING              |                  | yes            |                           |                                                                   |
+| KICK_SCOOTER                     |                  | yes            |                           |                                                                   |
+| KITE_SURFING                     |                  | yes            |                           |                                                                   |
+| MEDITATION                       |                  | yes            |                           |                                                                   |
+| MIXED_MARTIAL_ARTS               |                  | yes            |                           |                                                                   |
+| P90X                             |                  | yes            |                           |                                                                   |
+| PARAGLIDING                      |                  | yes            | yes                       |                                                                   |
+| POLO                             |                  | yes            |                           |                                                                   |
+| ROCK_CLIMBING                    | (yes)            | yes            | yes                       | on iOS this will be stored as CLIMBING                            |
+| RUNNING_JOGGING                  | (yes)            | yes            |                           | on iOS this will be stored as RUNNING                             |
+| RUNNING_SAND                     | (yes)            | yes            |                           | on iOS this will be stored as RUNNING                             |
+| RUNNING_TREADMILL                | (yes)            | yes            | yes                       | on iOS this will be stored as RUNNING                             |
+| SCUBA_DIVING                     |                  | yes            | yes                       |                                                                   |
+| SKATING_CROSS                    | (yes)            | yes            |                           | on iOS this will be stored as SKATING                             |
+| SKATING_INDOOR                   | (yes)            | yes            |                           | on iOS this will be stored as SKATING                             |
+| SKATING_INLINE                   | (yes)            | yes            |                           | on iOS this will be stored as SKATING                             |
+| SKIING_BACK_COUNTRY              |                  | yes            |                           |                                                                   |
+| SKIING_KITE                      |                  | yes            |                           |                                                                   |
+| SKIING_ROLLER                    |                  | yes            |                           |                                                                   |
+| SLEDDING                         |                  | yes            |                           |                                                                   |
+| STAIR_CLIMBING_MACHINE           |                  | yes            | yes                       |                                                                   |
+| STANDUP_PADDLEBOARDING           |                  | yes            |                           |                                                                   |
+| STILL                            |                  | yes            |                           |                                                                   |
+| STRENGTH_TRAINING                |                  | yes            | yes                       |                                                                   |
+| SURFING                          |                  | yes            | yes                       |                                                                   |
+| SWIMMING_OPEN_WATER              |                  | yes            | yes                       |                                                                   |
+| SWIMMING_POOL                    |                  | yes            | yes                       |                                                                   |
+| TEAM_SPORTS                      |                  | yes            |                           |                                                                   |
+| TILTING                          |                  | yes            |                           |                                                                   |
+| TREADMILL                        |                  | yes            |                           |                                                                   |
+| VOLLEYBALL_BEACH                 |                  | yes            |                           |                                                                   |
+| VOLLEYBALL_INDOOR                |                  | yes            |                           |                                                                   |
+| WAKEBOARDING                     |                  | yes            |                           |                                                                   |
+| WALKING_FITNESS                  |                  | yes            |                           |                                                                   |
+| WALKING_NORDIC                   |                  | yes            |                           |                                                                   |
+| WALKING_STROLLER                 |                  | yes            |                           |                                                                   |
+| WALKING_TREADMILL                |                  | yes            |                           |                                                                   |
+| WEIGHTLIFTING                    |                  | yes            | yes                       |                                                                   |
+| WHEELCHAIR                       |                  | yes            | yes                       |                                                                   |
+| WINDSURFING                      |                  | yes            |                           |                                                                   |
+| ZUMBA                            |                  | yes            |                           |                                                                   |
 | OTHER                            | yes              | yes            |                           |                                                                   |