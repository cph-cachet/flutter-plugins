<<<<<<< HEAD
## 13.0.0

* Refactored Swift native implementation
=======
## 12.2.0

* iOS: Add `deviceModel` in returned Health data to identify the device that generated the data of the receiver. (in iOS `source_name` represents the revision of the source responsible for saving the receiver.)
* Android: Add read health data in background - PR [#1184](https://github.com/cph-cachet/flutter-plugins/pull/1184)
* Fix [#1169](https://github.com/cph-cachet/flutter-plugins/issues/1169) where `meal_type` property in `Nutrition` was null always
* iOS: Add `CARDIO_DANCE` HealthDataType - [#1146](https://github.com/cph-cachet/flutter-plugins/pull/1146)
>>>>>>> ecd2ba53

## 12.1.0

* Add delete record by UUID method. See function `deleteByUUID(required String uuid, HealthDataType? type)`
* iOS: Parse metadata to remove unsupported types - PR [#1120](https://github.com/cph-cachet/flutter-plugins/pull/1120)
* iOS: Add UV Index Types
* Android: Add request access to historic data [#1126](https://github.com/cph-cachet/flutter-plugins/issues/1126) - PR [#1127](https://github.com/cph-cachet/flutter-plugins/pull/1127)
```XML
<!-- Add the following permission into AndroidManifest.xml -->
<uses-permission android:name="android.permission.health.READ_HEALTH_DATA_HISTORY"/>
```
* Android:
  * Update `androidx.compose:compose-bom` to `2025.02.00`
  * Update `androidx.health.connect:connect-client` to `1.1.0-alpha11`
  * Update `androidx.fragment:fragment-ktx` to `1.8.6`
  * Update to Java 11
* Update example apps

## 12.0.1

* Update of API and README doc
* Fix [#1118](https://github.com/cph-cachet/flutter-plugins/issues/1118)

## 12.0.0

* **BREAKING** This release introduces a significant architectural change to the `health` plugin by removing the `singleton` pattern.
  * **Dependency Injection for `DeviceInfoPlugin`**:
  * The `Health` class is no longer a singleton.
  * The `Health()` factory constructor is removed.
  * The `Health` class now accepts an (optional) `DeviceInfoPlugin` dependency through its constructor, this change was introduced to provide easy mocking of the `DeviceInfo` class during unit tests.
  * This architectural change means that, for the application to work correctly, the `Health` class *MUST* be initialized correctly as a global instance.
  * **Impact**:
    * For most users, **no immediate code changes are required** but it is paramount to initialize the `Health` class as a global instance (i.e. do not call `Health()` every time but rather define an instance `final health = Health();`).
* **BREAKING** (Android) Remove automatic permission request of `DISTANCE_DELTA` and `TOTAL_CALORIES_BURNED` data types when requesting permission for `WORKOUT` health data type.
  * For `WORKOUT`s that require above permissions, now those need to be requested manually.
  * Fix [#984](https://github.com/cph-cachet/flutter-plugins/issues/984) - PR [#1055](https://github.com/cph-cachet/flutter-plugins/pull/1055)
* Add `LEAN_BODY_MASS` data type [#1078](https://github.com/cph-cachet/flutter-plugins/issues/1078) - PR [#1097](https://github.com/cph-cachet/flutter-plugins/pull/1097)
  * The following AndroidManifest values are required to READ/WRITE `LEAN_BODY_MASS`:
  ```XML
  <uses-permission android:name="android.permission.health.READ_LEAN_BODY_MASS"/>
  <uses-permission android:name="android.permission.health.WRITE_LEAN_BODY_MASS"/>
  ```
* iOS: Add `WATER_TEMPERATURE` and `UNDERWATER_DEPTH` health values [#1096](https://github.com/cph-cachet/flutter-plugins/issues/1096)
* iOS: Add support for `Underwater Diving` workout [#1096](https://github.com/cph-cachet/flutter-plugins/issues/1096)
* Fix [#1072](https://github.com/cph-cachet/flutter-plugins/issues/1072) and [#1074](https://github.com/cph-cachet/flutter-plugins/issues/1074)
* Fix issue where iOS delete not deleting own records - PR [#1104](https://github.com/cph-cachet/flutter-plugins/pull/1104)
* Fix [#950](https://github.com/cph-cachet/flutter-plugins/issues/950) - PR [#1103](https://github.com/cph-cachet/flutter-plugins/pull/1103)
* Fix [#1047](https://github.com/cph-cachet/flutter-plugins/issues/1047) and [#939](https://github.com/cph-cachet/flutter-plugins/issues/939) - PR [#1091](https://github.com/cph-cachet/flutter-plugins/pull/1091)
* Fix issue where `SLEEP_LIGHT` type was not aligned correctly - PR [#1086](https://github.com/cph-cachet/flutter-plugins/pull/1086)
* Fix [#1051](https://github.com/cph-cachet/flutter-plugins/issues/1051) - PR [#1052](https://github.com/cph-cachet/flutter-plugins/pull/1052)
* Updated `intl` to ^0.20.1 [#1092](https://github.com/cph-cachet/flutter-plugins/issues/1092)
* Updated `device_info_plus` to ^11.2.0
* Example app: Updated `permission_handler` to ^11.3.1

## 11.1.1

* Fix of [#1059](https://github.com/cph-cachet/flutter-plugins/issues/1059)

## 11.1.0

* Fix of [#1043](https://github.com/cph-cachet/flutter-plugins/issues/1043)
* Type-safe JSON deserialization using carp_serializable v. 2.0

## 11.0.0

* **BREAKING** Remove Google Fit support in the Android code, as well as Google FIt related dependencies and references throughout the documentation
  * Remove `useHealthConnectIfAvailable` from the parameters of `Health().configure()`
  * Remove the `disconnect` method which was previously used to disconnect from Google Fit.
  * Remove the `flowRate` value from `writeBloodOxygen` as this is not supported by Health Connect.
  * Remove support for various `HealthWorkoutActivityType`s which were supported by Google Fit. Some of these do not have suitable alternatives in Google Health Connect (and are not supported on iOS). The list of removed types can be found in PR [#1014](https://github.com/cph-cachet/flutter-plugins/pull/1014)
* **BREAKING** introduce a new `RecordingMethod` enum
  * This can be used to filter records by automatic or manual entries when fetching data
  * You can also specify the recording method to write in the metadata
  * Remove `isManualEntry` from `HealthDataPoint` in favor of `recordingMethod`, of which the value is an enum `RecordingMethod`
  * Remove `includeManualEntry` (previously a boolean) from some of the querying methods in favor of `recordingMethodsToFilter`.
  * For complete details on relevant changes, see the description of PR [#1023](https://github.com/cph-cachet/flutter-plugins/pull/1023)
* Add support for all sleep stages across iOS and Android
  * Clean up relevant documentation
  * Remove undocumented sleep stages
  * **BREAKING** certain sleep stages were removed/combined into other related stages see PR [#1026](https://github.com/cph-cachet/flutter-plugins/pull/1026) for the complete list of changes and a discussion of the motivation in issue [#985](https://github.com/cph-cachet/flutter-plugins/issues/985)
* Android: Add support for `OTHER` workout type
* Cleaned up workout activity types for consistency across iOS and Android, see PR [#1020](https://github.com/cph-cachet/flutter-plugins/pull/1020) for a complete list of changes
* iOS: add support for menstruation flow, PR [#1008](https://github.com/cph-cachet/flutter-plugins/pull/1008)
* Android: Add support for heart rate variability, PR [#1009](https://github.com/cph-cachet/flutter-plugins/pull/1009)
* iOS: add support for atrial fibrillation burden, PR [#1031](https://github.com/cph-cachet/flutter-plugins/pull/1031)
* Add support for UUIDs in health records for both HealthKit and Health Connect, PR [#1019](https://github.com/cph-cachet/flutter-plugins/pull/1019)
* Fix an issue when querying workouts, the native code could respond with an activity that is not supported in the Health package, causing an error - this will fallback to `HealthWorkoutActivityType.other` - PR [#1016](https://github.com/cph-cachet/flutter-plugins/pull/1016)
* Remove deprecated Android v1 embeddings, PR [#1021](https://github.com/cph-cachet/flutter-plugins/pull/1021)

## 10.2.0

* Using named parameters in most methods for consistency.
* Added a `HealthPlatformType` to save which health platform the data originates from (Apple Health, Google Fit, or Google Health Connect).
* Android: Improved support for Google Health Connect
  * getHealthConnectSdkStatus, PR [#941](https://github.com/cph-cachet/flutter-plugins/pull/941)
  * installHealthConnect, PR [#943](https://github.com/cph-cachet/flutter-plugins/pull/943)
  * workout title, PR [#938](https://github.com/cph-cachet/flutter-plugins/pull/938)
* iOS: Add support for saving blood pressure as a correlation, PR [#919](https://github.com/cph-cachet/flutter-plugins/pull/919)

## 10.1.1

* Fix of error in `WorkoutSummary` JSON serialization.
* Fix of [#934](https://github.com/cph-cachet/flutter-plugins/issues/934)
* Empty value check for calories nutrition, PR [#926](https://github.com/cph-cachet/flutter-plugins/pull/926)
  
## 10.0.0

* **BREAKING** The plugin now works as a singleton using `Health()` to access it (instead of creating an instance of `HealthFactory`).
  * This entails that the plugin now need to be configured using the `configure()` method before use.
  * The example app has been update to demonstrate this new singleton model.
* Support for new data types:
  * body water mass, PR [#917](https://github.com/cph-cachet/flutter-plugins/pull/917)
  * caffeine, PR [#924](https://github.com/cph-cachet/flutter-plugins/pull/924)
  * workout summary, manual entry and new health data types, PR [#920](https://github.com/cph-cachet/flutter-plugins/pull/920)
* Fixed `SleepSessionRecord`, PR [#928](https://github.com/cph-cachet/flutter-plugins/pull/928)
* Update to API and README docs
* Upgrade to Dart 3.2 and Flutter 3.
* Added Dart linter and fixed a series of type casting issues.
* Using carp_serializable for consistent camel_case and type-safe generation of JSON serialization methods for polymorphic health data type classes.

## 9.0.0

* Updated HC to comply with Android 14, PR [#834](https://github.com/cph-cachet/flutter-plugins/pull/834) and [#882](https://github.com/cph-cachet/flutter-plugins/pull/882)
* Added checks for NullPointerException, closes issue [#878](https://github.com/cph-cachet/flutter-plugins/issues/878)
* Updated intl to ^0.19.0
* Upgrade to AGP 8, PR [#868](https://github.com/cph-cachet/flutter-plugins/pull/868)
* Added missing google fit workout types, PR [#836](https://github.com/cph-cachet/flutter-plugins/pull/836)
* Added pagination in HC, PR [#862](https://github.com/cph-cachet/flutter-plugins/pull/862)
* Fix of permission in example app + improvements to doc, PR [#875](https://github.com/cph-cachet/flutter-plugins/pull/875)

## 8.1.0

* Fixed sleep stages on iOS, Issue [#803](https://github.com/cph-cachet/flutter-plugins/issues/803)
* Added Nutrition data type, includes PR [#679](https://github.com/cph-cachet/flutter-plugins/pull/679)
* Lowered minSDK, Issue [#809](https://github.com/cph-cachet/flutter-plugins/issues/809)

## 8.0.0

* Fixed issue [#774](https://github.com/cph-cachet/flutter-plugins/issues/774), [#779](https://github.com/cph-cachet/flutter-plugins/issues/779)
* Merged PR [#579](https://github.com/cph-cachet/flutter-plugins/pull/579), [#717](https://github.com/cph-cachet/flutter-plugins/pull/717), [#770](https://github.com/cph-cachet/flutter-plugins/pull/770)
* Upgraded to mavenCentral, upgraded minSDK, compileSDK, targetSDK
* Updated health connect client to 1.1.0
* Added respiratory rate and peripheral perfusion index to HealthConnect
* Minor fixes to requestAuthorization, sleep stage filtering

## 7.0.1

* Updated dart doc

## 7.0.0

* Merged PR #722
* Added deep, light, REM, and out of bed sleep to iOS and Android HealthConnect

## 6.0.0

* Fixed issues #[694](https://github.com/cph-cachet/flutter-plugins/issues/694), #[696](https://github.com/cph-cachet/flutter-plugins/issues/696), #[697](https://github.com/cph-cachet/flutter-plugins/issues/697), #[698](https://github.com/cph-cachet/flutter-plugins/issues/698)
* added totalSteps for HealthConnect
* added supplemental oxygen flow rate for blood oxygen saturation on Android

## 5.0.0

* Added initial support for the new Health Connect API, as Google Fit is being deprecated.
  * Does not yet support `revokePermissions`, `getTotalStepsInInterval`.
* Changed Intl package version dependency to `^0.17.0` to work with flutter stable version.
* Updated the example app to handle more buttons.

## 4.6.0

* Added method for revoking permissions. On Android it uses `disableFit()` to remove access to Google Fit - `revokePermissions`. Documented lack of methods for iOS.

## 4.5.0

* Updated android sdk, gradle
* Updated `enumToString` to native `.name`
* Update and fixed JSON serialization of HealthDataPoints
* Removed auth request in `writeWorkoutData` to avoid bug when denying the auth.
* Merged pull requests [#653](https://github.com/cph-cachet/flutter-plugins/pull/653), [#652](https://github.com/cph-cachet/flutter-plugins/pull/652), [#639](https://github.com/cph-cachet/flutter-plugins/pull/639), [#644](https://github.com/cph-cachet/flutter-plugins/pull/644), [#668](https://github.com/cph-cachet/flutter-plugins/pull/668)
* Further developed [#644](https://github.com/cph-cachet/flutter-plugins/pull/644) on android to accommodate having the `writeBloodPressure` api.
* Small bug fixes

## 4.4.0

* Merged pull request #[566](https://github.com/cph-cachet/flutter-plugins/pull/566), [#578](https://github.com/cph-cachet/flutter-plugins/pull/578), [#596](https://github.com/cph-cachet/flutter-plugins/pull/596), [#623](https://github.com/cph-cachet/flutter-plugins/pull/623), [#632](https://github.com/cph-cachet/flutter-plugins/pull/632)
* ECG added as part of [#566](https://github.com/cph-cachet/flutter-plugins/pull/566)
* Small fixes

## 4.3.0

* upgrade to `device_info_plus: ^8.0.0`

## 4.2.0

* upgrade to `device_info_plus: ^7.0.0`

## 4.1.1

* fix of [#572](https://github.com/cph-cachet/flutter-plugins/issues/572).

## 4.1.0

* update of `device_info_plus: ^4.0.0`
* upgraded to Dart 2.17 and Flutter 3.0

## 4.0.0

* Large refactor of the `HealthDataPoint` value into generic `HealthValue` and added `NumericHealthValue`, `AudiogramHealthValue` and `WorkoutHealthValue`
* Added support for Audiograms with `writeAudiogram` and in `getHealthDataFromTypes`
* Added support for Workouts with `writeWorkout` and in `getHealthDataFromTypes`
* Added all `HealthWorkoutActivityType`s
* Added more `HealthDataUnit` types
* Fix of [#432](https://github.com/cph-cachet/flutter-plugins/issues/532)
* updated documentation in code
* updated documentation in README.md
* updated example app
* cleaned up code
* removed `requestPermissions` as it was essentially a duplicate of `requestAuthorization`

## 3.4.4

* Fix of [#500](https://github.com/cph-cachet/flutter-plugins/issues/500).
* Added Headache-types to HealthDataTypes on iOS

## 3.4.3

* fix of [#401](https://github.com/cph-cachet/flutter-plugins/issues/401).

## 3.4.2

* Resolved concurrent issues with native threads [PR#483](https://github.com/cph-cachet/flutter-plugins/pull/483).
* HealthKit CategorySample [PR#485](https://github.com/cph-cachet/flutter-plugins/pull/485).
* update of API documentation.

## 3.4.0

* Add sleep in bed to android [PR#457](https://github.com/cph-cachet/flutter-plugins/pull/457).
* Add the android.permission.ACTIVITY_RECOGNITION setup to the README [PR#458](https://github.com/cph-cachet/flutter-plugins/pull/458).
* Fixed (regression) issues with metric and permissions [PR#462](https://github.com/cph-cachet/flutter-plugins/pull/462).
* Get total steps [PR#471](https://github.com/cph-cachet/flutter-plugins/pull/471).
* update of example app to reflect new features.
* update of API documentation.

## 3.3.1

* DISTANCE_DELTA is for Android, not iOS [PR#428](https://github.com/cph-cachet/flutter-plugins/pull/428).
* added missing READ_ACCESS [PR#454](https://github.com/cph-cachet/flutter-plugins/pull/454).

## 3.3.0

* Write support on Google Fit and HealthKit [PR#430](https://github.com/cph-cachet/flutter-plugins/pull/430).

## 3.2.1

* Updated `device_info_plus` version dependency

## 3.2.0

* added simple `HKWorkout` and `ExerciseTime` support [PR#421](https://github.com/cph-cachet/flutter-plugins/pull/421).

## 3.1.1+1

* added functions to request authorization [PR#394](https://github.com/cph-cachet/flutter-plugins/pull/394)

## 3.1.0

* added sleep data to Android + fix of permissions and initialization [PR#372](https://github.com/cph-cachet/flutter-plugins/pull/372)
* testability of HealthDataPoint [PR#388](https://github.com/cph-cachet/flutter-plugins/pull/388).
* update to using the `device_info_plus` plugin

## 3.0.6

* Added two new fields to the `HealthDataPoint` - `SourceId` and `SourceName` and populate when data is read. This allows data points to be disambiguous and in some cases allows us to get more accurate data. For example the number of steps can be reported from Apple Health and Watch and without source data they are aggregated into just "steps" producing an inaccurate result [PR#281](https://github.com/cph-cachet/flutter-plugins/pull/281).

## 3.0.5

* Null safety in Dart has been implemented
* The plugin supports the Android v2 embedding

## 3.0.4

* Upgrade to `device_info` version 2.0.0

## 3.0.3

* Merged various PRs, mostly smaller fixes

## 3.0.2

* Upgrade to `device_info` version 1.0.0

## 3.0.1+1

* Bugfix regarding BMI from <https://github.com/cph-cachet/flutter-plugins/pull/258>

## 3.0.0

* Changed the flow for requesting access and reading data
  * Access must be requested manually before reading
  * This simplifies the data flow and makes it easier to reason about when debugging
* Data read access is no longer checked for each individual type, but rather on the set of types specified.

## 2.0.9

* Now handles the case when asking for BMI on Android when no height data has been collected.

## 2.0.8

* Fixed a merge issue which had deleted the data types added in 2.0.4.

## 2.0.7

* Fixed a Google sign-in issue, and a type issue on Android (<https://github.com/cph-cachet/flutter-plugins/issues/201>)

## 2.0.6

* Fixed a Google sign-in issue. (<https://github.com/cph-cachet/flutter-plugins/issues/172>)

## 2.0.5

* Now uses 'device_info' rather than 'device_id' for getting device information

## 2.0.4+1

* Static analysis, formatting etc.

## 2.0.4

* Added Sleep data, Water, and Mindfulness.

## 2.0.3

* The method `requestAuthorization` is now public again.

## 2.0.2

* Updated the API to take a list of types rather than a single type, when requesting health data.

## 2.0.1+1

* Removed the need for try-catch on the programmer's end

## 2.0.1

* Removed UUID and instead introduced a comparison operator

## 2.0.0

* Changed the API substantially to allow for granular Data Type permissions

## 1.1.6

Added the following Health Types as per PR #147

* DISTANCE_WALKING_RUNNING
* FLIGHTS_CLIMBED
* MOVE_MINUTES
* DISTANCE_DELTA

## 1.1.5

* Fixed an issue with google authorization
* See <https://github.com/cph-cachet/flutter-plugins/issues/133>

## 1.1.4

* Corrected table of units

## 1.1.3

* Updated table with units

## 1.1.2

* Now supports the data type `HEART_RATE_VARIABILITY_SDNN` on iOS

## 1.1.1

* Fixed issue #88 (<https://github.com/cph-cachet/flutter-plugins/issues/88>)

## 1.1.0

* Introduced UUID to the HealthDataPoint class
* Re-did the example application

## 1.0.6

* Fixed a null-check warning in the obj-c code (issue #87)

## 1.0.5

* Updated gradle-wrapper distribution url `gradle-5.4.1-all.zip`
* Updated docs

## 1.0.2

* Updated documentation for Android and Google Fit.

## 1.0.1

* Streamlined DataType units in Flutter.<|MERGE_RESOLUTION|>--- conflicted
+++ resolved
@@ -1,15 +1,9 @@
-<<<<<<< HEAD
-## 13.0.0
-
-* Refactored Swift native implementation
-=======
 ## 12.2.0
 
 * iOS: Add `deviceModel` in returned Health data to identify the device that generated the data of the receiver. (in iOS `source_name` represents the revision of the source responsible for saving the receiver.)
 * Android: Add read health data in background - PR [#1184](https://github.com/cph-cachet/flutter-plugins/pull/1184)
 * Fix [#1169](https://github.com/cph-cachet/flutter-plugins/issues/1169) where `meal_type` property in `Nutrition` was null always
 * iOS: Add `CARDIO_DANCE` HealthDataType - [#1146](https://github.com/cph-cachet/flutter-plugins/pull/1146)
->>>>>>> ecd2ba53
 
 ## 12.1.0
 
