<<<<<<< HEAD
## 13.1.0

* Refactored Android native implementation (No Flutter API changes)
=======
## 13.0.2

* Android: Add `SPEED` health data type - PR [#1183](https://github.com/cph-cachet/flutter-plugins/pull/1183)
* iOS: Add `WALKING_SPEED` health data type - PR [#1183](https://github.com/cph-cachet/flutter-plugins/pull/1183)
* Add `METER_PER_SECOND` health data unit
>>>>>>> 389f1a7a

## 13.0.1

* Refactored Swift native implementation - See PR [#1175](https://github.com/cph-cachet/flutter-plugins/pull/1175) and [#1208](https://github.com/cph-cachet/flutter-plugins/pull/1208) for more information:
```
SwiftHealthPlugin (Main Plugin Class)
├── HealthDataReader (Reading health data)
├── HealthDataWriter (Writing health data)
├── HealthDataOperations (Permissions and deletion)
├── HealthUtilities (Helper functions)
└── HealthConstants (Constants and enums)
```

## 13.0.0

* Refactored Swift native implementation

## 12.2.1

* iOS: Add `swift_version` for add-to-app implementations - PR [#1205](https://github.com/cph-cachet/flutter-plugins/pull/1205)

## 12.2.0

* iOS: Add `deviceModel` in returned Health data to identify the device that generated the data of the receiver. (in iOS `source_name` represents the revision of the source responsible for saving the receiver.)
* Android: Add read health data in background - PR [#1184](https://github.com/cph-cachet/flutter-plugins/pull/1184)
* Fix [#1169](https://github.com/cph-cachet/flutter-plugins/issues/1169) where `meal_type` property in `Nutrition` was null always
* iOS: Add `CARDIO_DANCE` HealthDataType - [#1146](https://github.com/cph-cachet/flutter-plugins/pull/1146)

## 12.1.0

* Add delete record by UUID method. See function `deleteByUUID(required String uuid, HealthDataType? type)`
* iOS: Parse metadata to remove unsupported types - PR [#1120](https://github.com/cph-cachet/flutter-plugins/pull/1120)
* iOS: Add UV Index Types
* Android: Add request access to historic data [#1126](https://github.com/cph-cachet/flutter-plugins/issues/1126) - PR [#1127](https://github.com/cph-cachet/flutter-plugins/pull/1127)
```XML
<!-- Add the following permission into AndroidManifest.xml -->
<uses-permission android:name="android.permission.health.READ_HEALTH_DATA_HISTORY"/>
```
* Android:
  * Update `androidx.compose:compose-bom` to `2025.02.00`
  * Update `androidx.health.connect:connect-client` to `1.1.0-alpha11`
  * Update `androidx.fragment:fragment-ktx` to `1.8.6`
  * Update to Java 11
* Update example apps

## 12.0.1

* Update of API and README doc
* Fix [#1118](https://github.com/cph-cachet/flutter-plugins/issues/1118)

## 12.0.0

* **BREAKING** This release introduces a significant architectural change to the `health` plugin by removing the `singleton` pattern.
  * **Dependency Injection for `DeviceInfoPlugin`**:
  * The `Health` class is no longer a singleton.
  * The `Health()` factory constructor is removed.
  * The `Health` class now accepts an (optional) `DeviceInfoPlugin` dependency through its constructor, this change was introduced to provide easy mocking of the `DeviceInfo` class during unit tests.
  * This architectural change means that, for the application to work correctly, the `Health` class *MUST* be initialized correctly as a global instance.
  * **Impact**:
    * For most users, **no immediate code changes are required** but it is paramount to initialize the `Health` class as a global instance (i.e. do not call `Health()` every time but rather define an instance `final health = Health();`).
* **BREAKING** (Android) Remove automatic permission request of `DISTANCE_DELTA` and `TOTAL_CALORIES_BURNED` data types when requesting permission for `WORKOUT` health data type.
  * For `WORKOUT`s that require above permissions, now those need to be requested manually.
  * Fix [#984](https://github.com/cph-cachet/flutter-plugins/issues/984) - PR [#1055](https://github.com/cph-cachet/flutter-plugins/pull/1055)
* Add `LEAN_BODY_MASS` data type [#1078](https://github.com/cph-cachet/flutter-plugins/issues/1078) - PR [#1097](https://github.com/cph-cachet/flutter-plugins/pull/1097)
  * The following AndroidManifest values are required to READ/WRITE `LEAN_BODY_MASS`:
  ```XML
  <uses-permission android:name="android.permission.health.READ_LEAN_BODY_MASS"/>
  <uses-permission android:name="android.permission.health.WRITE_LEAN_BODY_MASS"/>
  ```
* iOS: Add `WATER_TEMPERATURE` and `UNDERWATER_DEPTH` health values [#1096](https://github.com/cph-cachet/flutter-plugins/issues/1096)
* iOS: Add support for `Underwater Diving` workout [#1096](https://github.com/cph-cachet/flutter-plugins/issues/1096)
* Fix [#1072](https://github.com/cph-cachet/flutter-plugins/issues/1072) and [#1074](https://github.com/cph-cachet/flutter-plugins/issues/1074)
* Fix issue where iOS delete not deleting own records - PR [#1104](https://github.com/cph-cachet/flutter-plugins/pull/1104)
* Fix [#950](https://github.com/cph-cachet/flutter-plugins/issues/950) - PR [#1103](https://github.com/cph-cachet/flutter-plugins/pull/1103)
* Fix [#1047](https://github.com/cph-cachet/flutter-plugins/issues/1047) and [#939](https://github.com/cph-cachet/flutter-plugins/issues/939) - PR [#1091](https://github.com/cph-cachet/flutter-plugins/pull/1091)
* Fix issue where `SLEEP_LIGHT` type was not aligned correctly - PR [#1086](https://github.com/cph-cachet/flutter-plugins/pull/1086)
* Fix [#1051](https://github.com/cph-cachet/flutter-plugins/issues/1051) - PR [#1052](https://github.com/cph-cachet/flutter-plugins/pull/1052)
* Updated `intl` to ^0.20.1 [#1092](https://github.com/cph-cachet/flutter-plugins/issues/1092)
* Updated `device_info_plus` to ^11.2.0
* Example app: Updated `permission_handler` to ^11.3.1

## 11.1.1

* Fix of [#1059](https://github.com/cph-cachet/flutter-plugins/issues/1059)

## 11.1.0

* Fix of [#1043](https://github.com/cph-cachet/flutter-plugins/issues/1043)
* Type-safe JSON deserialization using carp_serializable v. 2.0

## 11.0.0

* **BREAKING** Remove Google Fit support in the Android code, as well as Google FIt related dependencies and references throughout the documentation
  * Remove `useHealthConnectIfAvailable` from the parameters of `Health().configure()`
  * Remove the `disconnect` method which was previously used to disconnect from Google Fit.
  * Remove the `flowRate` value from `writeBloodOxygen` as this is not supported by Health Connect.
  * Remove support for various `HealthWorkoutActivityType`s which were supported by Google Fit. Some of these do not have suitable alternatives in Google Health Connect (and are not supported on iOS). The list of removed types can be found in PR [#1014](https://github.com/cph-cachet/flutter-plugins/pull/1014)
* **BREAKING** introduce a new `RecordingMethod` enum
  * This can be used to filter records by automatic or manual entries when fetching data
  * You can also specify the recording method to write in the metadata
  * Remove `isManualEntry` from `HealthDataPoint` in favor of `recordingMethod`, of which the value is an enum `RecordingMethod`
  * Remove `includeManualEntry` (previously a boolean) from some of the querying methods in favor of `recordingMethodsToFilter`.
  * For complete details on relevant changes, see the description of PR [#1023](https://github.com/cph-cachet/flutter-plugins/pull/1023)
* Add support for all sleep stages across iOS and Android
  * Clean up relevant documentation
  * Remove undocumented sleep stages
  * **BREAKING** certain sleep stages were removed/combined into other related stages see PR [#1026](https://github.com/cph-cachet/flutter-plugins/pull/1026) for the complete list of changes and a discussion of the motivation in issue [#985](https://github.com/cph-cachet/flutter-plugins/issues/985)
* Android: Add support for `OTHER` workout type
* Cleaned up workout activity types for consistency across iOS and Android, see PR [#1020](https://github.com/cph-cachet/flutter-plugins/pull/1020) for a complete list of changes
* iOS: add support for menstruation flow, PR [#1008](https://github.com/cph-cachet/flutter-plugins/pull/1008)
* Android: Add support for heart rate variability, PR [#1009](https://github.com/cph-cachet/flutter-plugins/pull/1009)
* iOS: add support for atrial fibrillation burden, PR [#1031](https://github.com/cph-cachet/flutter-plugins/pull/1031)
* Add support for UUIDs in health records for both HealthKit and Health Connect, PR [#1019](https://github.com/cph-cachet/flutter-plugins/pull/1019)
* Fix an issue when querying workouts, the native code could respond with an activity that is not supported in the Health package, causing an error - this will fallback to `HealthWorkoutActivityType.other` - PR [#1016](https://github.com/cph-cachet/flutter-plugins/pull/1016)
* Remove deprecated Android v1 embeddings, PR [#1021](https://github.com/cph-cachet/flutter-plugins/pull/1021)

## 10.2.0

* Using named parameters in most methods for consistency.
* Added a `HealthPlatformType` to save which health platform the data originates from (Apple Health, Google Fit, or Google Health Connect).
* Android: Improved support for Google Health Connect
  * getHealthConnectSdkStatus, PR [#941](https://github.com/cph-cachet/flutter-plugins/pull/941)
  * installHealthConnect, PR [#943](https://github.com/cph-cachet/flutter-plugins/pull/943)
  * workout title, PR [#938](https://github.com/cph-cachet/flutter-plugins/pull/938)
* iOS: Add support for saving blood pressure as a correlation, PR [#919](https://github.com/cph-cachet/flutter-plugins/pull/919)

## 10.1.1

* Fix of error in `WorkoutSummary` JSON serialization.
* Fix of [#934](https://github.com/cph-cachet/flutter-plugins/issues/934)
* Empty value check for calories nutrition, PR [#926](https://github.com/cph-cachet/flutter-plugins/pull/926)
  
## 10.0.0

* **BREAKING** The plugin now works as a singleton using `Health()` to access it (instead of creating an instance of `HealthFactory`).
  * This entails that the plugin now need to be configured using the `configure()` method before use.
  * The example app has been update to demonstrate this new singleton model.
* Support for new data types:
  * body water mass, PR [#917](https://github.com/cph-cachet/flutter-plugins/pull/917)
  * caffeine, PR [#924](https://github.com/cph-cachet/flutter-plugins/pull/924)
  * workout summary, manual entry and new health data types, PR [#920](https://github.com/cph-cachet/flutter-plugins/pull/920)
* Fixed `SleepSessionRecord`, PR [#928](https://github.com/cph-cachet/flutter-plugins/pull/928)
* Update to API and README docs
* Upgrade to Dart 3.2 and Flutter 3.
* Added Dart linter and fixed a series of type casting issues.
* Using carp_serializable for consistent camel_case and type-safe generation of JSON serialization methods for polymorphic health data type classes.

## 9.0.0

* Updated HC to comply with Android 14, PR [#834](https://github.com/cph-cachet/flutter-plugins/pull/834) and [#882](https://github.com/cph-cachet/flutter-plugins/pull/882)
* Added checks for NullPointerException, closes issue [#878](https://github.com/cph-cachet/flutter-plugins/issues/878)
* Updated intl to ^0.19.0
* Upgrade to AGP 8, PR [#868](https://github.com/cph-cachet/flutter-plugins/pull/868)
* Added missing google fit workout types, PR [#836](https://github.com/cph-cachet/flutter-plugins/pull/836)
* Added pagination in HC, PR [#862](https://github.com/cph-cachet/flutter-plugins/pull/862)
* Fix of permission in example app + improvements to doc, PR [#875](https://github.com/cph-cachet/flutter-plugins/pull/875)

## 8.1.0

* Fixed sleep stages on iOS, Issue [#803](https://github.com/cph-cachet/flutter-plugins/issues/803)
* Added Nutrition data type, includes PR [#679](https://github.com/cph-cachet/flutter-plugins/pull/679)
* Lowered minSDK, Issue [#809](https://github.com/cph-cachet/flutter-plugins/issues/809)

## 8.0.0

* Fixed issue [#774](https://github.com/cph-cachet/flutter-plugins/issues/774), [#779](https://github.com/cph-cachet/flutter-plugins/issues/779)
* Merged PR [#579](https://github.com/cph-cachet/flutter-plugins/pull/579), [#717](https://github.com/cph-cachet/flutter-plugins/pull/717), [#770](https://github.com/cph-cachet/flutter-plugins/pull/770)
* Upgraded to mavenCentral, upgraded minSDK, compileSDK, targetSDK
* Updated health connect client to 1.1.0
* Added respiratory rate and peripheral perfusion index to HealthConnect
* Minor fixes to requestAuthorization, sleep stage filtering

## 7.0.1

* Updated dart doc

## 7.0.0

* Merged PR #722
* Added deep, light, REM, and out of bed sleep to iOS and Android HealthConnect

## 6.0.0

* Fixed issues #[694](https://github.com/cph-cachet/flutter-plugins/issues/694), #[696](https://github.com/cph-cachet/flutter-plugins/issues/696), #[697](https://github.com/cph-cachet/flutter-plugins/issues/697), #[698](https://github.com/cph-cachet/flutter-plugins/issues/698)
* added totalSteps for HealthConnect
* added supplemental oxygen flow rate for blood oxygen saturation on Android

## 5.0.0

* Added initial support for the new Health Connect API, as Google Fit is being deprecated.
  * Does not yet support `revokePermissions`, `getTotalStepsInInterval`.
* Changed Intl package version dependency to `^0.17.0` to work with flutter stable version.
* Updated the example app to handle more buttons.

## 4.6.0

* Added method for revoking permissions. On Android it uses `disableFit()` to remove access to Google Fit - `revokePermissions`. Documented lack of methods for iOS.

## 4.5.0

* Updated android sdk, gradle
* Updated `enumToString` to native `.name`
* Update and fixed JSON serialization of HealthDataPoints
* Removed auth request in `writeWorkoutData` to avoid bug when denying the auth.
* Merged pull requests [#653](https://github.com/cph-cachet/flutter-plugins/pull/653), [#652](https://github.com/cph-cachet/flutter-plugins/pull/652), [#639](https://github.com/cph-cachet/flutter-plugins/pull/639), [#644](https://github.com/cph-cachet/flutter-plugins/pull/644), [#668](https://github.com/cph-cachet/flutter-plugins/pull/668)
* Further developed [#644](https://github.com/cph-cachet/flutter-plugins/pull/644) on android to accommodate having the `writeBloodPressure` api.
* Small bug fixes

## 4.4.0

* Merged pull request #[566](https://github.com/cph-cachet/flutter-plugins/pull/566), [#578](https://github.com/cph-cachet/flutter-plugins/pull/578), [#596](https://github.com/cph-cachet/flutter-plugins/pull/596), [#623](https://github.com/cph-cachet/flutter-plugins/pull/623), [#632](https://github.com/cph-cachet/flutter-plugins/pull/632)
* ECG added as part of [#566](https://github.com/cph-cachet/flutter-plugins/pull/566)
* Small fixes

## 4.3.0

* upgrade to `device_info_plus: ^8.0.0`

## 4.2.0

* upgrade to `device_info_plus: ^7.0.0`

## 4.1.1

* fix of [#572](https://github.com/cph-cachet/flutter-plugins/issues/572).

## 4.1.0

* update of `device_info_plus: ^4.0.0`
* upgraded to Dart 2.17 and Flutter 3.0

## 4.0.0

* Large refactor of the `HealthDataPoint` value into generic `HealthValue` and added `NumericHealthValue`, `AudiogramHealthValue` and `WorkoutHealthValue`
* Added support for Audiograms with `writeAudiogram` and in `getHealthDataFromTypes`
* Added support for Workouts with `writeWorkout` and in `getHealthDataFromTypes`
* Added all `HealthWorkoutActivityType`s
* Added more `HealthDataUnit` types
* Fix of [#432](https://github.com/cph-cachet/flutter-plugins/issues/532)
* updated documentation in code
* updated documentation in README.md
* updated example app
* cleaned up code
* removed `requestPermissions` as it was essentially a duplicate of `requestAuthorization`

## 3.4.4

* Fix of [#500](https://github.com/cph-cachet/flutter-plugins/issues/500).
* Added Headache-types to HealthDataTypes on iOS

## 3.4.3

* fix of [#401](https://github.com/cph-cachet/flutter-plugins/issues/401).

## 3.4.2

* Resolved concurrent issues with native threads [PR#483](https://github.com/cph-cachet/flutter-plugins/pull/483).
* HealthKit CategorySample [PR#485](https://github.com/cph-cachet/flutter-plugins/pull/485).
* update of API documentation.

## 3.4.0

* Add sleep in bed to android [PR#457](https://github.com/cph-cachet/flutter-plugins/pull/457).
* Add the android.permission.ACTIVITY_RECOGNITION setup to the README [PR#458](https://github.com/cph-cachet/flutter-plugins/pull/458).
* Fixed (regression) issues with metric and permissions [PR#462](https://github.com/cph-cachet/flutter-plugins/pull/462).
* Get total steps [PR#471](https://github.com/cph-cachet/flutter-plugins/pull/471).
* update of example app to reflect new features.
* update of API documentation.

## 3.3.1

* DISTANCE_DELTA is for Android, not iOS [PR#428](https://github.com/cph-cachet/flutter-plugins/pull/428).
* added missing READ_ACCESS [PR#454](https://github.com/cph-cachet/flutter-plugins/pull/454).

## 3.3.0

* Write support on Google Fit and HealthKit [PR#430](https://github.com/cph-cachet/flutter-plugins/pull/430).

## 3.2.1

* Updated `device_info_plus` version dependency

## 3.2.0

* added simple `HKWorkout` and `ExerciseTime` support [PR#421](https://github.com/cph-cachet/flutter-plugins/pull/421).

## 3.1.1+1

* added functions to request authorization [PR#394](https://github.com/cph-cachet/flutter-plugins/pull/394)

## 3.1.0

* added sleep data to Android + fix of permissions and initialization [PR#372](https://github.com/cph-cachet/flutter-plugins/pull/372)
* testability of HealthDataPoint [PR#388](https://github.com/cph-cachet/flutter-plugins/pull/388).
* update to using the `device_info_plus` plugin

## 3.0.6

* Added two new fields to the `HealthDataPoint` - `SourceId` and `SourceName` and populate when data is read. This allows data points to be disambiguous and in some cases allows us to get more accurate data. For example the number of steps can be reported from Apple Health and Watch and without source data they are aggregated into just "steps" producing an inaccurate result [PR#281](https://github.com/cph-cachet/flutter-plugins/pull/281).

## 3.0.5

* Null safety in Dart has been implemented
* The plugin supports the Android v2 embedding

## 3.0.4

* Upgrade to `device_info` version 2.0.0

## 3.0.3

* Merged various PRs, mostly smaller fixes

## 3.0.2

* Upgrade to `device_info` version 1.0.0

## 3.0.1+1

* Bugfix regarding BMI from <https://github.com/cph-cachet/flutter-plugins/pull/258>

## 3.0.0

* Changed the flow for requesting access and reading data
  * Access must be requested manually before reading
  * This simplifies the data flow and makes it easier to reason about when debugging
* Data read access is no longer checked for each individual type, but rather on the set of types specified.

## 2.0.9

* Now handles the case when asking for BMI on Android when no height data has been collected.

## 2.0.8

* Fixed a merge issue which had deleted the data types added in 2.0.4.

## 2.0.7

* Fixed a Google sign-in issue, and a type issue on Android (<https://github.com/cph-cachet/flutter-plugins/issues/201>)

## 2.0.6

* Fixed a Google sign-in issue. (<https://github.com/cph-cachet/flutter-plugins/issues/172>)

## 2.0.5

* Now uses 'device_info' rather than 'device_id' for getting device information

## 2.0.4+1

* Static analysis, formatting etc.

## 2.0.4

* Added Sleep data, Water, and Mindfulness.

## 2.0.3

* The method `requestAuthorization` is now public again.

## 2.0.2

* Updated the API to take a list of types rather than a single type, when requesting health data.

## 2.0.1+1

* Removed the need for try-catch on the programmer's end

## 2.0.1

* Removed UUID and instead introduced a comparison operator

## 2.0.0

* Changed the API substantially to allow for granular Data Type permissions

## 1.1.6

Added the following Health Types as per PR #147

* DISTANCE_WALKING_RUNNING
* FLIGHTS_CLIMBED
* MOVE_MINUTES
* DISTANCE_DELTA

## 1.1.5

* Fixed an issue with google authorization
* See <https://github.com/cph-cachet/flutter-plugins/issues/133>

## 1.1.4

* Corrected table of units

## 1.1.3

* Updated table with units

## 1.1.2

* Now supports the data type `HEART_RATE_VARIABILITY_SDNN` on iOS

## 1.1.1

* Fixed issue #88 (<https://github.com/cph-cachet/flutter-plugins/issues/88>)

## 1.1.0

* Introduced UUID to the HealthDataPoint class
* Re-did the example application

## 1.0.6

* Fixed a null-check warning in the obj-c code (issue #87)

## 1.0.5

* Updated gradle-wrapper distribution url `gradle-5.4.1-all.zip`
* Updated docs

## 1.0.2

* Updated documentation for Android and Google Fit.

## 1.0.1

* Streamlined DataType units in Flutter.<|MERGE_RESOLUTION|>--- conflicted
+++ resolved
@@ -1,14 +1,9 @@
-<<<<<<< HEAD
 ## 13.1.0
 
 * Refactored Android native implementation (No Flutter API changes)
-=======
-## 13.0.2
-
 * Android: Add `SPEED` health data type - PR [#1183](https://github.com/cph-cachet/flutter-plugins/pull/1183)
 * iOS: Add `WALKING_SPEED` health data type - PR [#1183](https://github.com/cph-cachet/flutter-plugins/pull/1183)
 * Add `METER_PER_SECOND` health data unit
->>>>>>> 389f1a7a
 
 ## 13.0.1
 
