--- conflicted
+++ resolved
@@ -4,23 +4,14 @@
 homepage: https://github.com/cph-cachet/flutter-plugins/tree/master/packages/health
 
 environment:
-<<<<<<< HEAD
-  sdk: '>=2.17.0 <3.0.0'
-  flutter: '>=3.0.0'
-=======
   sdk: ">=2.17.0 <4.0.0"
   flutter: ">=3.0.0"
->>>>>>> f40b344e
 
 dependencies:
   flutter:
     sdk: flutter
   intl: ^0.18.0
-<<<<<<< HEAD
-  device_info_plus: ^9.1.0
-=======
   device_info_plus: ^9.0.0
->>>>>>> f40b344e
 
 dev_dependencies:
   flutter_test:
