--- conflicted
+++ resolved
@@ -10,13 +10,8 @@
 dependencies:
   flutter:
     sdk: flutter
-<<<<<<< HEAD
-  intl: '>=0.18.0 <0.20.0'
+  intl: '>=0.18.0 <0.21.0'
   device_info_plus: '>=9.0.0 <12.0.0'
-=======
-  intl: ^0.20.1
-  device_info_plus: ^11.2.0
->>>>>>> 36ccf846
   json_annotation: ^4.8.0
   carp_serializable: ^2.0.0 # polymorphic json serialization
 
